--- conflicted
+++ resolved
@@ -69,15 +69,10 @@
   );
   const model = getModelFromTable(table, cliData);
   const infra = getRelatedInfra(model, cliData, table);
-<<<<<<< HEAD
-  const associated_view = cliData.tables.find(
-    (view) =>
-      view.name === table.dependencies_table[0] ||
-      view.name === `${table.name}_trigger`,
-=======
   const triggerTable = infra.tables.find(
-    (t) => t.name.includes(model.name) && t.engine === "MaterializedView",
->>>>>>> 9261d7a1
+    (t) =>
+      t.name === table.name.replace(/(_kafka)?$/, "_trigger") &&
+      t.engine === "MaterializedView",
   );
 
   const createTabQueryString = useCallback(
