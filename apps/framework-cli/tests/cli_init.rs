--- conflicted
+++ resolved
@@ -1,11 +1,8 @@
 use assert_cmd::Command;
 use assert_fs::prelude::*;
 use predicates::prelude::*; // Used for writing assertions
-<<<<<<< HEAD
 use std::path::Path;
 use std::process::Command;
-=======
->>>>>>> 11a7984e
 
 /// Helper function to ensure a directory doesn't exist before testing
 fn ensure_directory_cleanup(dir: &Path) -> Result<(), Box<dyn std::error::Error>> {
