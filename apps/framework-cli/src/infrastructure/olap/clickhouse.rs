//! # ClickHouse OLAP Implementation
//!
//! This module provides the ClickHouse-specific implementation of OLAP operations.
//! It handles table management, schema changes, and data type conversions between
//! ClickHouse and the framework's type system.
//!
//! ## Features
//! - Table management (create, read, update, delete)
//! - Schema change management
//! - Type system conversion
//! - Version tracking
//! - Table naming conventions
//! - Intelligent materialized view handling
//!
//! ## Dependencies
//! - clickhouse: Client library for ClickHouse database
//! - clickhouse-rs: Alternative ClickHouse client
//! - Framework core types and infrastructure
//!
//! ## Version Support
//! Tables follow the naming convention: {name}_{version}
//! where version is in the format x_y_z (e.g., table_1_0_0)
//!
//! ## Authors
//! - Initial implementation: Framework Team
//! - Last modified: 2024
//!
//! ## Usage Example
//! ```rust
//! let client = create_client(config);
//! let tables = client.list_tables(&config.db_name).await?;
//! ```

use clickhouse::Client;
use clickhouse_rs::ClientHandle;
use errors::ClickhouseError;
use itertools::Itertools;
use log::{debug, info};
use mapper::{std_column_to_clickhouse_column, std_table_to_clickhouse_table};
use model::ClickHouseColumn;
use queries::ClickhouseEngine;
use queries::{
    alter_table_modify_settings_query, alter_table_reset_settings_query,
    basic_field_type_to_string, create_table_query, drop_table_query,
};
use serde::{Deserialize, Serialize};
use sql_parser::{
    extract_engine_from_create_table, extract_indexes_from_create_table,
    extract_sample_by_from_create_table, extract_table_settings_from_create_table,
};
use std::collections::HashMap;
use std::ops::Deref;
use std::sync::LazyLock;

use self::model::ClickHouseSystemTable;
use crate::framework::core::infrastructure::table::{
    Column, ColumnMetadata, ColumnType, DataEnum, EnumMember, EnumValue, EnumValueMetadata,
    OrderBy, Table, TableIndex, METADATA_PREFIX,
};
use crate::framework::core::infrastructure_map::{PrimitiveSignature, PrimitiveTypes};
use crate::framework::core::partial_infrastructure_map::LifeCycle;
use crate::framework::versions::Version;
use crate::infrastructure::olap::clickhouse::model::ClickHouseSystemTableRow;
use crate::infrastructure::olap::{OlapChangesError, OlapOperations};
use crate::project::Project;

pub mod client;
pub mod config;
pub mod diff_strategy;
pub mod errors;
pub mod inserter;
pub mod mapper;
pub mod model;
pub mod queries;
pub mod sql_parser;
pub mod type_parser;

pub use config::ClickHouseConfig;

use super::ddl_ordering::AtomicOlapOperation;

/// Type alias for query strings to improve readability
pub type QueryString = String;

/// Represents errors that can occur during ClickHouse operations
#[derive(Debug, thiserror::Error)]
pub enum ClickhouseChangesError {
    /// Error when interacting with ClickHouse database
    #[error("Error interacting with Clickhouse")]
    Clickhouse(#[from] ClickhouseError),

    /// Error from the ClickHouse client library
    #[error("Error interacting with Clickhouse{}", .resource.as_ref().map(|t| format!(" for '{t}'")).unwrap_or_default())]
    ClickhouseClient {
        #[source]
        error: clickhouse::error::Error,
        resource: Option<String>,
    },

    /// Error for unsupported operations
    #[error("Not Supported {0}")]
    NotSupported(String),
}

/// Represents atomic DDL operations for OLAP resources.
/// Object details are omitted, e.g. we need only the table name for DropTable
#[derive(Debug, Clone, Serialize, Deserialize, PartialEq)]
#[allow(clippy::large_enum_variant)]
pub enum SerializableOlapOperation {
    /// Create a new table
    CreateTable {
        /// The table to create
        table: Table,
    },
    /// Drop an existing table
    DropTable {
        /// The table to drop
        table: String,
        /// The database containing the table (None means use global database)
        database: Option<String>,
    },
    /// Add a column to a table
    AddTableColumn {
        /// The table to add the column to
        table: String,
        /// Column to add
        column: Column,
        /// The column after which to add this column (None means adding as first column)
        after_column: Option<String>,
        /// The database containing the table (None means use primary database)
        database: Option<String>,
    },
    /// Drop a column from a table
    DropTableColumn {
        /// The table to drop the column from
        table: String,
        /// Name of the column to drop
        column_name: String,
        /// The database containing the table (None means use primary database)
        database: Option<String>,
    },
    /// Modify a column in a table
    ModifyTableColumn {
        /// The table containing the column
        table: String,
        /// The column before modification
        before_column: Column,
        /// The column after modification
        after_column: Column,
        /// The database containing the table (None means use primary database)
        database: Option<String>,
    },
    RenameTableColumn {
        /// The table containing the column
        table: String,
        /// Name of the column before renaming
        before_column_name: String,
        /// Name of the column after renaming
        after_column_name: String,
        /// The database containing the table (None means use primary database)
        database: Option<String>,
    },
    /// Modify table settings using ALTER TABLE MODIFY SETTING
    ModifyTableSettings {
        /// The table to modify settings for
        table: String,
        /// The settings before modification
        before_settings: Option<HashMap<String, String>>,
        /// The settings after modification
        after_settings: Option<HashMap<String, String>>,
        /// The database containing the table (None means use primary database)
        database: Option<String>,
    },
    /// Modify or remove table-level TTL
    ModifyTableTtl {
        table: String,
        before: Option<String>,
        after: Option<String>,
        /// The database containing the table (None means use primary database)
        database: Option<String>,
    },
<<<<<<< HEAD
=======
    /// Modify or remove column-level TTL
    ModifyColumnTtl {
        table: String,
        column: String,
        before: Option<String>,
        after: Option<String>,
        /// The database containing the table (None means use primary database)
        database: Option<String>,
    },
>>>>>>> dac57c23
    AddTableIndex {
        table: String,
        index: TableIndex,
        /// The database containing the table (None means use primary database)
        database: Option<String>,
    },
    DropTableIndex {
        table: String,
        index_name: String,
        /// The database containing the table (None means use primary database)
        database: Option<String>,
    },
    ModifySampleBy {
        table: String,
        expression: String,
        /// The database containing the table (None means use primary database)
        database: Option<String>,
    },
    RemoveSampleBy {
        table: String,
        /// The database containing the table (None means use primary database)
        database: Option<String>,
    },
    RawSql {
        /// The SQL statements to execute
        sql: Vec<String>,
        description: String,
    },
}

#[derive(Debug, Clone, Copy, Serialize, Deserialize, PartialEq, Eq, Hash)]
#[serde(rename_all = "PascalCase")]
pub enum IgnorableOperation {
    ModifyTableTtl,
    ModifyColumnTtl,
}

impl IgnorableOperation {
    pub fn matches(&self, op: &SerializableOlapOperation) -> bool {
        // Simple pattern matching for operations that can be entirely filtered
        // Note: ModifyColumnTtl is handled specially in filter_ignored_operations
        // where we strip TTL changes from ModifyTableColumn operations
        matches!(
            (self, op),
            (
                Self::ModifyTableTtl,
                SerializableOlapOperation::ModifyTableTtl { .. }
            )
        )
    }
}

/// Executes a series of changes to the ClickHouse database schema
///
/// # Arguments
///
/// * `project` - The Project configuration containing ClickHouse connection details
/// * `teardown_plan` - A slice of AtomicOlapOperation representing the teardown plan
/// * `setup_plan` - A slice of AtomicOlapOperation representing the setup plan
///
/// # Returns
///
/// * `Result<(), ClickhouseChangesError>` - Ok(()) if all changes were successful, or a ClickhouseChangesError if any operation failed
///
/// # Details
///
/// Handles the following types of changes:
/// - Adding/removing/updating tables
/// - Adding/removing/updating views
/// - Column modifications
/// - Order by clause changes
/// - Table engine changes (via deduplication settings)
///
/// Will retry certain operations that return specific ClickHouse error codes indicating retry is possible.
///
/// # Example
/// ```rust
/// let changes = vec![OlapChange::Table(TableChange::Added(table))];
/// execute_changes(&project, &changes).await?;
/// ```
pub async fn execute_changes(
    project: &Project,
    teardown_plan: &[AtomicOlapOperation],
    setup_plan: &[AtomicOlapOperation],
) -> Result<(), ClickhouseChangesError> {
    // Setup the client
    let client = create_client(project.clickhouse_config.clone());
    check_ready(&client)
        .await
        .map_err(|e| ClickhouseChangesError::ClickhouseClient {
            error: e,
            resource: None,
        })?;

    let db_name = &project.clickhouse_config.db_name;

    // Create all configured databases
    let mut all_databases = vec![db_name.clone()];
    all_databases.extend(project.clickhouse_config.additional_databases.clone());

    for database in &all_databases {
        let create_db_query = format!("CREATE DATABASE IF NOT EXISTS `{}`", database);
        info!("Creating database: {}", database);
        run_query(&create_db_query, &client).await.map_err(|e| {
            ClickhouseChangesError::ClickhouseClient {
                error: e,
                resource: Some(format!("database:{}", database)),
            }
        })?;
    }

    // Execute Teardown Plan
    info!(
        "Executing OLAP Teardown Plan with {} operations",
        teardown_plan.len()
    );
    debug!("Ordered Teardown plan: {:?}", teardown_plan);
    for op in teardown_plan {
        debug!("Teardown operation: {:?}", op);
        execute_atomic_operation(db_name, &op.to_minimal(), &client, !project.is_production)
            .await?;
    }

    // Execute Setup Plan
    info!(
        "Executing OLAP Setup Plan with {} operations",
        setup_plan.len()
    );
    debug!("Ordered Setup plan: {:?}", setup_plan);
    for op in setup_plan {
        debug!("Setup operation: {:?}", op);
        execute_atomic_operation(db_name, &op.to_minimal(), &client, !project.is_production)
            .await?;
    }

    info!("OLAP Change execution complete");
    Ok(())
}

/// Returns a human-readable description of an operation for logging/display
pub fn describe_operation(operation: &SerializableOlapOperation) -> String {
    match operation {
        SerializableOlapOperation::CreateTable { table } => {
            format!("Creating table '{}'", table.name)
        }
        SerializableOlapOperation::DropTable { table, .. } => {
            format!("Dropping table '{}'", table)
        }
        SerializableOlapOperation::AddTableColumn { table, column, .. } => {
            format!("Adding column '{}' to table '{}'", column.name, table)
        }
        SerializableOlapOperation::DropTableColumn {
            table, column_name, ..
        } => {
            format!("Dropping column '{}' from table '{}'", column_name, table)
        }
        SerializableOlapOperation::ModifyTableColumn {
            table,
            after_column,
            ..
        } => {
            format!(
                "Modifying column '{}' in table '{}'",
                after_column.name, table
            )
        }
        SerializableOlapOperation::RenameTableColumn {
            table,
            before_column_name,
            after_column_name,
            ..
        } => {
            format!(
                "Renaming column '{}' to '{}' in table '{}'",
                before_column_name, after_column_name, table
            )
        }
        SerializableOlapOperation::ModifyTableSettings { table, .. } => {
            format!("Modifying settings for table '{}'", table)
        }
        SerializableOlapOperation::AddTableIndex { table, index, .. } => {
            format!("Adding index '{}' to table '{}'", index.name, table)
        }
        SerializableOlapOperation::DropTableIndex {
            table, index_name, ..
        } => {
            format!("Dropping index '{}' from table '{}'", index_name, table)
        }
        SerializableOlapOperation::ModifySampleBy {
            table, expression, ..
        } => {
            format!(
                "Modifying SAMPLE BY to '{}' for table '{}'",
                expression, table
            )
        }
        SerializableOlapOperation::RemoveSampleBy { table, .. } => {
            format!("Removing SAMPLE BY from table '{}'", table)
        }
        SerializableOlapOperation::ModifyTableTtl { table, after, .. } => {
            if after.is_some() {
                format!("Modifying table TTL for '{}'", table)
            } else {
                format!("Removing table TTL from '{}'", table)
            }
        }
        SerializableOlapOperation::RawSql { description, .. } => description.clone(),
    }
}

/// Executes a single atomic OLAP operation.
pub async fn execute_atomic_operation(
    db_name: &str,
    operation: &SerializableOlapOperation,
    client: &ConfiguredDBClient,
    is_dev: bool,
) -> Result<(), ClickhouseChangesError> {
    match operation {
        SerializableOlapOperation::CreateTable { table } => {
            execute_create_table(db_name, table, client, is_dev).await?;
        }
        SerializableOlapOperation::DropTable { table, database } => {
            execute_drop_table(db_name, table, database.as_deref(), client).await?;
        }
        SerializableOlapOperation::AddTableColumn {
            table,
            column,
            after_column,
            database,
        } => {
            let target_db = database.as_deref().unwrap_or(db_name);
            execute_add_table_column(target_db, table, column, after_column, client).await?;
        }
        SerializableOlapOperation::DropTableColumn {
            table,
            column_name,
            database,
        } => {
            let target_db = database.as_deref().unwrap_or(db_name);
            execute_drop_table_column(target_db, table, column_name, client).await?;
        }
        SerializableOlapOperation::ModifyTableColumn {
            table,
            before_column,
            after_column,
            database,
        } => {
            let target_db = database.as_deref().unwrap_or(db_name);
            execute_modify_table_column(target_db, table, before_column, after_column, client)
                .await?;
        }
        SerializableOlapOperation::RenameTableColumn {
            table,
            before_column_name,
            after_column_name,
            database,
        } => {
            let target_db = database.as_deref().unwrap_or(db_name);
            execute_rename_table_column(
                target_db,
                table,
                before_column_name,
                after_column_name,
                client,
            )
            .await?;
        }
        SerializableOlapOperation::ModifyTableSettings {
            table,
            before_settings,
            after_settings,
            database,
        } => {
            let target_db = database.as_deref().unwrap_or(db_name);
            execute_modify_table_settings(
                target_db,
                table,
                before_settings,
                after_settings,
                client,
            )
            .await?;
        }
        SerializableOlapOperation::ModifyTableTtl {
            table,
            before: _,
            after,
            database,
        } => {
            let target_db = database.as_deref().unwrap_or(db_name);
            // Build ALTER TABLE ... [REMOVE TTL | MODIFY TTL expr]
            let sql = if let Some(expr) = after {
                format!(
                    "ALTER TABLE `{}`.`{}` MODIFY TTL {}",
                    target_db, table, expr
                )
            } else {
                format!("ALTER TABLE `{}`.`{}` REMOVE TTL", target_db, table)
            };
            run_query(&sql, client).await.map_err(|e| {
                ClickhouseChangesError::ClickhouseClient {
                    error: e,
                    resource: Some(table.clone()),
                }
            })?;
        }
<<<<<<< HEAD
        SerializableOlapOperation::AddTableIndex { table, index } => {
            execute_add_table_index(db_name, table, index, client).await?;
=======
        SerializableOlapOperation::ModifyColumnTtl {
            table,
            column,
            before: _,
            after,
            database,
        } => {
            let target_db = database.as_deref().unwrap_or(db_name);
            let sql = if let Some(expr) = after {
                format!(
                    "ALTER TABLE `{}`.`{}` MODIFY COLUMN `{}` TTL {}",
                    target_db, table, column, expr
                )
            } else {
                format!(
                    "ALTER TABLE `{}`.`{}` MODIFY COLUMN `{}` REMOVE TTL",
                    target_db, table, column
                )
            };
            run_query(&sql, client).await.map_err(|e| {
                ClickhouseChangesError::ClickhouseClient {
                    error: e,
                    resource: Some(table.clone()),
                }
            })?;
        }
        SerializableOlapOperation::AddTableIndex {
            table,
            index,
            database,
        } => {
            let target_db = database.as_deref().unwrap_or(db_name);
            execute_add_table_index(target_db, table, index, client).await?;
>>>>>>> dac57c23
        }
        SerializableOlapOperation::DropTableIndex {
            table,
            index_name,
            database,
        } => {
            let target_db = database.as_deref().unwrap_or(db_name);
            execute_drop_table_index(target_db, table, index_name, client).await?;
        }
        SerializableOlapOperation::ModifySampleBy {
            table,
            expression,
            database,
        } => {
            let target_db = database.as_deref().unwrap_or(db_name);
            execute_modify_sample_by(target_db, table, expression, client).await?;
        }
        SerializableOlapOperation::RemoveSampleBy { table, database } => {
            let target_db = database.as_deref().unwrap_or(db_name);
            execute_remove_sample_by(target_db, table, client).await?;
        }
        SerializableOlapOperation::RawSql { sql, description } => {
            execute_raw_sql(sql, description, client).await?;
        }
    }
    Ok(())
}

async fn execute_create_table(
    db_name: &str,
    table: &Table,
    client: &ConfiguredDBClient,
    is_dev: bool,
) -> Result<(), ClickhouseChangesError> {
    log::info!("Executing CreateTable: {:?}", table.id(db_name));
    let clickhouse_table = std_table_to_clickhouse_table(table)?;
    // Use table's database if specified, otherwise use global database
    let target_database = table.database.as_deref().unwrap_or(db_name);
    let create_data_table_query = create_table_query(target_database, clickhouse_table, is_dev)?;
    run_query(&create_data_table_query, client)
        .await
        .map_err(|e| ClickhouseChangesError::ClickhouseClient {
            error: e,
            resource: Some(table.name.clone()),
        })?;
    Ok(())
}

async fn execute_add_table_index(
    db_name: &str,
    table_name: &str,
    index: &TableIndex,
    client: &ConfiguredDBClient,
) -> Result<(), ClickhouseChangesError> {
    let args = if index.arguments.is_empty() {
        String::new()
    } else {
        format!("({})", index.arguments.join(", "))
    };
    let sql = format!(
        "ALTER TABLE `{}`.`{}` ADD INDEX `{}` {} TYPE {}{} GRANULARITY {}",
        db_name,
        table_name,
        index.name,
        index.expression,
        index.index_type,
        args,
        index.granularity
    );
    run_query(&sql, client)
        .await
        .map_err(|e| ClickhouseChangesError::ClickhouseClient {
            error: e,
            resource: Some(table_name.to_string()),
        })
}

async fn execute_drop_table_index(
    db_name: &str,
    table_name: &str,
    index_name: &str,
    client: &ConfiguredDBClient,
) -> Result<(), ClickhouseChangesError> {
    let sql = format!(
        "ALTER TABLE `{}`.`{}` DROP INDEX `{}`",
        db_name, table_name, index_name
    );
    run_query(&sql, client)
        .await
        .map_err(|e| ClickhouseChangesError::ClickhouseClient {
            error: e,
            resource: Some(table_name.to_string()),
        })
}

async fn execute_modify_sample_by(
    db_name: &str,
    table_name: &str,
    expression: &str,
    client: &ConfiguredDBClient,
) -> Result<(), ClickhouseChangesError> {
    let sql = format!(
        "ALTER TABLE `{}`.`{}` MODIFY SAMPLE BY {}",
        db_name, table_name, expression
    );
    run_query(&sql, client)
        .await
        .map_err(|e| ClickhouseChangesError::ClickhouseClient {
            error: e,
            resource: Some(table_name.to_string()),
        })
}

async fn execute_remove_sample_by(
    db_name: &str,
    table_name: &str,
    client: &ConfiguredDBClient,
) -> Result<(), ClickhouseChangesError> {
    let sql = format!(
        "ALTER TABLE `{}`.`{}` REMOVE SAMPLE BY",
        db_name, table_name
    );
    run_query(&sql, client)
        .await
        .map_err(|e| ClickhouseChangesError::ClickhouseClient {
            error: e,
            resource: Some(table_name.to_string()),
        })
}

async fn execute_drop_table(
    db_name: &str,
    table_name: &str,
    table_database: Option<&str>,
    client: &ConfiguredDBClient,
) -> Result<(), ClickhouseChangesError> {
    log::info!("Executing DropTable: {:?}", table_name);
    // Use table's database if specified, otherwise use global database
    let target_database = table_database.unwrap_or(db_name);
    let drop_query = drop_table_query(target_database, table_name)?;
    run_query(&drop_query, client)
        .await
        .map_err(|e| ClickhouseChangesError::ClickhouseClient {
            error: e,
            resource: Some(table_name.to_string()),
        })?;
    Ok(())
}

// Note: The nullable wrapping logic has been moved to std_column_to_clickhouse_column
// in mapper.rs to ensure consistent handling across all uses.
// TODO: Future refactoring opportunity - Consider eliminating the `required` boolean field
// from ClickHouseColumn and rely solely on the Nullable type wrapper.

async fn execute_add_table_column(
    db_name: &str,
    table_name: &str,
    column: &Column,
    after_column: &Option<String>,
    client: &ConfiguredDBClient,
) -> Result<(), ClickhouseChangesError> {
    log::info!(
        "Executing AddTableColumn for table: {}, column: {}, after: {:?}",
        table_name,
        column.name,
        after_column
    );
    let clickhouse_column = std_column_to_clickhouse_column(column.clone())?;
    let column_type_string = basic_field_type_to_string(&clickhouse_column.column_type)?;

    // Include DEFAULT clause if column has a default value
    let default_clause = clickhouse_column
        .default
        .as_ref()
        .map(|d| format!(" DEFAULT {}", d))
        .unwrap_or_default();

    let add_column_query = format!(
        "ALTER TABLE `{}`.`{}` ADD COLUMN `{}` {}{} {}",
        db_name,
        table_name,
        clickhouse_column.name,
        column_type_string,
        default_clause,
        match after_column {
            None => "FIRST".to_string(),
            Some(after_col) => format!("AFTER `{after_col}`"),
        }
    );
    log::debug!("Adding column: {}", add_column_query);
    run_query(&add_column_query, client).await.map_err(|e| {
        ClickhouseChangesError::ClickhouseClient {
            error: e,
            resource: Some(table_name.to_string()),
        }
    })?;
    Ok(())
}

async fn execute_drop_table_column(
    db_name: &str,
    table_name: &str,
    column_name: &str,
    client: &ConfiguredDBClient,
) -> Result<(), ClickhouseChangesError> {
    log::info!(
        "Executing DropTableColumn for table: {}, column: {}",
        table_name,
        column_name
    );
    let drop_column_query = format!(
        "ALTER TABLE `{}`.`{}` DROP COLUMN IF EXISTS `{}`",
        db_name, table_name, column_name
    );
    log::debug!("Dropping column: {}", drop_column_query);
    run_query(&drop_column_query, client).await.map_err(|e| {
        ClickhouseChangesError::ClickhouseClient {
            error: e,
            resource: Some(table_name.to_string()),
        }
    })?;
    Ok(())
}

/// Execute a ModifyTableColumn operation
///
/// This function handles column modifications, including type changes and comment-only changes.
/// When only the comment has changed (e.g., when enum metadata is added or user documentation
/// is updated), it uses a more efficient comment-only modification instead of recreating
/// the entire column definition.
async fn execute_modify_table_column(
    db_name: &str,
    table_name: &str,
    before_column: &Column,
    after_column: &Column,
    client: &ConfiguredDBClient,
) -> Result<(), ClickhouseChangesError> {
    // Check if only the comment has changed
    let data_type_changed = before_column.data_type != after_column.data_type;
    let default_changed = before_column.default != after_column.default;
    let required_changed = before_column.required != after_column.required;
    let comment_changed = before_column.comment != after_column.comment;
    let ttl_changed = before_column.ttl != after_column.ttl;

    // If only the comment changed, use a simpler ALTER TABLE ... MODIFY COLUMN ... COMMENT
    // This is more efficient and avoids unnecessary table rebuilds
    if !data_type_changed
        && !required_changed
        && !default_changed
        && !ttl_changed
        && comment_changed
    {
        log::info!(
            "Executing comment-only modification for table: {}, column: {}",
            table_name,
            after_column.name
        );

        // Get the ClickHouse column to generate the proper comment (with metadata if needed)
        let clickhouse_column = std_column_to_clickhouse_column(after_column.clone())?;

        if let Some(ref comment) = clickhouse_column.comment {
            execute_modify_column_comment(db_name, table_name, after_column, comment, client)
                .await?;
        } else {
            // If the new comment is None, we still need to update to remove the old comment
            execute_modify_column_comment(db_name, table_name, after_column, "", client).await?;
        }
        return Ok(());
    }

    log::info!(
        "Executing ModifyTableColumn for table: {}, column: {} ({}→{})",
        table_name,
        after_column.name,
        before_column.data_type,
        after_column.data_type
    );

    // Full column modification including type change
    let clickhouse_column = std_column_to_clickhouse_column(after_column.clone())?;

    // Build all the SQL statements needed (main modify + optional removes)
    let removing_default = before_column.default.is_some() && after_column.default.is_none();
    let removing_ttl = before_column.ttl.is_some() && after_column.ttl.is_none();
    let queries = build_modify_column_sql(
        db_name,
        table_name,
        &clickhouse_column,
        removing_default,
        removing_ttl,
    )?;

    // Execute all statements in order
    for query in queries {
        log::debug!("Modifying column: {}", query);
        run_query(&query, client)
            .await
            .map_err(|e| ClickhouseChangesError::ClickhouseClient {
                error: e,
                resource: Some(table_name.to_string()),
            })?;
    }

    Ok(())
}

/// Execute a ModifyColumnComment operation
///
/// This is used to add or update metadata comments on columns, particularly
/// for enum columns that need to store their original TypeScript definition.
async fn execute_modify_column_comment(
    db_name: &str,
    table_name: &str,
    column: &Column,
    comment: &str,
    client: &ConfiguredDBClient,
) -> Result<(), ClickhouseChangesError> {
    log::info!(
        "Executing ModifyColumnComment for table: {}, column: {}",
        table_name,
        column.name
    );

    let modify_comment_query =
        build_modify_column_comment_sql(db_name, table_name, &column.name, comment)?;

    log::debug!("Modifying column comment: {}", modify_comment_query);
    run_query(&modify_comment_query, client)
        .await
        .map_err(|e| ClickhouseChangesError::ClickhouseClient {
            error: e,
            resource: Some(table_name.to_string()),
        })?;
    Ok(())
}

fn build_modify_column_sql(
    db_name: &str,
    table_name: &str,
    ch_col: &ClickHouseColumn,
    removing_default: bool,
    removing_ttl: bool,
) -> Result<Vec<String>, ClickhouseChangesError> {
    let column_type_string = basic_field_type_to_string(&ch_col.column_type)?;

    let mut statements = vec![];

    // Add REMOVE DEFAULT statement if needed
    // ClickHouse doesn't allow mixing column properties with REMOVE clauses
    if removing_default {
        statements.push(format!(
            "ALTER TABLE `{}`.`{}` MODIFY COLUMN `{}` REMOVE DEFAULT",
            db_name, table_name, ch_col.name
        ));
    }

    // Add REMOVE TTL statement if needed
    if removing_ttl {
        statements.push(format!(
            "ALTER TABLE `{}`.`{}` MODIFY COLUMN `{}` REMOVE TTL",
            db_name, table_name, ch_col.name
        ));
    }

    // DEFAULT clause: If omitted, ClickHouse KEEPS any existing DEFAULT
    // Therefore, DEFAULT removal requires a separate REMOVE DEFAULT statement
    let default_clause = ch_col
        .default
        .as_ref()
        .map(|d| format!(" DEFAULT {}", d))
        .unwrap_or_default();

    // TTL clause: If omitted, ClickHouse KEEPS any existing TTL
    // Therefore, TTL removal requires a separate REMOVE TTL statement
    let ttl_clause = ch_col
        .ttl
        .as_ref()
        .map(|t| format!(" TTL {}", t))
        .unwrap_or_default();

    // Build the main MODIFY COLUMN statement
    let main_sql = if let Some(ref comment) = ch_col.comment {
        let escaped_comment = comment.replace('\'', "''");
        format!(
            "ALTER TABLE `{}`.`{}` MODIFY COLUMN IF EXISTS `{}` {}{}{} COMMENT '{}'",
            db_name,
            table_name,
            ch_col.name,
            column_type_string,
            default_clause,
            ttl_clause,
            escaped_comment
        )
    } else {
        format!(
            "ALTER TABLE `{}`.`{}` MODIFY COLUMN IF EXISTS `{}` {}{}{}",
            db_name, table_name, ch_col.name, column_type_string, default_clause, ttl_clause
        )
    };
    statements.push(main_sql);

    Ok(statements)
}

fn build_modify_column_comment_sql(
    db_name: &str,
    table_name: &str,
    column_name: &str,
    comment: &str,
) -> Result<String, ClickhouseChangesError> {
    let escaped_comment = comment.replace('\'', "''");
    Ok(format!(
        "ALTER TABLE `{}`.`{}` MODIFY COLUMN `{}` COMMENT '{}'",
        db_name, table_name, column_name, escaped_comment
    ))
}

/// Execute a ModifyTableSettings operation
async fn execute_modify_table_settings(
    db_name: &str,
    table_name: &str,
    before_settings: &Option<HashMap<String, String>>,
    after_settings: &Option<HashMap<String, String>>,
    client: &ConfiguredDBClient,
) -> Result<(), ClickhouseChangesError> {
    use std::collections::HashMap;

    let before = before_settings.clone().unwrap_or_default();
    let after = after_settings.clone().unwrap_or_default();

    // Determine which settings to modify (changed or added)
    let mut settings_to_modify = HashMap::new();
    for (key, value) in &after {
        if before.get(key) != Some(value) {
            settings_to_modify.insert(key.clone(), value.clone());
        }
    }

    // Determine which settings to reset (removed)
    let mut settings_to_reset = Vec::new();
    for key in before.keys() {
        if !after.contains_key(key) {
            settings_to_reset.push(key.clone());
        }
    }

    log::info!(
        "Executing ModifyTableSettings for table: {} - modifying {} settings, resetting {} settings",
        table_name,
        settings_to_modify.len(),
        settings_to_reset.len()
    );

    // Execute MODIFY SETTING if there are settings to modify
    if !settings_to_modify.is_empty() {
        let alter_settings_query =
            alter_table_modify_settings_query(db_name, table_name, &settings_to_modify)?;
        log::debug!("Modifying table settings: {}", alter_settings_query);

        run_query(&alter_settings_query, client)
            .await
            .map_err(|e| ClickhouseChangesError::ClickhouseClient {
                error: e,
                resource: Some(table_name.to_string()),
            })?;
    }

    // Execute RESET SETTING if there are settings to reset
    if !settings_to_reset.is_empty() {
        let reset_settings_query =
            alter_table_reset_settings_query(db_name, table_name, &settings_to_reset)?;
        log::debug!("Resetting table settings: {}", reset_settings_query);

        run_query(&reset_settings_query, client)
            .await
            .map_err(|e| ClickhouseChangesError::ClickhouseClient {
                error: e,
                resource: Some(table_name.to_string()),
            })?;
    }

    Ok(())
}

/// Execute a RenameTableColumn operation
async fn execute_rename_table_column(
    db_name: &str,
    table_name: &str,
    before_column_name: &str,
    after_column_name: &str,
    client: &ConfiguredDBClient,
) -> Result<(), ClickhouseChangesError> {
    log::info!(
        "Executing RenameTableColumn for table: {}, column: {} → {}",
        table_name,
        before_column_name,
        after_column_name
    );
    let rename_column_query = format!(
        "ALTER TABLE `{db_name}`.`{table_name}` RENAME COLUMN `{before_column_name}` TO `{after_column_name}`"
    );
    log::debug!("Renaming column: {}", rename_column_query);
    run_query(&rename_column_query, client).await.map_err(|e| {
        ClickhouseChangesError::ClickhouseClient {
            error: e,
            resource: Some(table_name.to_string()),
        }
    })?;
    Ok(())
}

/// Execute raw SQL statements
async fn execute_raw_sql(
    sql_statements: &[String],
    description: &str,
    client: &ConfiguredDBClient,
) -> Result<(), ClickhouseChangesError> {
    log::info!(
        "Executing {} raw SQL statements. {}",
        sql_statements.len(),
        description
    );
    for (i, sql) in sql_statements.iter().enumerate() {
        if !sql.trim().is_empty() {
            log::debug!("Executing SQL statement {}: {}", i + 1, sql);
            run_query(sql, client)
                .await
                .map_err(|e| ClickhouseChangesError::ClickhouseClient {
                    error: e,
                    resource: None,
                })?;
        }
    }
    Ok(())
}

/// Extracts version information from a table name
///
/// # Arguments
/// * `table_name` - The name of the table to parse
/// * `default_version` - The version to use for tables that don't follow the versioning convention
///
/// # Returns
/// * `(String, Version)` - A tuple containing the base name and version
///
/// # Format
/// For tables following the naming convention: {name}_{version}
/// where version is in the format x_y_z (e.g., 1_0_0)
/// For tables not following the convention: returns the full name and default_version
///
/// # Example
/// ```rust
/// let (base_name, version) = extract_version_from_table_name("users_1_0_0", "0.0.0");
/// assert_eq!(base_name, "users");
/// assert_eq!(version.to_string(), "1.0.0");
///
/// let (base_name, version) = extract_version_from_table_name("my_table", "1.0.0");
/// assert_eq!(base_name, "my_table");
/// assert_eq!(version.to_string(), "1.0.0");
/// ```
fn extract_version_from_table_name(table_name: &str) -> (String, Option<Version>) {
    debug!("Extracting version from table name: {}", table_name);

    // Special case for empty table name
    if table_name.is_empty() {
        debug!("Empty table name, no version");
        return (table_name.to_string(), None);
    }

    // Special case for tables ending in _MV (materialized views)
    if table_name.ends_with("_MV") {
        debug!("Materialized view detected, skipping version parsing");
        return (table_name.to_string(), None);
    }

    let parts: Vec<&str> = table_name.split('_').collect();
    debug!("Split table name into parts: {:?}", parts);

    if parts.len() < 2 {
        debug!("Table name has fewer than 2 parts, no version");
        // If table doesn't follow naming convention, return full name and default version
        return (table_name.to_string(), None);
    }

    // Find the first numeric part - this marks the start of the version
    let mut version_start_idx = None;
    for (i, part) in parts.iter().enumerate() {
        if part.chars().all(|c| c.is_ascii_digit()) {
            version_start_idx = Some(i);
            debug!("Found version start at index {}: {}", i, part);
            break;
        }
    }

    match version_start_idx {
        Some(idx) => {
            // Filter out empty parts when joining base name
            let base_parts: Vec<&str> = parts[..idx]
                .iter()
                .filter(|p| !p.is_empty())
                .copied()
                .collect();
            let base_name = base_parts.join("_");
            debug!(
                "Base parts: {:?}, joined base name: {}",
                base_parts, base_name
            );

            // Filter out empty parts when joining version
            let version_parts: Vec<&str> = parts[idx..]
                .iter()
                .filter(|p| !p.is_empty() && p.chars().all(|c| c.is_ascii_digit()))
                .copied()
                .collect();
            debug!("Version parts: {:?}", version_parts);

            // If we have no valid version parts, return the original name and default version
            if version_parts.is_empty() {
                debug!("No valid version parts found.");
                return (table_name.to_string(), None);
            }

            let version_str = version_parts.join(".");
            debug!("Created version string: {}", version_str);

            (base_name, Some(Version::from_string(version_str)))
        }
        None => {
            debug!("No version parts found");
            (table_name.to_string(), None)
        }
    }
}

pub struct ConfiguredDBClient {
    pub client: Client,
    pub config: ClickHouseConfig,
}

/// Creates a configured ClickHouse client with the provided configuration
///
/// # Arguments
/// * `clickhouse_config` - Configuration for the ClickHouse connection
///
/// # Returns
/// * `ConfiguredDBClient` - A configured client ready for database operations
///
/// # Details
/// Creates a client with:
/// - Proper URL construction (http/https)
/// - Authentication settings
/// - Database selection
/// - Connection options
///
/// # Example
/// ```rust
/// let client = create_client(ClickHouseConfig {
///     host: "localhost".to_string(),
///     host_port: 8123,
///     user: "default".to_string(),
///     password: "".to_string(),
///     db_name: "mydb".to_string(),
///     use_ssl: false,
/// });
/// ```
pub fn create_client(clickhouse_config: ClickHouseConfig) -> ConfiguredDBClient {
    let protocol = if clickhouse_config.use_ssl {
        "https"
    } else {
        "http"
    };
    ConfiguredDBClient {
        client: Client::default()
            .with_url(format!(
                "{}://{}:{}",
                protocol, clickhouse_config.host, clickhouse_config.host_port
            ))
            .with_user(clickhouse_config.user.to_string())
            .with_password(clickhouse_config.password.to_string())
            .with_database(clickhouse_config.db_name.to_string())
            .with_option("enable_json_type", "1")
            .with_option("flatten_nested", "0"),
        config: clickhouse_config,
    }
}

/// Executes a SQL query against the ClickHouse database
///
/// # Arguments
/// * `query` - The SQL query to execute
/// * `configured_client` - The client to use for execution
///
/// # Returns
/// * `Result<(), clickhouse::error::Error>` - Success if query executes without error
///
/// # Example
/// ```
/// let query = "SELECT 1";
/// run_query(query, &client).await?;
/// ```
pub async fn run_query(
    query: &str,
    configured_client: &ConfiguredDBClient,
) -> Result<(), clickhouse::error::Error> {
    debug!("Running query: {:?}", query);
    let client = &configured_client.client;
    client.query(query).execute().await
}

/// Checks if the ClickHouse database is ready for operations
///
/// # Arguments
/// * `configured_client` - The configured client to check
///
/// # Returns
/// * `Result<(), clickhouse::error::Error>` - Success if database is ready
///
/// # Details
/// - Executes a simple version query
/// - Implements retry logic for common connection issues
/// - Handles temporary network failures
/// - Maximum 20 retries with 200ms delay
///
/// # Retries
/// Retries on the following conditions:
/// - Connection closed before message completed
/// - Connection reset by peer
/// - Connection not ready
/// - Channel closed
pub async fn check_ready(
    configured_client: &ConfiguredDBClient,
) -> Result<(), clickhouse::error::Error> {
    let dummy_query = "SELECT version()".to_owned();
    crate::utilities::retry::retry(
        || run_query(&dummy_query, configured_client),
        |i, e| {
            i < 20
                && match e {
                    clickhouse::error::Error::Network(v) => {
                        let err_string = v.to_string();
                        debug!("Network error is {}", err_string);
                        err_string.contains("connection closed before message completed")
                            || err_string.contains("connection error: Connection reset by peer")
                            || err_string
                                .contains("operation was canceled: connection was not ready")
                            || err_string.contains("channel closed")
                    }
                    _ => {
                        debug!("Error is {} instead of network error. Will not retry.", e);
                        false
                    }
                }
        },
        tokio::time::Duration::from_millis(200),
    )
    .await
}

/// Fetches tables matching a specific version pattern
///
/// # Arguments
/// * `configured_client` - The configured client to use
/// * `version` - The version pattern to match against table names
///
/// # Returns
/// * `Result<Vec<ClickHouseSystemTable>, clickhouse::error::Error>` - List of matching tables
///
/// # Details
/// - Filters tables by database name and version pattern
/// - Returns full table metadata
/// - Uses parameterized query for safety
pub async fn fetch_tables_with_version(
    configured_client: &ConfiguredDBClient,
    version: &str,
) -> Result<Vec<ClickHouseSystemTable>, clickhouse::error::Error> {
    let client = &configured_client.client;
    let db_name = &configured_client.config.db_name;

    let query = "SELECT uuid, database, name, dependencies_table, engine FROM system.tables WHERE database = ? AND name LIKE ?";

    let tables = client
        .query(query)
        .bind(db_name)
        .bind(version)
        .fetch_all::<ClickHouseSystemTableRow>()
        .await?
        .into_iter()
        .map(|row| row.to_table())
        .collect();

    Ok(tables)
}

/// Gets the number of rows in a table
///
/// # Arguments
/// * `table_name` - Name of the table to check
/// * `config` - ClickHouse configuration
/// * `clickhouse` - Client handle for database operations
///
/// # Returns
/// * `Result<i64, clickhouse_rs::errors::Error>` - Number of rows in the table
///
/// # Details
/// - Uses COUNT(*) for accurate row count
/// - Properly escapes table and database names
/// - Handles empty tables correctly
///
/// # Example
/// ```rust
/// let size = check_table_size("users_1_0_0", &config, &mut client).await?;
/// println!("Table has {} rows", size);
/// ```
pub async fn check_table_size(
    table_name: &str,
    config: &ClickHouseConfig,
    clickhouse: &mut ClientHandle,
) -> Result<i64, clickhouse_rs::errors::Error> {
    info!("Checking size of {} table", table_name);
    let result = clickhouse
        .query(&format!(
            "select count(*) from \"{}\".\"{}\"",
            config.db_name.clone(),
            table_name
        ))
        .fetch_all()
        .await?;
    let rows = result.rows().collect_vec();

    let result: u64 = match rows.len() {
        1 => rows[0].get(0)?,
        _ => panic!("Expected 1 result, got {:?}", rows.len()),
    };
    Ok(result as i64)
}

pub struct TableWithUnsupportedType {
    pub name: String,
    pub col_name: String,
    pub col_type: String,
}

/// Parses column metadata from a comment string
fn parse_column_metadata(comment: &str) -> Option<ColumnMetadata> {
    // Check if metadata exists in the comment (could be at the beginning or after user comment)
    let metadata_start = comment.find(METADATA_PREFIX)?;

    // Extract the JSON part starting from the metadata prefix
    let json_part = &comment[metadata_start + METADATA_PREFIX.len()..];

    // The metadata JSON should be everything from the prefix to the end
    // or to the next space if there's content after it (though that shouldn't happen)
    let json_str = json_part.trim();

    match serde_json::from_str::<ColumnMetadata>(json_str) {
        Ok(metadata) => Some(metadata),
        Err(e) => {
            log::warn!("Failed to parse column metadata JSON: {}", e);
            None
        }
    }
}

/// Parses an enum definition from metadata comment
fn parse_enum_from_metadata(comment: &str) -> Option<DataEnum> {
    let metadata = parse_column_metadata(comment)?;

    let values = metadata
        .enum_def
        .members
        .into_iter()
        .map(|member| {
            let value = match member.value {
                EnumValueMetadata::Int(i) => EnumValue::Int(i),
                EnumValueMetadata::String(s) => EnumValue::String(s),
            };

            EnumMember {
                name: member.name,
                value,
            }
        })
        .collect();

    Some(DataEnum {
        name: metadata.enum_def.name,
        values,
    })
}

#[async_trait::async_trait]
impl OlapOperations for ConfiguredDBClient {
    /// Retrieves all tables from the ClickHouse database and converts them to framework Table objects
    ///
    /// # Arguments
    /// * `db_name` - The name of the database to list tables from
    ///
    /// # Returns
    /// * `Result<(Vec<Table>, Vec<TableWithUnsupportedType>), OlapChangesError>` -
    /// A list of Table objects and a list of TableWithUnsupportedType on success
    ///
    /// # Details
    /// This implementation:
    /// 1. Queries system.tables for basic table information
    /// 2. Extracts version information from table names
    /// 3. Queries system.columns for column metadata
    /// 4. Converts ClickHouse types to framework types
    /// 5. Creates Table objects with proper versioning and source primitives
    ///
    /// # Notes
    /// - Tables without proper version information in their names are skipped
    /// - Column types are converted based on ClickHouse to framework type mapping
    /// - Primary key columns are used for order_by clauses
    /// - Tables are sorted by name in the final result
    async fn list_tables(
        &self,
        db_name: &str,
        project: &Project,
    ) -> Result<(Vec<Table>, Vec<TableWithUnsupportedType>), OlapChangesError> {
        debug!("Starting list_tables operation for database: {}", db_name);
        debug!("Using project version: {}", project.cur_version());

        // First get basic table information
        let query = format!(
            r#"
            SELECT
                name,
                database,
                engine,
                create_table_query,
                partition_key
            FROM system.tables
            WHERE database = '{db_name}'
            AND engine != 'View'
            AND engine != 'MaterializedView'
            AND NOT name LIKE '.%'
            ORDER BY name
            "#
        );
        debug!("Executing table query: {}", query);

        let mut cursor = self
            .client
            .query(&query)
            .fetch::<(String, String, String, String, String)>()
            .map_err(|e| {
                debug!("Error fetching tables: {}", e);
                OlapChangesError::DatabaseError(e.to_string())
            })?;

        let mut tables = Vec::new();
        let mut unsupported_tables = Vec::new();

        'table_loop: while let Some((table_name, database, engine, create_query, partition_key)) =
            cursor
                .next()
                .await
                .map_err(|e| OlapChangesError::DatabaseError(e.to_string()))?
        {
            debug!("Processing table: {}", table_name);
            debug!("Table engine: {}", engine);
            debug!("Create query: {}", create_query);

            // Extract ORDER BY columns from create_query
            let order_by_cols = extract_order_by_from_create_query(&create_query);
            debug!("Extracted ORDER BY columns: {:?}", order_by_cols);

            // Check if the CREATE TABLE statement has an explicit PRIMARY KEY clause
            let has_explicit_primary_key = create_query.to_uppercase().contains("PRIMARY KEY");
            debug!(
                "Table {} has explicit PRIMARY KEY: {}",
                table_name, has_explicit_primary_key
            );

            // Get column information for each table
            let columns_query = format!(
                r#"
                SELECT
                    name,
                    type,
                    comment,
                    is_in_primary_key,
                    is_in_sorting_key,
                    default_kind,
                    default_expression
                FROM system.columns
                WHERE database = '{db_name}'
                AND table = '{table_name}'
                ORDER BY position
                "#
            );
            debug!(
                "Executing columns query for table {}: {}",
                table_name, columns_query
            );

            let mut columns_cursor = self
                .client
                .query(&columns_query)
                .fetch::<(String, String, String, u8, u8, String, String)>()
                .map_err(|e| {
                    debug!("Error fetching columns for table {}: {}", table_name, e);
                    OlapChangesError::DatabaseError(e.to_string())
                })?;

            let mut columns = Vec::new();

            let column_ttls =
                extract_column_ttls_from_create_query(&create_query).unwrap_or_default();
            while let Some((
                col_name,
                col_type,
                comment,
                is_primary,
                is_sorting,
                default_kind,
                default_expression,
            )) = columns_cursor
                .next()
                .await
                .map_err(|e| OlapChangesError::DatabaseError(e.to_string()))?
            {
                debug!(
                    "Processing column: {} (type: {}, comment: {}, primary: {}, sorting: {})",
                    col_name, col_type, comment, is_primary, is_sorting
                );

                // Try to parse enum from metadata comment first if it's an enum type
                let (data_type, is_nullable) =
                    if col_type.starts_with("Enum") && !comment.is_empty() {
                        // Try to parse from metadata comment
                        if let Some(enum_def) = parse_enum_from_metadata(&comment) {
                            debug!("Successfully parsed enum metadata for column {}", col_name);
                            (ColumnType::Enum(enum_def), false)
                        } else {
                            // Fall back to type string parsing if no valid metadata
                            debug!(
                            "No valid metadata for enum column {}, falling back to type parsing",
                            col_name
                        );
                            match type_parser::convert_clickhouse_type_to_column_type(&col_type) {
                                Ok(pair) => pair,
                                Err(_) => {
                                    debug!(
                                        "Column type not recognized: {} of field {} in table {}",
                                        col_type, col_name, table_name
                                    );
                                    unsupported_tables.push(TableWithUnsupportedType {
                                        name: table_name,
                                        col_name,
                                        col_type,
                                    });
                                    continue 'table_loop;
                                }
                            }
                        }
                    } else {
                        // Parse non-enum types as before
                        match type_parser::convert_clickhouse_type_to_column_type(&col_type) {
                            Ok(pair) => pair,
                            Err(_) => {
                                debug!(
                                    "Column type not recognized: {} of field {} in table {}",
                                    col_type, col_name, table_name
                                );
                                unsupported_tables.push(TableWithUnsupportedType {
                                    name: table_name,
                                    col_name,
                                    col_type,
                                });
                                continue 'table_loop;
                            }
                        }
                    };

                // Only set primary_key=true if there's an explicit PRIMARY KEY clause
                // When only ORDER BY is specified (no PRIMARY KEY), ClickHouse internally
                // treats ORDER BY columns as primary key, but we shouldn't mark them as such
                // since they come from orderByFields configuration, not Key<T> annotations
                let is_actual_primary_key = has_explicit_primary_key && is_primary == 1;

                // Preserve user comments (strip metadata if present)
                let column_comment = if !comment.is_empty() {
                    if let Some(metadata_pos) = comment.find(METADATA_PREFIX) {
                        // Extract the user comment part (before metadata)
                        let user_comment = comment[..metadata_pos].trim();
                        if !user_comment.is_empty() {
                            Some(user_comment.to_string())
                        } else {
                            None
                        }
                    } else {
                        // No metadata, entire comment is user comment
                        Some(comment.clone())
                    }
                } else {
                    None
                };

                let default = match default_kind.deref() {
                    "" => None,
                    "DEFAULT" => Some(default_expression),
                    "MATERIALIZED" | "ALIAS" => {
                        debug!("MATERIALIZED and ALIAS not yet handled.");
                        None
                    }
                    _ => {
                        debug!("Unknown default kind: {default_kind} for column {col_name}");
                        None
                    }
                };

                let mut annotations = Vec::new();

                // Check for LowCardinality wrapper
                if col_type.starts_with("LowCardinality(") {
                    debug!("Detected LowCardinality for column {}", col_name);
                    annotations.push(("LowCardinality".to_string(), serde_json::json!(true)));
                }

                if let Ok(Some((function_name, arg_type))) =
                    type_parser::extract_simple_aggregate_function(&col_type)
                {
                    debug!(
                        "Detected SimpleAggregateFunction({}, {:?}) for column {}",
                        function_name, arg_type, col_name
                    );

                    // Create the simpleAggregationFunction annotation
                    let annotation_value = serde_json::json!({
                        "functionName": function_name,
                        "argumentType": arg_type
                    });
                    annotations.push(("simpleAggregationFunction".to_string(), annotation_value));
                }

                let column = Column {
                    name: col_name.clone(),
                    data_type,
                    required: !is_nullable,
                    unique: false,
                    primary_key: is_actual_primary_key,
                    default,
                    annotations,
                    comment: column_comment,
                    ttl: column_ttls.get(&col_name).cloned(),
                };

                columns.push(column);
            }

            debug!("Found {} columns for table {}", columns.len(), table_name);

            // Extract base name and version for source primitive
            let (base_name, version) = extract_version_from_table_name(&table_name);

            // Create source primitive signature using the base name
            let source_primitive = PrimitiveSignature {
                name: base_name,
                primitive_type: PrimitiveTypes::DataModel,
            };

            // Create the Table object using the original table_name
            // Parse the engine from the CREATE TABLE query to get full engine configuration
            // This is more reliable than using the system.tables engine column which
            // only contains the engine name without parameters (e.g., "S3Queue" instead of
            // "S3Queue('path', 'format', ...)")
            let engine_parsed = if let Some(engine_def) =
                extract_engine_from_create_table(&create_query)
            {
                // Try to parse the extracted engine definition
                engine_def.as_str().try_into().ok()
            } else {
                // Fallback to the simple engine name from system.tables
                debug!("Could not extract engine from CREATE TABLE query, falling back to system.tables engine column");
                engine.as_str().try_into().ok()
            };
            let engine_params_hash = engine_parsed
                .as_ref()
                .map(|e: &ClickhouseEngine| e.non_alterable_params_hash());

            // Extract table settings from CREATE TABLE query
            let table_settings = extract_table_settings_from_create_table(&create_query);

            // Extract TTLs from CREATE TABLE
            let table_ttl_setting = extract_table_ttl_from_create_query(&create_query);

            let indexes_ch = extract_indexes_from_create_table(&create_query)?;
            let indexes: Vec<TableIndex> = indexes_ch
                .into_iter()
                .map(|i| TableIndex {
                    name: i.name,
                    expression: i.expression,
                    index_type: i.index_type,
                    arguments: i.arguments,
                    granularity: i.granularity,
                })
                .collect();
            debug!("Extracted indexes for table {}: {:?}", table_name, indexes);

            let table = Table {
                name: table_name, // Keep the original table name with version
                columns,
                order_by: OrderBy::Fields(order_by_cols), // Use the extracted ORDER BY columns
                partition_by: {
                    let p = partition_key.trim();
                    (!p.is_empty()).then(|| p.to_string())
                },
                sample_by: extract_sample_by_from_create_table(&create_query),
                engine: engine_parsed,
                version,
                source_primitive,
                metadata: None,
                // this does not matter as we refer to the lifecycle in infra map
                life_cycle: LifeCycle::ExternallyManaged,
                engine_params_hash,
                table_settings,
                indexes,
                database: Some(database),
                table_ttl_setting,
            };
            debug!("Created table object: {:?}", table);

            tables.push(table);
        }

        debug!(
            "Completed list_tables operation, found {} tables",
            tables.len()
        );
        Ok((tables, unsupported_tables))
    }
}

/// Regex pattern to find keywords that terminate an ORDER BY clause
static ORDER_BY_TERMINATOR_PATTERN: LazyLock<regex::Regex> = LazyLock::new(|| {
    regex::Regex::new(r"\s(PARTITION BY|PRIMARY KEY|SAMPLE BY|TTL|SETTINGS)")
        .expect("ORDER_BY_TERMINATOR_PATTERN regex should compile")
});

/// Extracts ORDER BY columns from a CREATE TABLE query
///
/// # Arguments
/// * `create_query` - The CREATE TABLE query string
///
/// # Returns
/// * `Vec<String>` - List of column names in the ORDER BY clause, or empty vector if none found
///
/// # Example
/// ```rust
/// let query = "CREATE TABLE test (id Int64) ENGINE = MergeTree() ORDER BY (id, timestamp)";
/// let order_by = extract_order_by_from_create_query(query);
/// assert_eq!(order_by, vec!["id".to_string(), "timestamp".to_string()]);
/// ```
pub fn extract_order_by_from_create_query(create_query: &str) -> Vec<String> {
    debug!("Extracting ORDER BY from query: {}", create_query);

    // Find the ORDER BY clause, being careful not to match PRIMARY KEY
    let mut after_order_by = None;
    for (idx, _) in create_query.to_uppercase().match_indices("ORDER BY") {
        // Check if this is not part of "PRIMARY KEY" by looking at the preceding text
        let preceding_text = &create_query[..idx].trim_end().to_uppercase();
        if !preceding_text.ends_with("PRIMARY KEY") {
            after_order_by = Some(&create_query[idx..]);
            break;
        }
    }

    if let Some(after_order_by) = after_order_by {
        // Find where the ORDER BY clause ends by checking for keywords that can follow it.
        // We look for any of the ClickHouse table engine keywords that terminate ORDER BY.
        let mut end_idx = after_order_by.len();
        let upper_after = after_order_by.to_uppercase();

        // Use regex to find keywords preceded by whitespace
        // \s matches any whitespace character (space, tab, newline, etc.)
        if let Some(mat) = ORDER_BY_TERMINATOR_PATTERN.find(&upper_after) {
            // The match includes the leading whitespace, so we use mat.start()
            end_idx = mat.start();
        }

        // Check for another ORDER BY (shouldn't happen in normal cases)
        if let Some(next_order_by) = after_order_by[8..].to_uppercase().find("ORDER BY") {
            end_idx = std::cmp::min(end_idx, next_order_by + 8);
        }

        let order_by_clause = &after_order_by[..end_idx];

        // Extract the column names
        let order_by_content = order_by_clause.trim_start_matches("ORDER BY").trim();
        if order_by_content == "tuple()" {
            return Vec::new();
        };
        let order_by_content = order_by_content.trim_matches('(').trim_matches(')');

        debug!("Found ORDER BY content: {}", order_by_content);

        // Split by comma and clean up each column name
        return order_by_content
            .split(',')
            .map(|s| s.trim().trim_matches('`').to_string())
            .filter(|s| !s.is_empty())
            .collect();
    }

    debug!("No explicit ORDER BY clause found");
    Vec::new()
}

/// Extract table-level TTL expression from CREATE TABLE query (without leading 'TTL').
/// Returns None if no table-level TTL clause is present.
pub fn extract_table_ttl_from_create_query(create_query: &str) -> Option<String> {
    let upper = create_query.to_uppercase();
    // Start scanning after ENGINE clause (table-level TTL appears after ORDER BY)
    let engine_pos = upper.find("ENGINE")?;
    let tail = &create_query[engine_pos..];
    let tail_upper = &upper[engine_pos..];
    // Find " TTL " in the tail
    let ttl_pos = tail_upper.find(" TTL ")?;
    let ttl_start = ttl_pos + " TTL ".len();
    let after_ttl = &tail[ttl_start..];
    // TTL clause ends before SETTINGS or end of string
    let end_idx = after_ttl
        .to_uppercase()
        .find(" SETTINGS")
        .unwrap_or(after_ttl.len());
    let expr = after_ttl[..end_idx].trim();
    if expr.is_empty() {
        None
    } else {
        Some(expr.to_string())
    }
}

/// Extract column-level TTL expressions from the CREATE TABLE column list.
/// Returns a map of column name to TTL expression (without leading 'TTL').
pub fn extract_column_ttls_from_create_query(
    create_query: &str,
) -> Option<HashMap<String, String>> {
    let upper = create_query.to_uppercase();
    // Columns section is between the first '(' after CREATE TABLE and the closing ')' before ENGINE
    let open_paren = upper.find('(')?;
    let engine_pos = upper
        .find("\nENGINE")
        .or_else(|| upper.find("\r\nENGINE"))
        .or_else(|| upper.rfind("ENGINE"))?;
    if engine_pos <= open_paren {
        return None;
    }
    let columns_block = &create_query[open_paren + 1..engine_pos];
    let mut map = HashMap::new();

    // Split columns by top-level commas (not inside parentheses or single quotes)
    let mut col_defs: Vec<String> = Vec::new();
    let mut current = String::new();
    let mut depth: i32 = 0;
    let mut in_string = false;
    let mut prev: Option<char> = None;
    for ch in columns_block.chars() {
        if ch == '\'' && prev != Some('\\') {
            in_string = !in_string;
        }
        if !in_string {
            if ch == '(' {
                depth += 1;
            } else if ch == ')' {
                if depth > 0 {
                    depth -= 1;
                }
            } else if ch == ',' && depth == 0 {
                let trimmed = current.trim();
                if !trimmed.is_empty() {
                    col_defs.push(trimmed.to_string());
                }
                current.clear();
                prev = Some(ch);
                continue;
            }
        }
        current.push(ch);
        prev = Some(ch);
    }
    let trimmed = current.trim();
    if !trimmed.is_empty() {
        col_defs.push(trimmed.to_string());
    }

    for def in col_defs {
        let line_trim = def.trim();
        // Expect defs like: `col` Type ... [TTL expr] ...
        if !line_trim.starts_with('`') {
            continue;
        }
        // Extract column name between the first pair of backticks
        let first_bt = 0; // starts with backtick
        let second_bt = match line_trim[1..].find('`') {
            Some(pos) => 1 + pos,
            None => continue,
        };
        let col_name = &line_trim[first_bt + 1..second_bt];

        // Find TTL clause within this column definition
        let upper_line = line_trim.to_uppercase();
        if let Some(idx) = upper_line.find(" TTL ") {
            let after = &line_trim[idx + 5..];
            let after_upper = after.to_uppercase();
            let mut cut = after.len();
            for kw in [" DEFAULT", " COMMENT"] {
                if let Some(pos) = after_upper.find(kw) {
                    cut = cut.min(pos);
                }
            }
            let expr = after[..cut].trim();
            if !expr.is_empty() {
                map.insert(col_name.to_string(), expr.to_string());
            }
        }
    }

    if map.is_empty() {
        None
    } else {
        Some(map)
    }
}

#[cfg(test)]
mod tests {
    use super::*;

    #[test]
    fn test_extract_version_from_table_name() {
        // Test two-part versions
        let (base_name, version) = extract_version_from_table_name("Bar_0_0");
        assert_eq!(base_name, "Bar");
        assert_eq!(version.unwrap().to_string(), "0.0");

        let (base_name, version) = extract_version_from_table_name("Foo_0_0");
        assert_eq!(base_name, "Foo");
        assert_eq!(version.unwrap().to_string(), "0.0");

        // Test three-part versions
        let (base_name, version) = extract_version_from_table_name("Bar_0_0_0");
        assert_eq!(base_name, "Bar");
        assert_eq!(version.unwrap().to_string(), "0.0.0");

        let (base_name, version) = extract_version_from_table_name("Foo_1_2_3");
        assert_eq!(base_name, "Foo");
        assert_eq!(version.unwrap().to_string(), "1.2.3");

        // Test table names with underscores
        let (base_name, version) = extract_version_from_table_name("My_Table_0_0");
        assert_eq!(base_name, "My_Table");
        assert_eq!(version.unwrap().to_string(), "0.0");

        let (base_name, version) = extract_version_from_table_name("Complex_Table_Name_1_0_0");
        assert_eq!(base_name, "Complex_Table_Name");
        assert_eq!(version.unwrap().to_string(), "1.0.0");

        // Test invalid formats - should use default version
        let (base_name, version) = extract_version_from_table_name("TableWithoutVersion");
        assert_eq!(base_name, "TableWithoutVersion");
        assert!(version.is_none());

        let (base_name, version) = extract_version_from_table_name("Table_WithoutNumericVersion");
        assert_eq!(base_name, "Table_WithoutNumericVersion");
        assert!(version.is_none());

        // Test edge cases
        let (base_name, version) = extract_version_from_table_name("");
        assert_eq!(base_name, "");
        assert!(version.is_none());

        let (base_name, version) = extract_version_from_table_name("_0_0");
        assert_eq!(base_name, "");
        assert_eq!(version.unwrap().to_string(), "0.0");

        let (base_name, version) = extract_version_from_table_name("Table_0_0_");
        assert_eq!(base_name, "Table");
        assert_eq!(version.unwrap().to_string(), "0.0");

        // Test mixed numeric and non-numeric parts
        let (base_name, version) = extract_version_from_table_name("Table2_0_0");
        assert_eq!(base_name, "Table2");
        assert_eq!(version.unwrap().to_string(), "0.0");

        let (base_name, version) = extract_version_from_table_name("V2_Table_1_0_0");
        assert_eq!(base_name, "V2_Table");
        assert_eq!(version.unwrap().to_string(), "1.0.0");

        // Test materialized views
        let (base_name, version) = extract_version_from_table_name("BarAggregated_MV");
        assert_eq!(base_name, "BarAggregated_MV");
        assert!(version.is_none());

        // Test non-versioned tables
        let (base_name, version) = extract_version_from_table_name("Foo");
        assert_eq!(base_name, "Foo");
        assert!(version.is_none());

        let (base_name, version) = extract_version_from_table_name("Bar");
        assert_eq!(base_name, "Bar");
        assert!(version.is_none());
    }

    #[test]
    fn test_extract_order_by_from_create_query() {
        // Test with explicit ORDER BY
        let query = "CREATE TABLE test (id Int64) ENGINE = MergeTree() ORDER BY (id, timestamp)";
        let order_by = extract_order_by_from_create_query(query);
        assert_eq!(order_by, vec!["id".to_string(), "timestamp".to_string()]);

        // Test with PRIMARY KEY and ORDER BY being different
        let query =
            "CREATE TABLE test (id Int64) ENGINE = MergeTree PRIMARY KEY id ORDER BY (timestamp)";
        let order_by = extract_order_by_from_create_query(query);
        assert_eq!(order_by, vec!["timestamp".to_string()]);

        // Test with PRIMARY KEY but no explicit ORDER BY (should return empty)
        let query = "CREATE TABLE test (id Int64) ENGINE = MergeTree PRIMARY KEY id";
        let order_by = extract_order_by_from_create_query(query);
        assert_eq!(order_by, Vec::<String>::new());

        // Test with PRIMARY KEY and implicit ORDER BY through PRIMARY KEY
        let query = "CREATE TABLE local.Foo_0_0 (`primaryKey` String, `timestamp` Float64, `optionalText` Nullable(String)) ENGINE = MergeTree PRIMARY KEY primaryKey ORDER BY primaryKey SETTINGS index_granularity = 8192";
        let order_by = extract_order_by_from_create_query(query);
        assert_eq!(order_by, vec!["primaryKey".to_string()]);

        // Test with SETTINGS clause
        let query = "CREATE TABLE test (id Int64) ENGINE = MergeTree() ORDER BY (id, timestamp) SETTINGS index_granularity = 8192";
        let order_by = extract_order_by_from_create_query(query);
        assert_eq!(order_by, vec!["id".to_string(), "timestamp".to_string()]);

        // Test with ORDER BY and TTL (should not include TTL in ORDER BY)
        let query = "CREATE TABLE test (id Int64, ts DateTime) ENGINE = MergeTree ORDER BY (id, ts) TTL ts + INTERVAL 90 DAY SETTINGS index_granularity = 8192";
        let order_by = extract_order_by_from_create_query(query);
        assert_eq!(order_by, vec!["id".to_string(), "ts".to_string()]);

        // Test with ORDER BY and SAMPLE BY (should not include SAMPLE BY in ORDER BY)
        let query = "CREATE TABLE test (id Int64, hash UInt64) ENGINE = MergeTree ORDER BY (id, hash) SAMPLE BY hash SETTINGS index_granularity = 8192";
        let order_by = extract_order_by_from_create_query(query);
        assert_eq!(order_by, vec!["id".to_string(), "hash".to_string()]);

        let query = r#"CREATE TABLE local.test
(
    `_hardware_id` String,
    `_hostname` String,
    `date_stamp` Date DEFAULT '1970-01-01',
    `hour_stamp` UInt64 DEFAULT toStartOfHour(toDateTime(_time_observed / 1000)),
    `sample_hash` UInt64 DEFAULT xxHash64(_hardware_id),
    `_time_observed` UInt64,
    INDEX index_time_observed_v1 _time_observed TYPE minmax GRANULARITY 3
)
ENGINE = MergeTree
PARTITION BY toYYYYMMDD(toStartOfWeek(toDateTime(_time_observed / 1000)))
PRIMARY KEY (hour_stamp, sample_hash)
ORDER BY (hour_stamp, sample_hash, _time_observed)
SAMPLE BY sample_hash
SETTINGS enable_mixed_granularity_parts = 1, index_granularity = 8192, index_granularity_bytes = 10485760"#;
        let order_by = extract_order_by_from_create_query(query);
        assert_eq!(
            order_by,
            vec![
                "hour_stamp".to_string(),
                "sample_hash".to_string(),
                "_time_observed".to_string()
            ]
        );

        // Test with backticks
        let query =
            "CREATE TABLE test (id Int64) ENGINE = MergeTree() ORDER BY (`id`, `timestamp`)";
        let order_by = extract_order_by_from_create_query(query);
        assert_eq!(order_by, vec!["id".to_string(), "timestamp".to_string()]);

        // Test without parentheses
        let query = "CREATE TABLE test (id Int64) ENGINE = MergeTree() ORDER BY id";
        let order_by = extract_order_by_from_create_query(query);
        assert_eq!(order_by, vec!["id".to_string()]);

        // Test with no ORDER BY clause
        let query = "CREATE TABLE test (id Int64) ENGINE = MergeTree()";
        let order_by = extract_order_by_from_create_query(query);
        assert_eq!(order_by, Vec::<String>::new());
    }

    #[test]
    fn test_comment_only_modification() {
        // Test that comment-only changes are handled efficiently
        use crate::framework::core::infrastructure::table::{
            Column, ColumnType, DataEnum, EnumMember, EnumValue,
        };

        // Create two columns that differ only in comment
        let before_column = Column {
            name: "status".to_string(),
            data_type: ColumnType::Enum(DataEnum {
                name: "Status".to_string(),
                values: vec![EnumMember {
                    name: "ACTIVE".to_string(),
                    value: EnumValue::String("active".to_string()),
                }],
            }),
            required: true,
            unique: false,
            primary_key: false,
            default: None,
            annotations: vec![],
            comment: Some("Old user comment".to_string()),
            ttl: None,
        };

        let after_column = Column {
            name: "status".to_string(),
            data_type: ColumnType::Enum(DataEnum {
                name: "Status".to_string(),
                values: vec![EnumMember {
                    name: "ACTIVE".to_string(),
                    value: EnumValue::String("active".to_string()),
                }],
            }),
            required: true,
            unique: false,
            primary_key: false,
            default: None,
            annotations: vec![],
            comment: Some("New user comment".to_string()),
            ttl: None,
        };

        // The execute_modify_table_column function should detect this as comment-only change
        // This is tested implicitly by the function's implementation
        // In a real test, we'd verify the SQL generated is comment-only
        assert_ne!(before_column.comment, after_column.comment);
        assert_eq!(before_column.data_type, after_column.data_type);
        assert_eq!(before_column.required, after_column.required);
    }

    #[test]
    fn test_modify_column_includes_default_and_comment() {
        use crate::framework::core::infrastructure::table::{Column, IntType};

        // Build before/after where default changes and comment present
        let before_column = Column {
            name: "count".to_string(),
            data_type: ColumnType::Int(IntType::Int32),
            required: true,
            unique: false,
            primary_key: false,
            default: Some("1".to_string()),
            annotations: vec![],
            comment: Some("Number of things".to_string()),
            ttl: None,
        };
        let after_column = Column {
            default: Some("42".to_string()),
            ..before_column.clone()
        };

        let ch_after = std_column_to_clickhouse_column(after_column).unwrap();
        let sqls = build_modify_column_sql("db", "table", &ch_after, false, false).unwrap();

        assert_eq!(sqls.len(), 1);
        assert_eq!(
            sqls[0],
            "ALTER TABLE `db`.`table` MODIFY COLUMN IF EXISTS `count` Int32 DEFAULT 42 COMMENT 'Number of things'".to_string()
        );
    }

    #[test]
    fn test_modify_column_comment_only_no_default_change() {
        use crate::framework::core::infrastructure::table::Column;

        // same type/required/default; only comment changed => should be handled via comment-only path
        let before_column = Column {
            name: "status".to_string(),
            data_type: ColumnType::String,
            required: true,
            unique: false,
            primary_key: false,
            default: Some("'open'".to_string()),
            annotations: vec![],
            comment: Some("old".to_string()),
            ttl: None,
        };

        let after_column = Column {
            comment: Some("new".to_string()),
            ..before_column.clone()
        };

        // Use the pure SQL builder for comment-only update
        let sql =
            build_modify_column_comment_sql("db", "table", &after_column.name, "new").unwrap();
        assert_eq!(
            sql,
            "ALTER TABLE `db`.`table` MODIFY COLUMN `status` COMMENT 'new'"
        );
    }

    #[test]
    fn test_modify_nullable_column_with_default() {
        use crate::framework::core::infrastructure::table::Column;
        use crate::infrastructure::olap::clickhouse::mapper::std_column_to_clickhouse_column;

        // Test modifying a nullable column with a default value
        let column = Column {
            name: "description".to_string(),
            data_type: ColumnType::String,
            required: false,
            unique: false,
            primary_key: false,
            default: Some("'updated default'".to_string()),
            annotations: vec![],
            comment: Some("Updated description field".to_string()),
            ttl: None,
        };

        let clickhouse_column = std_column_to_clickhouse_column(column).unwrap();

        let sqls =
            build_modify_column_sql("test_db", "users", &clickhouse_column, false, false).unwrap();

        assert_eq!(sqls.len(), 1);
        assert_eq!(
            sqls[0],
            "ALTER TABLE `test_db`.`users` MODIFY COLUMN IF EXISTS `description` Nullable(String) DEFAULT 'updated default' COMMENT 'Updated description field'"
        );
    }

    #[test]
    fn test_extract_order_by_from_create_query_edge_cases() {
        // Test with multiple ORDER BY clauses (should only use the first one)
        let query =
            "CREATE TABLE test (id Int64) ENGINE = MergeTree() ORDER BY (id) ORDER BY (timestamp)";
        let order_by = extract_order_by_from_create_query(query);
        assert_eq!(order_by, vec!["id".to_string()]);

        // Test with malformed ORDER BY clause (missing closing parenthesis)
        let query = "CREATE TABLE test (id Int64) ENGINE = MergeTree() ORDER BY (id, timestamp";
        let order_by = extract_order_by_from_create_query(query);
        assert_eq!(order_by, vec!["id".to_string(), "timestamp".to_string()]);

        // Test with empty ORDER BY clause
        let query = "CREATE TABLE test (id Int64) ENGINE = MergeTree() ORDER BY ()";
        let order_by = extract_order_by_from_create_query(query);
        assert_eq!(order_by, Vec::<String>::new());

        // Test with ORDER BY clause containing only spaces
        let query = "CREATE TABLE test (id Int64) ENGINE = MergeTree() ORDER BY (   )";
        let order_by = extract_order_by_from_create_query(query);
        assert_eq!(order_by, Vec::<String>::new());

        // Test with ORDER BY clause containing empty entries
        let query = "CREATE TABLE test (id Int64) ENGINE = MergeTree() ORDER BY (id,,timestamp)";
        let order_by = extract_order_by_from_create_query(query);
        assert_eq!(order_by, vec!["id".to_string(), "timestamp".to_string()]);

        // Test with complex expressions in ORDER BY
        let query = "CREATE TABLE test (id Int64) ENGINE = MergeTree() ORDER BY (id, cityId, `user.id`, nested.field)";
        let order_by = extract_order_by_from_create_query(query);
        assert_eq!(
            order_by,
            vec![
                "id".to_string(),
                "cityId".to_string(),
                "user.id".to_string(),
                "nested.field".to_string()
            ]
        );

        // Test with PRIMARY KEY in column definition and ORDER BY
        let query = "CREATE TABLE test (`PRIMARY KEY` Int64) ENGINE = MergeTree() ORDER BY (`id`)";
        let order_by = extract_order_by_from_create_query(query);
        assert_eq!(order_by, vec!["id".to_string()]);
    }

    #[test]
    fn test_extract_column_ttls_from_create_query_single_line() {
        let query = "CREATE TABLE local.example1 (`timestamp` DateTime, `x` UInt32 TTL timestamp + toIntervalMonth(1), `y` String TTL timestamp + toIntervalDay(1), `z` String) ENGINE = MergeTree ORDER BY tuple() SETTINGS index_granularity = 8192";
        let map = extract_column_ttls_from_create_query(query).expect("expected some TTLs");

        assert_eq!(
            map.get("x"),
            Some(&"timestamp + toIntervalMonth(1)".to_string())
        );
        assert_eq!(
            map.get("y"),
            Some(&"timestamp + toIntervalDay(1)".to_string())
        );
        assert!(!map.contains_key("z"));
        assert!(!map.contains_key("timestamp"));
    }

    #[test]
    fn test_add_column_with_default_value() {
        use crate::framework::core::infrastructure::table::{Column, IntType};
        use crate::infrastructure::olap::clickhouse::mapper::std_column_to_clickhouse_column;
        use crate::infrastructure::olap::clickhouse::queries::basic_field_type_to_string;

        // Test adding a column with a default value
        let column = Column {
            name: "count".to_string(),
            data_type: ColumnType::Int(IntType::Int32),
            required: true,
            unique: false,
            primary_key: false,
            default: Some("42".to_string()),
            annotations: vec![],
            comment: Some("Number of items".to_string()),
            ttl: None,
        };

        let clickhouse_column = std_column_to_clickhouse_column(column).unwrap();
        let column_type_string =
            basic_field_type_to_string(&clickhouse_column.column_type).unwrap();

        // Include DEFAULT clause if column has a default value
        let default_clause = clickhouse_column
            .default
            .as_ref()
            .map(|d| format!(" DEFAULT {}", d))
            .unwrap_or_default();

        let add_column_query = format!(
            "ALTER TABLE `{}`.`{}` ADD COLUMN `{}` {}{} {}",
            "test_db",
            "test_table",
            clickhouse_column.name,
            column_type_string,
            default_clause,
            "FIRST"
        );

        assert_eq!(
            add_column_query,
            "ALTER TABLE `test_db`.`test_table` ADD COLUMN `count` Int32 DEFAULT 42 FIRST"
        );
    }

    #[test]
    fn test_add_nullable_column_with_default_string() {
        use crate::framework::core::infrastructure::table::Column;
        use crate::infrastructure::olap::clickhouse::mapper::std_column_to_clickhouse_column;
        use crate::infrastructure::olap::clickhouse::queries::basic_field_type_to_string;

        // Test adding a nullable column with a default string value
        let column = Column {
            name: "description".to_string(),
            data_type: ColumnType::String,
            required: false,
            unique: false,
            primary_key: false,
            default: Some("'default text'".to_string()),
            annotations: vec![],
            comment: None,
            ttl: None,
        };

        let clickhouse_column = std_column_to_clickhouse_column(column).unwrap();

        let column_type_string =
            basic_field_type_to_string(&clickhouse_column.column_type).unwrap();

        // Include DEFAULT clause if column has a default value
        let default_clause = clickhouse_column
            .default
            .as_ref()
            .map(|d| format!(" DEFAULT {}", d))
            .unwrap_or_default();

        let add_column_query = format!(
            "ALTER TABLE `{}`.`{}` ADD COLUMN `{}` {}{} {}",
            "test_db",
            "test_table",
            clickhouse_column.name,
            column_type_string,
            default_clause,
            "AFTER `id`"
        );

        assert_eq!(
            add_column_query,
            "ALTER TABLE `test_db`.`test_table` ADD COLUMN `description` Nullable(String) DEFAULT 'default text' AFTER `id`"
        );
    }
}<|MERGE_RESOLUTION|>--- conflicted
+++ resolved
@@ -179,18 +179,6 @@
         /// The database containing the table (None means use primary database)
         database: Option<String>,
     },
-<<<<<<< HEAD
-=======
-    /// Modify or remove column-level TTL
-    ModifyColumnTtl {
-        table: String,
-        column: String,
-        before: Option<String>,
-        after: Option<String>,
-        /// The database containing the table (None means use primary database)
-        database: Option<String>,
-    },
->>>>>>> dac57c23
     AddTableIndex {
         table: String,
         index: TableIndex,
@@ -497,36 +485,6 @@
                 }
             })?;
         }
-<<<<<<< HEAD
-        SerializableOlapOperation::AddTableIndex { table, index } => {
-            execute_add_table_index(db_name, table, index, client).await?;
-=======
-        SerializableOlapOperation::ModifyColumnTtl {
-            table,
-            column,
-            before: _,
-            after,
-            database,
-        } => {
-            let target_db = database.as_deref().unwrap_or(db_name);
-            let sql = if let Some(expr) = after {
-                format!(
-                    "ALTER TABLE `{}`.`{}` MODIFY COLUMN `{}` TTL {}",
-                    target_db, table, column, expr
-                )
-            } else {
-                format!(
-                    "ALTER TABLE `{}`.`{}` MODIFY COLUMN `{}` REMOVE TTL",
-                    target_db, table, column
-                )
-            };
-            run_query(&sql, client).await.map_err(|e| {
-                ClickhouseChangesError::ClickhouseClient {
-                    error: e,
-                    resource: Some(table.clone()),
-                }
-            })?;
-        }
         SerializableOlapOperation::AddTableIndex {
             table,
             index,
@@ -534,7 +492,6 @@
         } => {
             let target_db = database.as_deref().unwrap_or(db_name);
             execute_add_table_index(target_db, table, index, client).await?;
->>>>>>> dac57c23
         }
         SerializableOlapOperation::DropTableIndex {
             table,
