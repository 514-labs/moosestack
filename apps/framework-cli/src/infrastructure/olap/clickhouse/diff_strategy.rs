//! ClickHouse-specific table diffing strategy
//!
//! This module implements the TableDiffStrategy for ClickHouse, handling the database's
//! specific limitations around schema changes. ClickHouse has restrictions on certain
//! ALTER TABLE operations, particularly around ORDER BY and primary key changes.

use crate::framework::core::infrastructure::sql_resource::SqlResource;
use crate::framework::core::infrastructure::table::{
    Column, ColumnType, DataEnum, EnumValue, Table,
};
use crate::framework::core::infrastructure_map::{
    ColumnChange, OlapChange, OrderByChange, TableChange, TableDiffStrategy,
};
use crate::infrastructure::olap::clickhouse::queries::ClickhouseEngine;
use std::collections::HashMap;

/// ClickHouse-specific table diff strategy
///
/// ClickHouse has several limitations that require drop+create operations instead of ALTER:
/// - Cannot change ORDER BY clause via ALTER TABLE
/// - Cannot change primary key structure via ALTER TABLE
/// - Some column type changes are not supported
///
/// This strategy identifies these cases and converts table updates into drop+create operations
/// so that users see the actual operations that will be performed.
pub struct ClickHouseTableDiffStrategy;

/// Checks if two enums are semantically equivalent.
///
/// This is important for ClickHouse because TypeScript string enums (e.g., TEXT = 'text')
/// are stored in ClickHouse as Enum8/Enum16 with integer mappings. When we read them back,
/// we get the string values as member names with integer values (e.g., 'text' = 1).
///
/// This function compares:
/// - For string enums: Checks if the TypeScript enum values match the ClickHouse member names
/// - For integer enums: Direct comparison of values
pub fn enums_are_equivalent(actual: &DataEnum, target: &DataEnum) -> bool {
    // First check if both enums have the same name and values - direct equality
    // This handles the case where metadata has been written and read back
    if actual == target {
        return true;
    }

    // Check if enums have the same number of members
    if actual.values.len() != target.values.len() {
        return false;
    }

    // Check if both enums have string values (both from TypeScript)
    // In this case, the names must match
    let actual_has_string_values = actual
        .values
        .iter()
        .any(|m| matches!(m.value, EnumValue::String(_)));
    let target_has_string_values = target
        .values
        .iter()
        .any(|m| matches!(m.value, EnumValue::String(_)));

    if actual_has_string_values && target_has_string_values && actual.name != target.name {
        // Both are TypeScript enums but with different names
        return false;
    }

    // Check each member
    for (idx, target_member) in target.values.iter().enumerate() {
        match &target_member.value {
            EnumValue::String(target_str) => {
                // For string enums, we have two cases:
                //
                // Case 1: Target is from TypeScript, Actual is from ClickHouse without metadata
                // - target has: name: "TEXT" (TypeScript member name), value: "text" (TypeScript string value)
                // - actual has: name: "text" (the string stored in ClickHouse), value: Int(1) (the integer mapping)
                //
                // Case 2: Both are from TypeScript (metadata has been written and read back)
                // - Both have the same structure with string values

                if let Some(actual_member) = actual.values.get(idx) {
                    match &actual_member.value {
                        EnumValue::String(actual_str) => {
                            // Both have string values - they should match exactly
                            if actual_member.name != target_member.name || actual_str != target_str
                            {
                                return false;
                            }
                        }
                        EnumValue::Int(_) => {
                            // Actual has int, target has string - check cross-mapping
                            // The actual member name should match the target string value
                            if actual_member.name != *target_str {
                                return false;
                            }
                        }
                    }
                } else {
                    return false;
                }
            }
            EnumValue::Int(target_int) => {
                // For integer enums, we need exact match
                if let Some(actual_member) = actual.values.get(idx) {
                    // Names should match
                    if actual_member.name != target_member.name {
                        return false;
                    }
                    // Values should match
                    if let EnumValue::Int(actual_int) = actual_member.value {
                        if actual_int != *target_int {
                            return false;
                        }
                    } else {
                        return false;
                    }
                } else {
                    return false;
                }
            }
        }
    }

    true
}

/// Checks if an enum needs metadata comment to be added.
///
/// Returns true if the enum appears to be from a TypeScript string enum
/// that was stored without metadata (i.e., has integer values but member names
/// look like they should be string values).
pub fn should_add_enum_metadata(actual_enum: &DataEnum) -> bool {
    // If the enum name is generic like "Enum8" or "Enum16", it probably needs metadata
    if actual_enum.name.starts_with("Enum") {
        // Check if all values are integers with string-like member names
        actual_enum.values.iter().all(|member| {
            matches!(member.value, EnumValue::Int(_))
                && member.name.chars().any(|c| c.is_lowercase())
            // Member names that look like values (lowercase, snake_case, etc.)
        })
    } else {
        false
    }
}

fn is_special_not_nullable_column_type(t: &ColumnType) -> bool {
    matches!(t, ColumnType::Array { .. } | ColumnType::Nested(_))
}

fn is_only_required_change_for_special_column_type(before: &Column, after: &Column) -> bool {
    // Only ignore if both sides are arrays and all other fields are equal
    if is_special_not_nullable_column_type(&before.data_type)
        && is_special_not_nullable_column_type(&after.data_type)
        && before.required != after.required
    {
        let mut after_cloned = after.clone();
        after_cloned.required = before.required;

        before == &after_cloned
    } else {
        false
    }
}

impl ClickHouseTableDiffStrategy {
    /// Check if a table uses the S3Queue engine
    pub fn is_s3queue_table(table: &Table) -> bool {
        matches!(&table.engine, Some(ClickhouseEngine::S3Queue { .. }))
    }

    /// Check if a SQL resource is a materialized view that needs population
    /// This is ClickHouse-specific logic for handling materialized view initialization
    pub fn check_materialized_view_population(
        sql_resource: &SqlResource,
        tables: &HashMap<String, Table>,
        is_new: bool,
        olap_changes: &mut Vec<OlapChange>,
    ) {
        use crate::infrastructure::olap::clickhouse::sql_parser::parse_create_materialized_view;

        // Check if this is a CREATE MATERIALIZED VIEW statement
        for sql in &sql_resource.setup {
            if let Ok(mv_stmt) = parse_create_materialized_view(sql) {
                // Check if any source is an S3Queue table
                let has_s3queue_source = mv_stmt.source_tables.iter().any(|source| {
                    tables
                        .get(&source.qualified_name())
                        .is_some_and(Self::is_s3queue_table)
                });

                // Only populate new MVs with non-S3Queue sources
                if is_new && !has_s3queue_source {
                    log::info!(
                        "Adding population operation for new materialized view '{}'",
                        sql_resource.name
                    );

                    olap_changes.push(OlapChange::PopulateMaterializedView {
                        view_name: mv_stmt.view_name,
                        target_table: mv_stmt.target_table,
                        target_database: mv_stmt.target_database,
                        select_statement: mv_stmt.select_statement,
                        source_tables: mv_stmt
                            .source_tables
                            .into_iter()
                            .map(|t| t.qualified_name())
                            .collect(),
                    });
                }

                // Only check the first MV statement
                break;
            }
        }
    }
}

impl TableDiffStrategy for ClickHouseTableDiffStrategy {
    /// This function is only called when there are actual changes to the table
    /// (column changes, ORDER BY changes, or deduplication changes).
    /// It determines whether those changes can be handled via ALTER TABLE
    /// or require a drop+create operation.
    fn diff_table_update(
        &self,
        before: &Table,
        after: &Table,
        column_changes: Vec<ColumnChange>,
        order_by_change: OrderByChange,
    ) -> Vec<OlapChange> {
        // Check if ORDER BY has changed
        let order_by_changed = order_by_change.before != order_by_change.after;
        if order_by_changed {
            log::debug!(
                "ClickHouse: ORDER BY changed for table '{}', requiring drop+create",
                before.name
            );
            return vec![
                OlapChange::Table(TableChange::Removed(before.clone())),
                OlapChange::Table(TableChange::Added(after.clone())),
            ];
        }

        // Check if PARTITION BY has changed
        if before.partition_by != after.partition_by {
            log::debug!(
                "ClickHouse: PARTITION BY changed for table '{}', requiring drop+create",
                before.name
            );
            return vec![
                OlapChange::Table(TableChange::Removed(before.clone())),
                OlapChange::Table(TableChange::Added(after.clone())),
            ];
        }

        // SAMPLE BY can be modified via ALTER TABLE; do not force drop+create

        // Check if primary key structure has changed
        let before_primary_keys = before.primary_key_columns();
        let after_primary_keys = after.primary_key_columns();
        if before_primary_keys != after_primary_keys {
            log::debug!(
                "ClickHouse: Primary key structure changed for table '{}', requiring drop+create",
                before.name
            );
            return vec![
                OlapChange::Table(TableChange::Removed(before.clone())),
                OlapChange::Table(TableChange::Added(after.clone())),
            ];
        }

        // First check if we can use hash comparison for engine changes
        let engine_changed = if let (Some(before_hash), Some(after_hash)) =
            (&before.engine_params_hash, &after.engine_params_hash)
        {
            // If both tables have hashes, compare them for change detection
            // This includes credentials and other non-alterable parameters
            before_hash != after_hash
        } else {
            // Fallback to direct engine comparison if hashes are not available
            let before_engine = before.engine.as_ref();
            match after.engine.as_ref() {
                // after.engine is unset -> before engine should be same as default
                None => before_engine.is_some_and(|e| *e != ClickhouseEngine::MergeTree),
                // force recreate only if engines are different
                Some(e) => Some(e) != before_engine,
            }
        };

        // Check if engine has changed (using hash comparison when available)
        if engine_changed {
            log::debug!(
                "ClickHouse: engine changed for table '{}', requiring drop+create",
                before.name
            );
            return vec![
                OlapChange::Table(TableChange::Removed(before.clone())),
                OlapChange::Table(TableChange::Added(after.clone())),
            ];
        }

        // Check if only table settings have changed
        if before.table_settings != after.table_settings {
            // List of readonly settings that cannot be modified after table creation
            // Source: ClickHouse/src/Storages/MergeTree/MergeTreeSettings.cpp::isReadonlySetting
            const READONLY_SETTINGS: &[&str] = &[
                "index_granularity",
                "index_granularity_bytes",
                "enable_mixed_granularity_parts",
                "add_minmax_index_for_numeric_columns",
                "add_minmax_index_for_string_columns",
                "table_disk",
            ];

            // Check if any readonly settings have changed
            let empty_settings = HashMap::new();
            let before_settings = before.table_settings.as_ref().unwrap_or(&empty_settings);
            let after_settings = after.table_settings.as_ref().unwrap_or(&empty_settings);

            for readonly_setting in READONLY_SETTINGS {
                let before_value = before_settings.get(*readonly_setting);
                let after_value = after_settings.get(*readonly_setting);

                if before_value != after_value {
                    log::debug!(
                        "ClickHouse: Readonly setting '{}' changed for table '{}' (from {:?} to {:?}), requiring drop+create",
                        readonly_setting,
                        before.name,
                        before_value,
                        after_value
                    );
                    return vec![
                        OlapChange::Table(TableChange::Removed(before.clone())),
                        OlapChange::Table(TableChange::Added(after.clone())),
                    ];
                }
            }

            log::debug!(
                "ClickHouse: Only modifiable table settings changed for table '{}', can use ALTER TABLE MODIFY SETTING",
                before.name
            );
            // Return the explicit SettingsChanged variant for clarity
            return vec![OlapChange::Table(TableChange::SettingsChanged {
                name: before.name.clone(),
                before_settings: before.table_settings.clone(),
                after_settings: after.table_settings.clone(),
                table: after.clone(),
            })];
        }

        // Check if this is an S3Queue table with column changes
        // S3Queue only supports MODIFY/RESET SETTING, not column operations
        if !column_changes.is_empty() {
            if let Some(engine) = &before.engine {
                if matches!(engine, ClickhouseEngine::S3Queue { .. }) {
                    log::debug!(
                        "ClickHouse: S3Queue table '{}' has column changes, requiring drop+create (S3Queue doesn't support ALTER TABLE for columns)",
                        before.name
                    );
                    return vec![
                        OlapChange::Table(TableChange::Removed(before.clone())),
                        OlapChange::Table(TableChange::Added(after.clone())),
                    ];
                }
            }
        }

        // Filter out no-op changes for ClickHouse semantics:
        // Arrays are always NOT NULL in ClickHouse, so a change to `required`
        // on array columns does not reflect an actual DDL change.
        let column_changes: Vec<ColumnChange> = column_changes
            .into_iter()
            .filter(|change| match change {
                ColumnChange::Updated { before, after } => {
                    !is_only_required_change_for_special_column_type(before, after)
                }
                _ => true,
            })
            .collect();

        // For other changes, ClickHouse can handle them via ALTER TABLE.
        // If there are no column/index/sample_by changes, return an empty vector.
        let sample_by_changed = before.sample_by != after.sample_by;
        if column_changes.is_empty() && before.indexes == after.indexes && !sample_by_changed {
            vec![]
        } else {
            vec![OlapChange::Table(TableChange::Updated {
                name: before.name.clone(),
                column_changes,
                order_by_change,
                before: before.clone(),
                after: after.clone(),
            })]
        }
    }
}

#[cfg(test)]
mod tests {
    use super::*;
    use crate::framework::core::infrastructure::table::{Column, ColumnType, EnumMember, OrderBy};
    use crate::framework::core::infrastructure_map::{PrimitiveSignature, PrimitiveTypes};
    use crate::framework::core::partial_infrastructure_map::LifeCycle;
    use crate::framework::versions::Version;
    use crate::infrastructure::olap::clickhouse::sql_parser::parse_create_materialized_view;

    fn create_test_table(name: &str, order_by: Vec<String>, deduplicate: bool) -> Table {
        Table {
            name: name.to_string(),
            columns: vec![
                Column {
                    name: "id".to_string(),
                    data_type: ColumnType::String,
                    required: true,
                    unique: false,
                    primary_key: true,
                    default: None,
                    annotations: vec![],
                    comment: None,
                    ttl: None,
                },
                Column {
                    name: "timestamp".to_string(),
                    data_type: ColumnType::String,
                    required: true,
                    unique: false,
                    primary_key: false,
                    default: None,
                    annotations: vec![],
                    comment: None,
                    ttl: None,
                },
            ],
            order_by: OrderBy::Fields(order_by),
            partition_by: None,
            sample_by: None,
            engine: deduplicate.then_some(ClickhouseEngine::ReplacingMergeTree {
                ver: None,
                is_deleted: None,
            }),
            version: Some(Version::from_string("1.0.0".to_string())),
            source_primitive: PrimitiveSignature {
                name: "test".to_string(),
                primitive_type: PrimitiveTypes::DataModel,
            },
            metadata: None,
            life_cycle: LifeCycle::FullyManaged,
            engine_params_hash: None,
            table_settings: None,
<<<<<<< HEAD
            table_ttl_setting: None,
=======
            indexes: vec![],
>>>>>>> c4770763
        }
    }

    #[test]
    fn test_order_by_change_requires_drop_create() {
        let strategy = ClickHouseTableDiffStrategy;

        let before = create_test_table("test", vec!["id".to_string()], false);
        let after = create_test_table(
            "test",
            vec!["id".to_string(), "timestamp".to_string()],
            false,
        );

        let order_by_change = OrderByChange {
            before: OrderBy::Fields(vec!["id".to_string()]),
            after: OrderBy::Fields(vec!["id".to_string(), "timestamp".to_string()]),
        };

        let changes = strategy.diff_table_update(&before, &after, vec![], order_by_change);

        assert_eq!(changes.len(), 2);
        assert!(matches!(
            changes[0],
            OlapChange::Table(TableChange::Removed(_))
        ));
        assert!(matches!(
            changes[1],
            OlapChange::Table(TableChange::Added(_))
        ));
    }

    #[test]
    fn test_deduplication_change_requires_drop_create() {
        let strategy = ClickHouseTableDiffStrategy;

        let before = create_test_table("test", vec!["id".to_string()], false);
        let after = create_test_table("test", vec!["id".to_string()], true);

        let order_by_change = OrderByChange {
            before: before.order_by.clone(),
            after: after.order_by.clone(),
        };

        let changes = strategy.diff_table_update(&before, &after, vec![], order_by_change);

        assert_eq!(changes.len(), 2);
        assert!(matches!(
            changes[0],
            OlapChange::Table(TableChange::Removed(_))
        ));
        assert!(matches!(
            changes[1],
            OlapChange::Table(TableChange::Added(_))
        ));
    }

    #[test]
    fn test_column_only_changes_use_alter() {
        let strategy = ClickHouseTableDiffStrategy;

        let before = create_test_table("test", vec!["id".to_string()], false);
        let after = create_test_table("test", vec!["id".to_string()], false);

        let column_changes = vec![ColumnChange::Added {
            column: Column {
                name: "new_col".to_string(),
                data_type: ColumnType::String,
                required: false,
                unique: false,
                primary_key: false,
                default: None,
                annotations: vec![],
                comment: None,
                ttl: None,
            },
            position_after: Some("timestamp".to_string()),
        }];

        let order_by_change = OrderByChange {
            before: before.order_by.clone(),
            after: after.order_by.clone(),
        };

        let changes = strategy.diff_table_update(&before, &after, column_changes, order_by_change);

        assert_eq!(changes.len(), 1);
        assert!(matches!(
            changes[0],
            OlapChange::Table(TableChange::Updated { .. })
        ));
    }

    #[test]
    fn test_identical_order_by_with_column_change_uses_alter() {
        let strategy = ClickHouseTableDiffStrategy;

        let before = create_test_table(
            "test",
            vec!["id".to_string(), "timestamp".to_string()],
            false,
        );
        let after = create_test_table(
            "test",
            vec!["id".to_string(), "timestamp".to_string()],
            false,
        );

        // Add a column change to make this a realistic scenario
        let column_changes = vec![ColumnChange::Added {
            column: Column {
                name: "status".to_string(),
                data_type: ColumnType::String,
                required: false,
                unique: false,
                primary_key: false,
                default: None,
                annotations: vec![],
                comment: None,
                ttl: None,
            },
            position_after: Some("timestamp".to_string()),
        }];

        let order_by_change = OrderByChange {
            before: OrderBy::Fields(vec!["id".to_string(), "timestamp".to_string()]),
            after: OrderBy::Fields(vec!["id".to_string(), "timestamp".to_string()]),
        };

        let changes = strategy.diff_table_update(&before, &after, column_changes, order_by_change);

        // With identical ORDER BY but column changes, should use ALTER (not drop+create)
        assert_eq!(changes.len(), 1);
        assert!(matches!(
            changes[0],
            OlapChange::Table(TableChange::Updated { .. })
        ));
    }

    #[test]
    fn test_no_changes_returns_empty_vector() {
        let strategy = ClickHouseTableDiffStrategy;

        let before = create_test_table(
            "test",
            vec!["id".to_string(), "timestamp".to_string()],
            false,
        );
        let after = create_test_table(
            "test",
            vec!["id".to_string(), "timestamp".to_string()],
            false,
        );

        // No column changes
        let column_changes = vec![];

        let order_by_change = OrderByChange {
            before: OrderBy::Fields(vec!["id".to_string(), "timestamp".to_string()]),
            after: OrderBy::Fields(vec!["id".to_string(), "timestamp".to_string()]),
        };

        let changes = strategy.diff_table_update(&before, &after, column_changes, order_by_change);

        // With no actual changes, should return empty vector
        assert_eq!(changes.len(), 0);
    }

    #[test]
    fn test_order_by_change_with_no_column_changes_requires_drop_create() {
        let strategy = ClickHouseTableDiffStrategy;

        let before = create_test_table("test", vec!["id".to_string()], false);
        let after = create_test_table("test", vec!["timestamp".to_string()], false);

        // No column changes, but ORDER BY changes
        let column_changes = vec![];
        let order_by_change = OrderByChange {
            before: OrderBy::Fields(vec!["id".to_string()]),
            after: OrderBy::Fields(vec!["timestamp".to_string()]),
        };

        let changes = strategy.diff_table_update(&before, &after, column_changes, order_by_change);

        // Should still require drop+create even with no column changes
        assert_eq!(changes.len(), 2);
        assert!(matches!(
            changes[0],
            OlapChange::Table(TableChange::Removed(_))
        ));
        assert!(matches!(
            changes[1],
            OlapChange::Table(TableChange::Added(_))
        ));
    }

    #[test]
    fn test_sample_by_change_requires_drop_create() {
        let strategy = ClickHouseTableDiffStrategy;

        let mut before = create_test_table("test", vec!["id".to_string()], false);
        let mut after = create_test_table("test", vec!["id".to_string()], false);

        // Set different SAMPLE BY values
        before.sample_by = None;
        after.sample_by = Some("id".to_string());

        let order_by_change = OrderByChange {
            before: before.order_by.clone(),
            after: after.order_by.clone(),
        };

        let changes = strategy.diff_table_update(&before, &after, vec![], order_by_change);

        // SAMPLE BY change is handled via ALTER TABLE, expect an Updated change
        assert!(changes
            .iter()
            .any(|c| matches!(c, OlapChange::Table(TableChange::Updated { .. }))));
    }

    #[test]
    fn test_sample_by_modification_requires_drop_create() {
        let strategy = ClickHouseTableDiffStrategy;

        let mut before = create_test_table("test", vec!["id".to_string()], false);
        let mut after = create_test_table("test", vec!["id".to_string()], false);

        // Change SAMPLE BY from one column to another
        before.sample_by = Some("id".to_string());
        after.sample_by = Some("timestamp".to_string());

        let order_by_change = OrderByChange {
            before: before.order_by.clone(),
            after: after.order_by.clone(),
        };

        let changes = strategy.diff_table_update(&before, &after, vec![], order_by_change);

        // SAMPLE BY modification is handled via ALTER TABLE, expect an Updated change
        assert!(changes
            .iter()
            .any(|c| matches!(c, OlapChange::Table(TableChange::Updated { .. }))));
    }

    #[test]
    fn test_enums_are_equivalent_string_enum() {
        // TypeScript enum: enum RecordType { TEXT = 'text', EMAIL = 'email', CALL = 'call' }
        let target_enum = DataEnum {
            name: "RecordType".to_string(),
            values: vec![
                EnumMember {
                    name: "TEXT".to_string(),
                    value: EnumValue::String("text".to_string()),
                },
                EnumMember {
                    name: "EMAIL".to_string(),
                    value: EnumValue::String("email".to_string()),
                },
                EnumMember {
                    name: "CALL".to_string(),
                    value: EnumValue::String("call".to_string()),
                },
            ],
        };

        // ClickHouse representation: Enum8('text' = 1, 'email' = 2, 'call' = 3)
        let actual_enum = DataEnum {
            name: "Enum8".to_string(),
            values: vec![
                EnumMember {
                    name: "text".to_string(),
                    value: EnumValue::Int(1),
                },
                EnumMember {
                    name: "email".to_string(),
                    value: EnumValue::Int(2),
                },
                EnumMember {
                    name: "call".to_string(),
                    value: EnumValue::Int(3),
                },
            ],
        };

        assert!(enums_are_equivalent(&actual_enum, &target_enum));
    }

    #[test]
    fn test_enums_are_equivalent_int_enum() {
        // TypeScript enum: enum Status { ACTIVE = 1, INACTIVE = 2 }
        let target_enum = DataEnum {
            name: "Status".to_string(),
            values: vec![
                EnumMember {
                    name: "ACTIVE".to_string(),
                    value: EnumValue::Int(1),
                },
                EnumMember {
                    name: "INACTIVE".to_string(),
                    value: EnumValue::Int(2),
                },
            ],
        };

        // ClickHouse representation with proper metadata
        let actual_enum = DataEnum {
            name: "Status".to_string(),
            values: vec![
                EnumMember {
                    name: "ACTIVE".to_string(),
                    value: EnumValue::Int(1),
                },
                EnumMember {
                    name: "INACTIVE".to_string(),
                    value: EnumValue::Int(2),
                },
            ],
        };

        assert!(enums_are_equivalent(&actual_enum, &target_enum));
    }

    #[test]
    fn test_enums_are_equivalent_both_string() {
        // Test when both enums have string values (metadata has been written and read back)
        let enum1 = DataEnum {
            name: "RecordType".to_string(),
            values: vec![
                EnumMember {
                    name: "TEXT".to_string(),
                    value: EnumValue::String("text".to_string()),
                },
                EnumMember {
                    name: "EMAIL".to_string(),
                    value: EnumValue::String("email".to_string()),
                },
                EnumMember {
                    name: "CALL".to_string(),
                    value: EnumValue::String("call".to_string()),
                },
            ],
        };

        let enum2 = enum1.clone();

        assert!(enums_are_equivalent(&enum1, &enum2));
    }

    #[test]
    fn test_enums_not_equivalent_different_values() {
        let enum1 = DataEnum {
            name: "RecordType".to_string(),
            values: vec![EnumMember {
                name: "TEXT".to_string(),
                value: EnumValue::String("text".to_string()),
            }],
        };

        let enum2 = DataEnum {
            name: "RecordType".to_string(),
            values: vec![EnumMember {
                name: "TEXT".to_string(),
                value: EnumValue::String("different".to_string()),
            }],
        };

        assert!(!enums_are_equivalent(&enum1, &enum2));
    }

    #[test]
    fn test_should_add_enum_metadata() {
        // Enum from ClickHouse without metadata
        let enum_without_metadata = DataEnum {
            name: "Enum8".to_string(),
            values: vec![
                EnumMember {
                    name: "text".to_string(),
                    value: EnumValue::Int(1),
                },
                EnumMember {
                    name: "email".to_string(),
                    value: EnumValue::Int(2),
                },
            ],
        };

        assert!(should_add_enum_metadata(&enum_without_metadata));

        // Enum with proper name (has metadata)
        let enum_with_metadata = DataEnum {
            name: "RecordType".to_string(),
            values: vec![EnumMember {
                name: "TEXT".to_string(),
                value: EnumValue::String("text".to_string()),
            }],
        };

        assert!(!should_add_enum_metadata(&enum_with_metadata));
    }

    #[test]
    fn test_enums_not_equivalent_different_names() {
        // Test that enums with different names are not equivalent
        let enum1 = DataEnum {
            name: "RecordType".to_string(),
            values: vec![EnumMember {
                name: "TEXT".to_string(),
                value: EnumValue::String("text".to_string()),
            }],
        };

        let enum2 = DataEnum {
            name: "DifferentType".to_string(),
            values: vec![EnumMember {
                name: "TEXT".to_string(),
                value: EnumValue::String("text".to_string()),
            }],
        };

        // Even though values match, different names should mean not equivalent
        assert!(!enums_are_equivalent(&enum1, &enum2));
    }

    #[test]
    fn test_enums_not_equivalent_different_member_count() {
        // Test that enums with different member counts are not equivalent
        let enum1 = DataEnum {
            name: "RecordType".to_string(),
            values: vec![EnumMember {
                name: "TEXT".to_string(),
                value: EnumValue::String("text".to_string()),
            }],
        };

        let enum2 = DataEnum {
            name: "RecordType".to_string(),
            values: vec![
                EnumMember {
                    name: "TEXT".to_string(),
                    value: EnumValue::String("text".to_string()),
                },
                EnumMember {
                    name: "EMAIL".to_string(),
                    value: EnumValue::String("email".to_string()),
                },
            ],
        };

        assert!(!enums_are_equivalent(&enum1, &enum2));
    }

    #[test]
    fn test_enums_equivalent_mixed_cases() {
        // Test Case: TypeScript string enum vs ClickHouse after metadata applied
        let typescript_enum = DataEnum {
            name: "RecordType".to_string(),
            values: vec![
                EnumMember {
                    name: "TEXT".to_string(),
                    value: EnumValue::String("text".to_string()),
                },
                EnumMember {
                    name: "EMAIL".to_string(),
                    value: EnumValue::String("email".to_string()),
                },
            ],
        };

        // After metadata is applied and read back
        let metadata_enum = typescript_enum.clone();
        assert!(enums_are_equivalent(&metadata_enum, &typescript_enum));

        // ClickHouse representation without metadata
        let clickhouse_enum = DataEnum {
            name: "Enum8".to_string(),
            values: vec![
                EnumMember {
                    name: "text".to_string(),
                    value: EnumValue::Int(1),
                },
                EnumMember {
                    name: "email".to_string(),
                    value: EnumValue::Int(2),
                },
            ],
        };

        // This is the core fix - TypeScript enum should be equivalent to ClickHouse representation
        assert!(enums_are_equivalent(&clickhouse_enum, &typescript_enum));
    }

    #[test]
    fn test_is_s3queue_table() {
        use crate::framework::core::infrastructure_map::{PrimitiveSignature, PrimitiveTypes};
        use crate::framework::core::partial_infrastructure_map::LifeCycle;
        use std::collections::HashMap;

        let mut table_settings = HashMap::new();
        table_settings.insert("mode".to_string(), "unordered".to_string());

        let s3_table = Table {
            name: "test_s3".to_string(),
            columns: vec![],
            order_by: OrderBy::Fields(vec![]),
            partition_by: None,
            sample_by: None,
            engine: Some(ClickhouseEngine::S3Queue {
                s3_path: "s3://bucket/path".to_string(),
                format: "JSONEachRow".to_string(),
                compression: None,
                headers: None,
                aws_access_key_id: None,
                aws_secret_access_key: None,
            }),
            version: None,
            source_primitive: PrimitiveSignature {
                name: "test_s3".to_string(),
                primitive_type: PrimitiveTypes::DataModel,
            },
            metadata: None,
            life_cycle: LifeCycle::FullyManaged,
            engine_params_hash: None,
            table_settings: Some(table_settings),
<<<<<<< HEAD
            table_ttl_setting: None,
=======
            indexes: vec![],
>>>>>>> c4770763
        };

        assert!(ClickHouseTableDiffStrategy::is_s3queue_table(&s3_table));

        let regular_table = create_test_table("regular", vec![], false);
        assert!(!ClickHouseTableDiffStrategy::is_s3queue_table(
            &regular_table
        ));
    }

    #[test]
    fn test_parse_materialized_view() {
        let sql = "CREATE MATERIALIZED VIEW test_mv TO target_table AS SELECT * FROM source_table";
        let result = parse_create_materialized_view(sql);

        assert!(result.is_ok());
        let mv_stmt = result.unwrap();
        assert_eq!(mv_stmt.view_name, "test_mv");
        assert_eq!(mv_stmt.target_table, "target_table");
        assert_eq!(mv_stmt.target_database, None);
        assert_eq!(mv_stmt.source_tables.len(), 1);
        assert_eq!(mv_stmt.source_tables[0].table, "source_table");
        assert!(mv_stmt.select_statement.contains("SELECT"));
    }

    #[test]
    fn test_parse_materialized_view_with_backticks() {
        let sql =
            "CREATE MATERIALIZED VIEW `test_mv` TO `target_table` AS SELECT * FROM `source_table`";
        let result = parse_create_materialized_view(sql);

        assert!(result.is_ok());
        let mv_stmt = result.unwrap();
        assert_eq!(mv_stmt.view_name, "test_mv");
        assert_eq!(mv_stmt.target_table, "target_table");
        assert_eq!(mv_stmt.target_database, None);
        assert_eq!(mv_stmt.source_tables.len(), 1);
        assert_eq!(mv_stmt.source_tables[0].table, "source_table");
    }

    #[test]
    fn test_parse_materialized_view_with_database() {
        let sql =
            "CREATE MATERIALIZED VIEW test_mv TO mydb.target_table AS SELECT * FROM source_table";
        let result = parse_create_materialized_view(sql);

        assert!(result.is_ok());
        let mv_stmt = result.unwrap();
        assert_eq!(mv_stmt.view_name, "test_mv");
        assert_eq!(mv_stmt.target_table, "target_table");
        assert_eq!(mv_stmt.target_database, Some("mydb".to_string()));
        assert_eq!(mv_stmt.source_tables.len(), 1);
        assert_eq!(mv_stmt.source_tables[0].table, "source_table");
    }

    #[test]
    fn test_parse_materialized_view_with_database_backticks() {
        let sql = "CREATE MATERIALIZED VIEW `test_mv` TO `mydb`.`target_table` AS SELECT * FROM `source_table`";
        let result = parse_create_materialized_view(sql);

        assert!(result.is_ok());
        let mv_stmt = result.unwrap();
        assert_eq!(mv_stmt.view_name, "test_mv");
        assert_eq!(mv_stmt.target_table, "target_table");
        assert_eq!(mv_stmt.target_database, Some("mydb".to_string()));
        assert_eq!(mv_stmt.source_tables.len(), 1);
        assert_eq!(mv_stmt.source_tables[0].table, "source_table");
    }
}<|MERGE_RESOLUTION|>--- conflicted
+++ resolved
@@ -444,11 +444,8 @@
             life_cycle: LifeCycle::FullyManaged,
             engine_params_hash: None,
             table_settings: None,
-<<<<<<< HEAD
+            indexes: vec![],
             table_ttl_setting: None,
-=======
-            indexes: vec![],
->>>>>>> c4770763
         }
     }
 
@@ -972,11 +969,8 @@
             life_cycle: LifeCycle::FullyManaged,
             engine_params_hash: None,
             table_settings: Some(table_settings),
-<<<<<<< HEAD
+            indexes: vec![],
             table_ttl_setting: None,
-=======
-            indexes: vec![],
->>>>>>> c4770763
         };
 
         assert!(ClickHouseTableDiffStrategy::is_s3queue_table(&s3_table));
