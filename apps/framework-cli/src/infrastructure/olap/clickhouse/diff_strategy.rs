--- conflicted
+++ resolved
@@ -504,17 +504,11 @@
             // S3 allows specifying PK, but that information is not in system.columns
             && after.engine.is_merge_tree_family()
         {
-<<<<<<< HEAD
-            log::warn!(
+            tracing::warn!(
                 "ClickHouse: Primary key structure changed for table '{}' (before: '{}', after: '{}'), requiring drop+create",
                 before.name,
                 before_pk_expr,
                 after_pk_expr
-=======
-            tracing::warn!(
-                "ClickHouse: Primary key structure changed for table '{}', requiring drop+create",
-                before.name
->>>>>>> d619ad32
             );
             return vec![
                 OlapChange::Table(TableChange::Removed(before.clone())),
