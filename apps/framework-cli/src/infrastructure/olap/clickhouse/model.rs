use crate::framework::core::infrastructure::table::{DataEnum, OrderBy};
use crate::framework::versions::Version;
use crate::infrastructure::olap::clickhouse::queries::ClickhouseEngine;
use chrono::{DateTime, FixedOffset};
use regex::Regex;
use serde::{Deserialize, Serialize};
use std::collections::HashMap;
use std::fmt;

#[derive(Debug, Clone)]
pub enum ClickHouseTableType {
    Table,
    View,
    MaterializedView,
    Unsupported,
}

impl fmt::Display for ClickHouseTableType {
    fn fmt(&self, f: &mut fmt::Formatter) -> fmt::Result {
        write!(f, "{self:?}")
    }
}

#[allow(unused)]
#[derive(Debug, Clone, Eq, PartialEq)]
pub struct ClickHouseNested {
    name: String,
    columns: Vec<ClickHouseColumn>,
}

#[derive(Debug, Clone, Eq, PartialEq, Deserialize, Serialize)]
#[serde(rename_all = "camelCase")]
pub struct AggregationFunction<T> {
    pub function_name: String,
    pub argument_types: Vec<T>,
}

#[derive(Debug, Clone, Eq, PartialEq)]
pub enum ClickHouseColumnType {
    String,
    Boolean,
    ClickhouseInt(ClickHouseInt),
    ClickhouseFloat(ClickHouseFloat),
    Decimal {
        precision: u8,
        scale: u8,
    },
    DateTime,
    Json,
    Bytes,
    Array(Box<ClickHouseColumnType>),
    Nullable(Box<ClickHouseColumnType>),
    Enum(DataEnum),
    NamedTuple(Vec<(String, ClickHouseColumnType)>),
    Nested(Vec<ClickHouseColumn>),
    AggregateFunction(
        AggregationFunction<ClickHouseColumnType>,
        // the return type of the aggregation function
        Box<ClickHouseColumnType>,
    ),
    SimpleAggregateFunction {
        function_name: String,
        argument_type: Box<ClickHouseColumnType>,
    },
    Map(Box<ClickHouseColumnType>, Box<ClickHouseColumnType>),
    Uuid,
    Date,
    Date32,
    DateTime64 {
        precision: u8,
    },
    LowCardinality(Box<ClickHouseColumnType>),
    IpV4,
    IpV6,
    // Geometry types
    Point,
    Ring,
    LineString,
    MultiLineString,
    Polygon,
    MultiPolygon,
}

impl fmt::Display for ClickHouseColumnType {
    fn fmt(&self, f: &mut fmt::Formatter) -> fmt::Result {
        write!(f, "{self:?}")
    }
}

impl ClickHouseColumnType {
    pub fn from_type_str(type_str: &str) -> Option<Self> {
        // When we select from `system.columns`, the `Nested` columns are dotted names
        // so it's not handled here
        // unless we change the translation to `Tuple`
        let result = match type_str {
            "String" => Self::String,
            "Bool" | "Boolean" => Self::Boolean,
            // Integer types
            "Int8" => Self::ClickhouseInt(ClickHouseInt::Int8),
            "Int16" => Self::ClickhouseInt(ClickHouseInt::Int16),
            "Int32" => Self::ClickhouseInt(ClickHouseInt::Int32),
            "Int64" => Self::ClickhouseInt(ClickHouseInt::Int64),
            "Int128" => Self::ClickhouseInt(ClickHouseInt::Int128),
            "Int256" => Self::ClickhouseInt(ClickHouseInt::Int256),
            "UInt8" => Self::ClickhouseInt(ClickHouseInt::UInt8),
            "UInt16" => Self::ClickhouseInt(ClickHouseInt::UInt16),
            "UInt32" => Self::ClickhouseInt(ClickHouseInt::UInt32),
            "UInt64" => Self::ClickhouseInt(ClickHouseInt::UInt64),
            "UInt128" => Self::ClickhouseInt(ClickHouseInt::UInt128),
            "UInt256" => Self::ClickhouseInt(ClickHouseInt::UInt256),
            // Float types
            "Float32" => Self::ClickhouseFloat(ClickHouseFloat::Float32),
            "Float64" => Self::ClickhouseFloat(ClickHouseFloat::Float64),

            // Other types
            t if t.starts_with("Decimal(") => {
                let precision_and_scale = t
                    .trim_start_matches("Decimal(")
                    .trim_end_matches(')')
                    .split(',')
                    .map(|s| s.trim().parse::<u8>().ok())
                    .collect::<Vec<Option<u8>>>();

                let default_precision = Some(10);
                let default_scale = Some(0);

                // outer option is existence, inner option is parsing
                // if parsing failed, return None
                let precision = (*precision_and_scale.first().unwrap_or(&default_precision))?;
                let scale = (*precision_and_scale.get(1).unwrap_or(&default_scale))?;
                Self::Decimal { precision, scale }
            }

            t if t.starts_with("DateTime64(") => {
                let precision = t
                    .trim_start_matches("DateTime64(")
                    .trim_end_matches(')')
                    .trim()
                    .parse::<u8>()
                    .ok()?;

                Self::DateTime64 { precision }
            }
            "Date32" => Self::Date32,
            "Date" => Self::Date,
            "IPv4" => Self::IpV4,
            "IPv6" => Self::IpV6,
            // Geometry types
            "Point" => Self::Point,
            "Ring" => Self::Ring,
            "LineString" => Self::LineString,
            "MultiLineString" => Self::MultiLineString,
            "Polygon" => Self::Polygon,
            "MultiPolygon" => Self::MultiPolygon,
            "DateTime" | "DateTime('UTC')" => Self::DateTime,
            "JSON" => Self::Json,

            // recursively parsing Nullable and Array
            t if t.starts_with("Nullable(") => {
                let inner = t.trim_start_matches("Nullable(").trim_end_matches(')');
                match Self::from_type_str(inner) {
                    None => return None,
                    Some(inner_t) => Self::Nullable(Box::new(inner_t)),
                }
            }
            t if t.starts_with("Array(") => {
                let inner = t.trim_start_matches("Array(").trim_end_matches(')');
                match Self::from_type_str(inner) {
                    None => return None,
                    Some(inner_t) => Self::Array(Box::new(inner_t)),
                }
            }

            t if t.starts_with("Tuple(") => {
                let inner = t.trim_start_matches("Tuple(").trim_end_matches(')');
                // Simple parsing for now - assumes format like "name1 Type1, name2 Type2"
                let mut fields = Vec::new();
                for (i, part) in inner.split(',').enumerate() {
                    let part = part.trim();
                    if let Some(space_pos) = part.find(' ') {
                        // Named tuple element: "name Type"
                        let name = part[..space_pos].trim().to_string();
                        let type_str = part[space_pos + 1..].trim();
                        if let Some(field_type) = Self::from_type_str(type_str) {
                            fields.push((name, field_type));
                        } else {
                            return None;
                        }
                    } else {
                        // Unnamed tuple element, use index as name
                        if let Some(field_type) = Self::from_type_str(part) {
                            fields.push((format!("field_{i}"), field_type));
                        } else {
                            return None;
                        }
                    }
                }
                Self::NamedTuple(fields)
            }

            t if t.starts_with("Map(") => {
                let inner = t.trim_start_matches("Map(").trim_end_matches(')');
                let parts: Vec<&str> = inner.split(',').collect();
                if parts.len() == 2 {
                    let key_type_str = parts[0].trim();
                    let value_type_str = parts[1].trim();
                    if let (Some(key_type), Some(value_type)) = (
                        Self::from_type_str(key_type_str),
                        Self::from_type_str(value_type_str),
                    ) {
                        Self::Map(Box::new(key_type), Box::new(value_type))
                    } else {
                        return None;
                    }
                } else {
                    return None;
                }
            }

            t if t.starts_with("Enum8(") || t.starts_with("Enum16(") => {
                let enum_content = type_str
                    .trim_start_matches("Enum8(")
                    .trim_start_matches("Enum16(")
                    .trim_end_matches(')');

                // Use regex to match enum values, handling potential commas in the names
                let re = Regex::new(r"'([^']*)'\s*=\s*(\d+)").unwrap();
                let values = re
                    .captures_iter(enum_content)
                    .map(|cap| {
                        let name = cap[1].to_string();
                        let value = cap[2].parse::<u8>().unwrap_or(0);

                        crate::framework::core::infrastructure::table::EnumMember {
                            name: name.clone(),
                            value: crate::framework::core::infrastructure::table::EnumValue::Int(
                                value,
                            ),
                        }
                    })
                    .collect::<Vec<_>>();

                Self::Enum(DataEnum {
                    name: "Unknown".to_string(),
                    values,
                })
            }
            _ => return None,
        };
        Some(result)
    }
}

#[derive(Debug, Clone, Eq, PartialEq)]
pub enum ClickHouseInt {
    Int8,
    Int16,
    Int32,
    Int64,
    Int128,
    Int256,
    UInt8,
    UInt16,
    UInt32,
    UInt64,
    UInt128,
    UInt256,
}

impl fmt::Display for ClickHouseInt {
    fn fmt(&self, f: &mut fmt::Formatter) -> fmt::Result {
        write!(f, "{self:?}")
    }
}

#[derive(Debug, Clone, Eq, PartialEq)]
pub enum ClickHouseFloat {
    Float32,
    Float64,
}

impl fmt::Display for ClickHouseFloat {
    fn fmt(&self, f: &mut fmt::Formatter) -> fmt::Result {
        write!(f, "{self:?}")
    }
}

// ClickHouse column defaults are expressed as raw SQL strings on the framework side

#[derive(Debug, Clone, Eq, PartialEq)]
pub struct ClickHouseColumn {
    pub name: String,
    pub column_type: ClickHouseColumnType,
    pub required: bool,
    pub unique: bool,
    pub primary_key: bool,
    pub default: Option<String>,
    pub comment: Option<String>, // Column comment for metadata storage
    pub ttl: Option<String>,
}

impl ClickHouseColumn {
    pub fn is_array(&self) -> bool {
        matches!(&self.column_type, ClickHouseColumnType::Array(_))
    }
    pub fn is_nested(&self) -> bool {
        matches!(&self.column_type, ClickHouseColumnType::Nested(_))
    }
}

pub enum ClickHouseRuntimeEnum {
    ClickHouseInt(u8),
    ClickHouseString(String),
}

#[derive(Debug, Clone)]
pub enum ClickHouseValue {
    String(String),
    Boolean(String),
    ClickhouseInt(String),
    ClickhouseFloat(String),
    Decimal,
    DateTime(String),
    Json(serde_json::Map<String, serde_json::Value>),
    Bytes,
    Array(Vec<ClickHouseValue>),
    Enum(String),
    Nested(Vec<ClickHouseValue>),
    NamedTuple(Vec<ClickHouseValue>),
    Map(Vec<(ClickHouseValue, ClickHouseValue)>),
    Null,
}

const NULL: &str = "NULL";

// TODO - add support for Decimal, Json, Bytes
impl ClickHouseValue {
    pub fn new_null() -> ClickHouseValue {
        ClickHouseValue::Null
    }

    pub fn new_string(value: String) -> ClickHouseValue {
        ClickHouseValue::String(value)
    }

    pub fn new_boolean(value: bool) -> ClickHouseValue {
        ClickHouseValue::Boolean(format!("{value}"))
    }

    pub fn new_int_64(value: i64) -> ClickHouseValue {
        ClickHouseValue::ClickhouseInt(format!("{value}"))
    }

    pub fn new_float_64(value: f64) -> ClickHouseValue {
        ClickHouseValue::ClickhouseFloat(format!("{value}"))
    }

    pub fn new_date_time(value: DateTime<FixedOffset>) -> ClickHouseValue {
        ClickHouseValue::DateTime(value.to_utc().to_rfc3339().to_string())
    }

    pub fn new_array(value: Vec<ClickHouseValue>) -> ClickHouseValue {
        ClickHouseValue::Array(value)
    }

    pub fn new_enum(value: ClickHouseRuntimeEnum) -> ClickHouseValue {
        match value {
            ClickHouseRuntimeEnum::ClickHouseInt(v) => ClickHouseValue::Enum(format!("{v}")),
            ClickHouseRuntimeEnum::ClickHouseString(v) => ClickHouseValue::Enum(format!("'{v}'")),
        }
    }

    pub fn new_json(map: serde_json::Map<String, serde_json::Value>) -> ClickHouseValue {
        ClickHouseValue::Json(map)
    }

    pub fn new_tuple(members: Vec<ClickHouseValue>) -> ClickHouseValue {
        let vals: Vec<ClickHouseValue> = members;
        ClickHouseValue::NamedTuple(vals)
    }

    pub fn new_map(map: Vec<(ClickHouseValue, ClickHouseValue)>) -> ClickHouseValue {
        ClickHouseValue::Map(map)
    }

    pub fn clickhouse_to_string(&self) -> String {
        match &self {
            ClickHouseValue::String(v) => format!("\'{}\'", escape_ch_string(v)),
            ClickHouseValue::Boolean(v) => v.clone(),
            ClickHouseValue::ClickhouseInt(v) => v.clone(),
            ClickHouseValue::ClickhouseFloat(v) => v.clone(),
            ClickHouseValue::DateTime(v) => format!("'{v}'"),
            ClickHouseValue::Array(v) => format!(
                "[{}]",
                v.iter()
                    .map(|v| v.clickhouse_to_string())
                    .collect::<Vec<String>>()
                    .join(",")
            ),
            ClickHouseValue::Enum(v) => v.clone(),
            ClickHouseValue::Nested(v) => format!(
                "[({})]",
                v.iter()
                    .map(|v| v.clickhouse_to_string())
                    .collect::<Vec<String>>()
                    .join(",")
            ),
            ClickHouseValue::NamedTuple(v) => format!(
                "({})",
                v.iter()
                    .map(|v| v.clickhouse_to_string())
                    .collect::<Vec<String>>()
                    .join(",")
            ),
            ClickHouseValue::Map(v) => format!(
                "{{{}}}",
                v.iter()
                    .map(|(k, v)| format!(
                        "{}: {}",
                        k.clickhouse_to_string(),
                        v.clickhouse_to_string()
                    ))
                    .collect::<Vec<String>>()
                    .join(",")
            ),
            ClickHouseValue::Null => NULL.to_string(),
            ClickHouseValue::Json(v) => {
                format!("'{}'", escape_ch_string(&serde_json::to_string(v).unwrap()))
            }
            _ => String::from(""),
        }
    }
}

fn escape_ch_string(s: &str) -> String {
    s.replace('\\', "\\\\").replace('\'', "\\\'")
}

#[derive(Debug, Clone)]
pub struct ClickHouseRecord {
    values: HashMap<String, ClickHouseValue>,
}

impl Default for ClickHouseRecord {
    fn default() -> Self {
        Self::new()
    }
}

impl ClickHouseRecord {
    pub fn new() -> ClickHouseRecord {
        ClickHouseRecord {
            values: HashMap::new(),
        }
    }

    pub fn insert(&mut self, column: String, value: ClickHouseValue) {
        self.values.insert(column, value);
    }

    pub fn get(&self, column: &str) -> Option<&ClickHouseValue> {
        self.values.get(column)
    }
}

#[derive(Debug, Clone, Deserialize, Serialize, clickhouse::Row)]
pub struct ClickHouseSystemTableRow {
    #[serde(with = "clickhouse::serde::uuid")]
    pub uuid: uuid::Uuid,
    pub database: String,
    pub name: String,
    pub dependencies_table: Vec<String>,
    pub engine: String,
}

impl ClickHouseSystemTableRow {
    pub fn to_table(&self) -> ClickHouseSystemTable {
        ClickHouseSystemTable {
            uuid: self.uuid.to_string(),
            database: self.database.to_string(),
            name: self.name.to_string(),
            dependencies_table: self.dependencies_table.to_vec(),
            engine: self.engine.to_string(),
        }
    }
}

#[derive(Debug, Clone, Deserialize, Serialize, clickhouse::Row)]
pub struct ClickHouseSystemTable {
    pub uuid: String,
    pub database: String,
    pub name: String,
    pub dependencies_table: Vec<String>,
    pub engine: String,
}

#[derive(Debug, Clone, Eq, PartialEq)]
pub struct ClickHouseIndex {
    pub name: String,
    pub expression: String,
    pub index_type: String,
    pub arguments: Vec<String>,
    pub granularity: u64,
}

#[derive(Debug, Clone)]
pub struct ClickHouseTable {
    pub name: String,
    pub version: Option<Version>,
    pub columns: Vec<ClickHouseColumn>,
    pub order_by: OrderBy,
    pub partition_by: Option<String>,
    pub sample_by: Option<String>,
    pub engine: ClickhouseEngine,
    /// Table-level settings that can be modified with ALTER TABLE MODIFY SETTING
    pub table_settings: Option<std::collections::HashMap<String, String>>,
<<<<<<< HEAD
    /// Optional TTL expression at table level (without leading 'TTL')
    pub table_ttl_setting: Option<String>,
=======
    /// Secondary data-skipping or specialized indexes
    pub indexes: Vec<ClickHouseIndex>,
>>>>>>> c4770763
}

impl ClickHouseTable {
    pub fn primary_key_columns(&self) -> Vec<&str> {
        self.columns
            .iter()
            .filter_map(|c| {
                if c.primary_key {
                    Some(c.name.as_str())
                } else {
                    None
                }
            })
            .collect()
    }
}

/// Wraps a column name in backticks for safe use in ClickHouse SQL queries
pub fn wrap_column_name(name: &str) -> String {
    format!("`{name}`")
}

/// Wraps multiple column names in backticks and joins them with the specified separator
pub fn wrap_and_join_column_names(names: &[String], separator: &str) -> String {
    names
        .iter()
        .map(|name| wrap_column_name(name))
        .collect::<Vec<String>>()
        .join(separator)
}<|MERGE_RESOLUTION|>--- conflicted
+++ resolved
@@ -514,13 +514,10 @@
     pub engine: ClickhouseEngine,
     /// Table-level settings that can be modified with ALTER TABLE MODIFY SETTING
     pub table_settings: Option<std::collections::HashMap<String, String>>,
-<<<<<<< HEAD
+    /// Secondary data-skipping or specialized indexes
+    pub indexes: Vec<ClickHouseIndex>,
     /// Optional TTL expression at table level (without leading 'TTL')
     pub table_ttl_setting: Option<String>,
-=======
-    /// Secondary data-skipping or specialized indexes
-    pub indexes: Vec<ClickHouseIndex>,
->>>>>>> c4770763
 }
 
 impl ClickHouseTable {
