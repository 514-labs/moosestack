--- conflicted
+++ resolved
@@ -85,13 +85,8 @@
 // We have explored using a Generic associated Types as well as
 // Dynamic Dispatch to handle the different types of projects
 // the approach with enums is the one that is the simplest to put into practice and
-<<<<<<< HEAD
-// maintain. With Copilot - it also has the advaantage that the boiler plate is really fast to write
-#[derive(Debug, Serialize, Clone)]
-=======
 // maintain. With Copilot - it also has the advantage that the boiler plate is really fast to write
 #[derive(Debug, Serialize, Deserialize, Clone)]
->>>>>>> 869b8c8e
 pub struct Project {
     pub language: SupportedLanguages,
     #[serde(default)]
