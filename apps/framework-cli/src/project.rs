--- conflicted
+++ resolved
@@ -262,15 +262,8 @@
                 let base_model_file_path = self.data_models_dir().join("models.ts");
                 let flow_file_path = self
                     .flows_dir()
-<<<<<<< HEAD
                     .join(format!("{}__{}.ts", SAMPLE_FLOWS_SOURCE, SAMPLE_FLOWS_DEST));
-                let aggregations_file_path = self.aggregations_dir().join(TS_AGGREGATIONS_FILE);
-=======
-                    .join(SAMPLE_FLOWS_SOURCE)
-                    .join(SAMPLE_FLOWS_DEST)
-                    .join(TS_FLOW_FILE);
                 let aggregations_file_path = aggregations_dir.join(TS_AGGREGATIONS_FILE);
->>>>>>> a4742eae
 
                 // Write TypeScript specific templates
                 self.write_file(&base_model_file_path, TS_BASE_MODEL_TEMPLATE.to_string())?;
@@ -294,15 +287,8 @@
                 let base_model_file_path = self.data_models_dir().join("models.py");
                 let flow_file_path = self
                     .flows_dir()
-<<<<<<< HEAD
                     .join(format!("{}__{}.py", SAMPLE_FLOWS_SOURCE, SAMPLE_FLOWS_DEST));
-                let aggregations_file_path = self.aggregations_dir().join(PY_AGGREGATIONS_FILE);
-=======
-                    .join(SAMPLE_FLOWS_SOURCE)
-                    .join(SAMPLE_FLOWS_DEST)
-                    .join(PY_FLOW_FILE);
                 let aggregations_file_path = aggregations_dir.join(PY_AGGREGATIONS_FILE);
->>>>>>> a4742eae
 
                 // Write Python specific templates
                 self.write_file(
