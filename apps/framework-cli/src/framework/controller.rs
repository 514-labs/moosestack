use std::collections::HashMap;
use std::io::Error;
use std::io::ErrorKind;
use std::path::Path;
use std::path::PathBuf;
<<<<<<< HEAD
=======
use std::sync::Arc;
>>>>>>> 8de8002c

use log::debug;
use log::info;

use crate::framework;
use crate::framework::languages::CodeGenerator;
use crate::framework::languages::SupportedLanguages;
use crate::framework::sdks::TypescriptObjects;
use crate::framework::typescript::get_typescript_models_dir;
use crate::framework::typescript::SendFunction;
use crate::infrastructure::olap;
<<<<<<< HEAD
use crate::infrastructure::olap::clickhouse::ConfiguredDBClient;
use crate::infrastructure::olap::clickhouse::{ClickhouseKafkaTrigger, VERSION_SYNC_REGEX};
use crate::infrastructure::olap::clickhouse::{ClickhouseTable, VersionSync};
use crate::infrastructure::stream;
use crate::project::Project;
#[cfg(test)]
=======
use crate::infrastructure::olap::clickhouse::ClickhouseKafkaTrigger;
use crate::infrastructure::olap::clickhouse::ClickhouseTable;
use crate::infrastructure::olap::clickhouse::ConfiguredDBClient;
use crate::infrastructure::stream;
use crate::project::Project;
>>>>>>> 8de8002c
use crate::utilities::constants::SCHEMAS_DIR;

use super::schema::{is_prisma_file, DataModel};
use super::schema::{parse_schema_file, DuplicateModelError};
use super::typescript::TypescriptInterface;

#[derive(Debug, Clone)]
pub struct FrameworkObject {
    pub data_model: DataModel,
    pub table: ClickhouseTable,
    pub topic: String,
    pub ts_interface: TypescriptInterface,
    pub original_file_path: PathBuf,
    pub version: String,
}

pub fn framework_object_mapper(
    s: DataModel,
    original_file_path: &Path,
    version: &str,
) -> FrameworkObject {
    let clickhouse_table =
        olap::clickhouse::mapper::std_table_to_clickhouse_table(s.to_table(version));
    FrameworkObject {
        data_model: s.clone(),
        table: clickhouse_table,
        topic: s.name.clone(),
        ts_interface: framework::typescript::mapper::std_table_to_typescript_interface(
            s.to_table(version),
            s.name.as_str(),
        ),
        original_file_path: original_file_path.to_path_buf(),
        version: version.to_string(),
    }
}

#[derive(Debug, Clone)]
pub struct SchemaVersion {
    pub base_path: PathBuf,
    pub models: HashMap<String, FrameworkObject>,
}

#[derive(Debug, Clone)]
pub struct FrameworkObjectVersions {
    pub current_version: String,
    pub current_models: SchemaVersion,
    pub previous_version_models: HashMap<String, SchemaVersion>,
}

impl FrameworkObjectVersions {
    pub fn new(current_version: String, current_schema_directory: PathBuf) -> Self {
        FrameworkObjectVersions {
            current_version,
            current_models: SchemaVersion {
                base_path: current_schema_directory,
                models: HashMap::new(),
            },
            previous_version_models: HashMap::new(),
        }
    }
}

#[derive(Debug, Clone)]
pub struct RouteMeta {
    pub original_file_path: PathBuf,
    pub table_name: String,
    pub view_name: Option<String>,
}

pub fn get_all_version_syncs(
    project: &Project,
    framework_object_versions: &FrameworkObjectVersions,
) -> anyhow::Result<Vec<VersionSync>> {
    let flows_dir = project.app_dir().join("flows");
    let mut version_syncs = vec![];
    for entry in std::fs::read_dir(flows_dir)? {
        let entry = entry?;
        let path = entry.path();
        if !path.is_dir() {
            if let Some(captures) =
                VERSION_SYNC_REGEX.captures(entry.file_name().to_string_lossy().as_ref())
            {
                println!("Captures: {:?}", captures);
                let from_table_name = captures.get(1).unwrap().as_str();
                let to_table_name = captures.get(4).map_or(from_table_name, |m| m.as_str());

                let from_version = captures.get(2).unwrap().as_str().replace('_', ".");
                let to_version = captures.get(5).unwrap().as_str().replace('_', ".");

                println!(
                    "From: {from_table_name:?} {:?}, To: {to_table_name:?} {:?}",
                    from_version, to_version
                );

                let from_version_models = framework_object_versions
                    .previous_version_models
                    .get(&from_version);
                let to_version_models = if to_version == framework_object_versions.current_version {
                    Some(&framework_object_versions.current_models)
                } else {
                    framework_object_versions
                        .previous_version_models
                        .get(&to_version)
                };

                println!("framework_object_versions: {:?}", framework_object_versions);

                match (from_version_models, to_version_models) {
                    (Some(from_version_models), Some(to_version_models)) => {
                        let from_table = from_version_models.models.get(from_table_name);
                        let to_table = to_version_models.models.get(to_table_name);
                        match (from_table, to_table) {
                            (Some(from_table), Some(to_table)) => {
                                let version_sync = VersionSync {
                                    db_name: from_table.table.db_name.clone(),
                                    model_name: from_table.data_model.name.clone(),
                                    source_version: from_version.clone(),
                                    source_table: from_table.table.clone(),
                                    dest_version: to_version.clone(),
                                    dest_table: to_table.table.clone(),
                                    migration_function: std::fs::read_to_string(&path)?,
                                };
                                version_syncs.push(version_sync);
                            }
                            _ => {
                                return Err(anyhow::anyhow!(
                                    "Failed to find tables in versions {:?}",
                                    path.file_name()
                                ));
                            }
                        }
                    }
                    _ => {
                        debug!(
                            "Version unavailable for version sync {:?}. from: {:?} to: {:?}",
                            path.file_name(),
                            from_version_models,
                            to_version_models,
                        );
                    }
                }
            };

            debug!("Processing version sync: {:?}.", path);
        }
    }
    Ok(version_syncs)
}

pub fn get_all_framework_objects(
    framework_objects: &mut HashMap<String, FrameworkObject>,
    schema_dir: &Path,
    version: &str,
) -> anyhow::Result<()> {
    if schema_dir.is_dir() {
        for entry in std::fs::read_dir(schema_dir)? {
            let entry = entry?;
            let path = entry.path();
            if path.is_dir() {
                debug!("Processing directory: {:?}", path);
                get_all_framework_objects(framework_objects, &path, version)?;
            } else if is_prisma_file(&path) {
                debug!("Processing file: {:?}", path);
                let objects = get_framework_objects_from_schema_file(&path, version)?;
                for fo in objects {
                    DuplicateModelError::try_insert(framework_objects, fo, &path)?;
                }
            }
        }
    }
    Ok(())
}

pub fn get_framework_objects_from_schema_file(
    path: &Path,
    version: &str,
) -> Result<Vec<FrameworkObject>, Error> {
    let framework_objects =
        parse_schema_file::<FrameworkObject>(path, version, framework_object_mapper).map_err(
            |e| {
                Error::new(
                    ErrorKind::Other,
                    format!("Failed to parse schema file. Error {}", e),
                )
            },
        )?;
    Ok(framework_objects)
}

pub async fn drop_kafka_trigger(
    view: &ClickhouseKafkaTrigger,
    configured_client: &ConfiguredDBClient,
) -> anyhow::Result<()> {
    let drop_view_query = view.drop_materialized_view_query()?;
    olap::clickhouse::run_query(&drop_view_query, configured_client).await?;
    Ok(())
}

pub(crate) async fn create_or_replace_kafka_trigger(
    view: &ClickhouseKafkaTrigger,
    configured_client: &ConfiguredDBClient,
) -> anyhow::Result<()> {
    let create_view_query = view.create_materialized_view_query().map_err(|e| {
        Error::new(
            ErrorKind::Other,
            format!("Failed to get clickhouse query: {:?}", e),
        )
    })?;

    // Clickhouse doesn't support dropping a view if it doesn't exist, so we need to drop it first in case the schema has changed
    drop_kafka_trigger(view, configured_client).await?;
    olap::clickhouse::run_query(&create_view_query, configured_client)
        .await
        .map_err(|e| {
            Error::new(
                ErrorKind::Other,
                format!("Failed to create view in clickhouse: {}", e),
            )
        })?;
    Ok(())
}

pub async fn create_or_replace_version_sync(
    version_sync: VersionSync,
    configured_client: &ConfiguredDBClient,
) -> anyhow::Result<()> {
    let drop_function_query = version_sync.drop_function_query();
    let drop_trigger_query = version_sync.drop_trigger_query();
    let create_function_query = version_sync.create_function_query();
    let create_trigger_query = version_sync.create_trigger_query();

    println!("create_trigger_query: {:?}", create_trigger_query);

    olap::clickhouse::run_query(&drop_function_query, configured_client).await?;
    olap::clickhouse::run_query(&drop_trigger_query, configured_client).await?;
    olap::clickhouse::run_query(&create_function_query, configured_client).await?;
    olap::clickhouse::run_query(&create_trigger_query, configured_client).await?;
    Ok(())
}

pub(crate) async fn drop_tables(
    fo: &FrameworkObject,
    configured_client: &ConfiguredDBClient,
) -> anyhow::Result<()> {
    info!("Dropping tables for: {:?}", fo.table.name);

    let drop_data_table_query = fo.table.drop_kafka_table_query()?;
    let drop_kafka_table_query = fo.table.drop_data_table_query()?;

    olap::clickhouse::run_query(&drop_data_table_query, configured_client).await?;
    olap::clickhouse::run_query(&drop_kafka_table_query, configured_client).await?;
    Ok(())
}

pub(crate) async fn create_or_replace_tables(
    project_name: &str,
    fo: &FrameworkObject,
    configured_client: &ConfiguredDBClient,
) -> anyhow::Result<()> {
    info!("Creating table: {:?}", fo.table.name);

    let create_data_table_query = fo.table.create_data_table_query()?;
    let create_kafka_table_query = fo.table.create_kafka_table_query(project_name)?;

    olap::clickhouse::check_ready(configured_client)
        .await
        .map_err(|e| {
            Error::new(
                ErrorKind::Other,
                format!("Failed to connect to clickhouse: {}", e),
            )
        })?;

    // Clickhouse doesn't support dropping a view if it doesn't exist, so we need to drop it first in case the schema has changed
    drop_tables(fo, configured_client).await?;

    olap::clickhouse::run_query(&create_data_table_query, configured_client).await?;
    olap::clickhouse::run_query(&create_kafka_table_query, configured_client).await?;
    Ok(())
}

pub(crate) fn create_language_objects(
    fo: &FrameworkObject,
    ingest_route: &Path,
    project: Arc<Project>,
) -> Result<TypescriptObjects, Error> {
    info!("Creating typescript interface: {:?}", fo.ts_interface);
    let ts_interface_code = fo.ts_interface.create_code().map_err(|e| {
        Error::new(
            ErrorKind::Other,
            format!("Failed to get typescript interface: {:?}", e),
        )
    })?;

    let send_func = SendFunction::new(
        fo.ts_interface.clone(),
        project.http_server_config.url(),
        ingest_route.to_str().unwrap().to_string(),
    );
    let send_func_code = send_func.create_code().map_err(|e| {
        Error::new(
            ErrorKind::Other,
            format!("Failed to generate send function: {:?}", e),
        )
    })?;
    let typescript_dir = get_typescript_models_dir(project)?;
    let interface_file_path = typescript_dir.join(format!("{}.ts", fo.ts_interface.file_name()));
    let send_func_file_path = typescript_dir.join(send_func.interface.send_function_file_name());

    debug!(
        "Writing typescript interface to file: {:?}",
        interface_file_path
    );

    framework::languages::write_code_to_file(
        SupportedLanguages::Typescript,
        interface_file_path,
        ts_interface_code,
    )
    .map_err(|e| {
        Error::new(
            ErrorKind::Other,
            format!("Failed to write typescript interface to file: {:?}", e),
        )
    })?;
    framework::languages::write_code_to_file(
        SupportedLanguages::Typescript,
        send_func_file_path,
        send_func_code,
    )
    .map_err(|e| {
        Error::new(
            ErrorKind::Other,
            format!("Failed to write typescript function to file: {:?}", e),
        )
    })?;
    Ok(TypescriptObjects::new(fo.ts_interface.clone(), send_func))
}

pub async fn remove_table_and_topics_from_schema_file_path(
    project_name: &str,
    schema_file_path: &Path,
    route_table: &mut HashMap<PathBuf, RouteMeta>,
    configured_client: &ConfiguredDBClient,
) -> anyhow::Result<()> {
    //need to get the path of the file, scan the route table and remove all the files that need to be deleted.
    // This doesn't have to be as fast as the scanning for routes in the web server so we're ok with the scan here.

    for (k, meta) in route_table.clone().into_iter() {
        if meta.original_file_path == schema_file_path {
            stream::redpanda::delete_topic(project_name, &meta.table_name)?;

            olap::clickhouse::delete_table_or_view(meta.table_name, configured_client)
                .await
                .map_err(|e| {
                    Error::new(
                        ErrorKind::Other,
                        format!("Failed to create table in clickhouse: {}", e),
                    )
                })?;

            if let Some(view_name) = meta.view_name {
                olap::clickhouse::delete_table_or_view(view_name, configured_client)
                    .await
                    .map_err(|e| {
                        Error::new(
                            ErrorKind::Other,
                            format!("Failed to create table in clickhouse: {}", e),
                        )
                    })?;
            }

            (*route_table).remove(&k);
        }
    }
    Ok(())
}

pub fn schema_file_path_to_ingest_route(
    base_path: &Path,
    path: &Path,
    data_model_name: String,
    version: &str,
) -> PathBuf {
    debug!("got data model path: {:?}", base_path);
    debug!("processing schema file into route: {:?}", path);

    // E.g. `model Foo` in `app/datamodels/inner/bar.prisma will have route
    // `ingest/inner/Foo/latest`
    let mut route = path.strip_prefix(base_path).unwrap().to_path_buf();
    route.set_file_name(data_model_name);

    debug!("route: {:?}", route);

    PathBuf::from("ingest").join(route).join(version)
}

pub async fn process_objects(
<<<<<<< HEAD
    framework_objects: &HashMap<String, FrameworkObject>,
    project: &Project,
    schema_dir: &Path,
=======
    framework_objects: Vec<FrameworkObject>,
    project: Arc<Project>,
    schema_file_path: &Path,
>>>>>>> 8de8002c
    configured_client: &ConfiguredDBClient,
    compilable_objects: &mut Vec<TypescriptObjects>, // Objects that require compilation after processing
    route_table: &mut HashMap<PathBuf, RouteMeta>,
    version: &str,
) -> anyhow::Result<()> {
<<<<<<< HEAD
    for fo in framework_objects.values() {
        let ingest_route = schema_file_path_to_ingest_route(
            schema_dir,
            &fo.original_file_path,
            fo.data_model.name.clone(),
            version,
=======
    let app_dir = project.clone().app_dir();
    for fo in framework_objects {
        let ingest_route = schema_file_path_to_ingest_route(
            app_dir.clone(),
            schema_file_path,
            fo.table.name.clone(),
>>>>>>> 8de8002c
        );
        stream::redpanda::create_topic_from_name(&project.name(), fo.topic.clone())?;

        debug!("Creating table & view: {:?}", fo.table.name);

        create_or_replace_tables(&project.name, fo, configured_client).await?;

<<<<<<< HEAD
        let view = ClickhouseKafkaTrigger::from_clickhouse_table(&fo.table);
        create_or_replace_kafka_trigger(&view, configured_client).await?;

        debug!("Table created: {:?}", fo.table.name);

        let typescript_objects = create_language_objects(fo, &ingest_route, project)?;
=======
        create_or_replace_tables(&project.name(), &fo, configured_client).await?;
        create_or_replace_kafka_trigger(&fo, view_name.clone(), configured_client).await?;

        debug!("Table created: {:?}", fo.table.name);

        let typescript_objects = create_language_objects(&fo, &ingest_route, project.clone())?;
>>>>>>> 8de8002c
        compilable_objects.push(typescript_objects);

        route_table.insert(
            ingest_route,
            RouteMeta {
                original_file_path: fo.original_file_path.clone(),
                table_name: fo.table.name.clone(),
                view_name: Some(fo.table.view_name()),
            },
        );
    }
    Ok(())

    // TODO: SDK
}

#[cfg(test)]
mod tests {
    #[test]
    fn test_get_all_framework_objects() {
        use super::*;
        let manifest_location = env!("CARGO_MANIFEST_DIR");
        let schema_dir = PathBuf::from(manifest_location)
            .join("tests/test_project")
            .join(SCHEMAS_DIR);
        let mut framework_objects = HashMap::new();
        let result = get_all_framework_objects(&mut framework_objects, &schema_dir, "0.0");
        assert!(result.is_ok());
        assert_eq!(framework_objects.len(), 2);
    }
}<|MERGE_RESOLUTION|>--- conflicted
+++ resolved
@@ -3,10 +3,7 @@
 use std::io::ErrorKind;
 use std::path::Path;
 use std::path::PathBuf;
-<<<<<<< HEAD
-=======
 use std::sync::Arc;
->>>>>>> 8de8002c
 
 use log::debug;
 use log::info;
@@ -18,20 +15,12 @@
 use crate::framework::typescript::get_typescript_models_dir;
 use crate::framework::typescript::SendFunction;
 use crate::infrastructure::olap;
-<<<<<<< HEAD
 use crate::infrastructure::olap::clickhouse::ConfiguredDBClient;
 use crate::infrastructure::olap::clickhouse::{ClickhouseKafkaTrigger, VERSION_SYNC_REGEX};
 use crate::infrastructure::olap::clickhouse::{ClickhouseTable, VersionSync};
 use crate::infrastructure::stream;
 use crate::project::Project;
 #[cfg(test)]
-=======
-use crate::infrastructure::olap::clickhouse::ClickhouseKafkaTrigger;
-use crate::infrastructure::olap::clickhouse::ClickhouseTable;
-use crate::infrastructure::olap::clickhouse::ConfiguredDBClient;
-use crate::infrastructure::stream;
-use crate::project::Project;
->>>>>>> 8de8002c
 use crate::utilities::constants::SCHEMAS_DIR;
 
 use super::schema::{is_prisma_file, DataModel};
@@ -430,57 +419,33 @@
 }
 
 pub async fn process_objects(
-<<<<<<< HEAD
     framework_objects: &HashMap<String, FrameworkObject>,
-    project: &Project,
+    project: Arc<Project>,
     schema_dir: &Path,
-=======
-    framework_objects: Vec<FrameworkObject>,
-    project: Arc<Project>,
-    schema_file_path: &Path,
->>>>>>> 8de8002c
     configured_client: &ConfiguredDBClient,
     compilable_objects: &mut Vec<TypescriptObjects>, // Objects that require compilation after processing
     route_table: &mut HashMap<PathBuf, RouteMeta>,
     version: &str,
 ) -> anyhow::Result<()> {
-<<<<<<< HEAD
     for fo in framework_objects.values() {
         let ingest_route = schema_file_path_to_ingest_route(
             schema_dir,
             &fo.original_file_path,
             fo.data_model.name.clone(),
             version,
-=======
-    let app_dir = project.clone().app_dir();
-    for fo in framework_objects {
-        let ingest_route = schema_file_path_to_ingest_route(
-            app_dir.clone(),
-            schema_file_path,
-            fo.table.name.clone(),
->>>>>>> 8de8002c
         );
         stream::redpanda::create_topic_from_name(&project.name(), fo.topic.clone())?;
 
         debug!("Creating table & view: {:?}", fo.table.name);
 
-        create_or_replace_tables(&project.name, fo, configured_client).await?;
-
-<<<<<<< HEAD
+        create_or_replace_tables(&project.name(), fo, configured_client).await?;
+
         let view = ClickhouseKafkaTrigger::from_clickhouse_table(&fo.table);
         create_or_replace_kafka_trigger(&view, configured_client).await?;
 
         debug!("Table created: {:?}", fo.table.name);
 
-        let typescript_objects = create_language_objects(fo, &ingest_route, project)?;
-=======
-        create_or_replace_tables(&project.name(), &fo, configured_client).await?;
-        create_or_replace_kafka_trigger(&fo, view_name.clone(), configured_client).await?;
-
-        debug!("Table created: {:?}", fo.table.name);
-
         let typescript_objects = create_language_objects(&fo, &ingest_route, project.clone())?;
->>>>>>> 8de8002c
         compilable_objects.push(typescript_objects);
 
         route_table.insert(
