--- conflicted
+++ resolved
@@ -15,22 +15,13 @@
 use crate::framework::typescript::get_typescript_models_dir;
 use crate::framework::typescript::SendFunction;
 use crate::infrastructure::olap;
-<<<<<<< HEAD
+use crate::infrastructure::olap::clickhouse::model::ClickHouseTable;
 use crate::infrastructure::olap::clickhouse::queries::CreateAliasQuery;
 use crate::infrastructure::olap::clickhouse::version_sync::VersionSync;
-use crate::infrastructure::olap::clickhouse::ClickhouseKafkaTrigger;
-use crate::infrastructure::olap::clickhouse::ClickhouseTable;
 use crate::infrastructure::olap::clickhouse::ConfiguredDBClient;
 use crate::infrastructure::stream::redpanda;
-=======
-use crate::infrastructure::olap::clickhouse::model::ClickHouseTable;
-use crate::infrastructure::olap::clickhouse::ConfiguredDBClient;
-use crate::infrastructure::olap::clickhouse::{VersionSync, VERSION_SYNC_REGEX};
-use crate::infrastructure::stream;
->>>>>>> bf978a75
 use crate::project::Project;
 use crate::project::PROJECT;
-
 #[cfg(test)]
 use crate::utilities::constants::SCHEMAS_DIR;
 
@@ -76,12 +67,9 @@
     pub typescript_objects: HashMap<String, TypescriptObjects>,
 }
 
-<<<<<<< HEAD
 // TODO: save this object somewhere so that we can clean up removed models
-=======
 // TODO abstract this with an iterator and some helper functions to make the internal state hidden.
 // That would enable us to do things like .next() and .peek() on the iterator that are now not possible
->>>>>>> bf978a75
 #[derive(Debug, Clone)]
 pub struct FrameworkObjectVersions {
     pub current_version: String,
@@ -109,82 +97,6 @@
     pub table_name: String,
 }
 
-<<<<<<< HEAD
-=======
-pub fn get_all_version_syncs(
-    project: &Project,
-    framework_object_versions: &FrameworkObjectVersions,
-) -> anyhow::Result<Vec<VersionSync>> {
-    let flows_dir = project.flows_dir();
-    let mut version_syncs = vec![];
-    for entry in std::fs::read_dir(flows_dir)? {
-        let entry = entry?;
-        let path = entry.path();
-        if !path.is_dir() {
-            if let Some(captures) =
-                VERSION_SYNC_REGEX.captures(entry.file_name().to_string_lossy().as_ref())
-            {
-                let from_table_name = captures.get(1).unwrap().as_str();
-                let to_table_name = captures.get(4).map_or(from_table_name, |m| m.as_str());
-
-                let from_version = captures.get(2).unwrap().as_str().replace('_', ".");
-                let to_version = captures.get(5).unwrap().as_str().replace('_', ".");
-
-                let from_version_models = framework_object_versions
-                    .previous_version_models
-                    .get(&from_version);
-
-                let to_version_models = if to_version == framework_object_versions.current_version {
-                    Some(&framework_object_versions.current_models)
-                } else {
-                    framework_object_versions
-                        .previous_version_models
-                        .get(&to_version)
-                };
-
-                match (from_version_models, to_version_models) {
-                    (Some(from_version_models), Some(to_version_models)) => {
-                        let from_table = from_version_models.models.get(from_table_name);
-                        let to_table = to_version_models.models.get(to_table_name);
-                        match (from_table, to_table) {
-                            (Some(from_table), Some(to_table)) => {
-                                let version_sync = VersionSync {
-                                    db_name: from_table.table.db_name.clone(),
-                                    model_name: from_table.data_model.name.clone(),
-                                    source_version: from_version.clone(),
-                                    source_table: from_table.table.clone(),
-                                    dest_version: to_version.clone(),
-                                    dest_table: to_table.table.clone(),
-                                    migration_function: std::fs::read_to_string(&path)?,
-                                };
-                                version_syncs.push(version_sync);
-                            }
-                            _ => {
-                                return Err(anyhow::anyhow!(
-                                    "Failed to find tables in versions {:?}",
-                                    path.file_name()
-                                ));
-                            }
-                        }
-                    }
-                    _ => {
-                        debug!(
-                            "Version unavailable for version sync {:?}. from: {:?} to: {:?}",
-                            path.file_name(),
-                            from_version_models,
-                            to_version_models,
-                        );
-                    }
-                }
-            };
-
-            debug!("Processing version sync: {:?}.", path);
-        }
-    }
-    Ok(version_syncs)
-}
-
->>>>>>> bf978a75
 pub fn get_all_framework_objects(
     framework_objects: &mut HashMap<String, FrameworkObject>,
     schema_dir: &Path,
@@ -263,9 +175,6 @@
     configured_client: &ConfiguredDBClient,
 ) -> anyhow::Result<()> {
     drop_tables(fo, configured_client).await?;
-
-    let view = ClickhouseKafkaTrigger::from_clickhouse_table(&fo.table);
-    drop_kafka_trigger(&view, configured_client).await?;
 
     let query = CreateAliasQuery::build(&previous_version.table, &fo.table);
     olap::clickhouse::run_query(&query, configured_client).await?;
@@ -414,11 +323,10 @@
     fo: &FrameworkObject,
     previous_version: &Option<(String, HashMap<String, FrameworkObject>)>,
     configured_client: &ConfiguredDBClient,
-    version: &str,
     route_table: &mut HashMap<PathBuf, RouteMeta>,
     ingest_route: PathBuf,
 ) -> anyhow::Result<()> {
-    let topic = format!("{}_{}", fo.data_model.name, version.replace('.', "_"));
+    let topic = fo.topic.clone();
 
     let previous_fo = match previous_version {
         None => None,
@@ -444,11 +352,8 @@
 
         debug!("Creating table & view: {:?}", fo.table.name);
 
-        create_or_replace_tables(&project.name(), fo, configured_client).await?;
-        if !PROJECT.lock().unwrap().is_production {
-            let view = ClickhouseKafkaTrigger::from_clickhouse_table(&fo.table);
-            create_or_replace_kafka_trigger(&view, configured_client).await?;
-        }
+        create_or_replace_tables(fo, configured_client).await?;
+
         debug!("Table created: {:?}", fo.table.name);
     }
 
@@ -476,7 +381,6 @@
         RouteMeta {
             original_file_path: fo.original_file_path.clone(),
             table_name: ingest_topic_name,
-            view_name: Some(fo.table.view_name()),
         },
     );
 
@@ -501,27 +405,12 @@
             fo.data_model.name.clone(),
             version,
         );
-<<<<<<< HEAD
-=======
-
-        let topics = vec![fo.topic.clone()];
-
-        match stream::redpanda::create_topics(&project.redpanda_config, topics).await {
-            Ok(_) => println!("Topics created successfully"),
-            Err(e) => eprintln!("Failed to create topics: {}", e),
-        }
-
-        debug!("Creating table & view: {:?}", fo.table.name);
-
-        create_or_replace_tables(fo, configured_client).await?;
->>>>>>> bf978a75
 
         set_up_topic_and_tables_and_route(
             &project,
             fo,
             previous_version,
             configured_client,
-            version,
             route_table,
             ingest_route.clone(),
         )
@@ -529,17 +418,6 @@
 
         let typescript_objects = create_language_objects(fo, &ingest_route, project.clone())?;
         compilable_objects.insert(name.clone(), typescript_objects);
-<<<<<<< HEAD
-=======
-
-        route_table.insert(
-            ingest_route,
-            RouteMeta {
-                original_file_path: fo.original_file_path.clone(),
-                table_name: fo.table.name.clone(),
-            },
-        );
->>>>>>> bf978a75
     }
     Ok(())
 }
