use crate::framework::core::infrastructure::table::{
    ColumnType, DataEnum, EnumValue, FloatType, Nested, OrderBy, Table,
};
use crate::framework::core::partial_infrastructure_map::LifeCycle;
use crate::utilities::identifiers as ident;
use convert_case::{Case, Casing};
use itertools::Itertools;
use serde_json::json;
use std::collections::hash_map::Entry;
use std::collections::HashMap;
use std::fmt::Write;

// Use shared, language-agnostic sanitization (underscores) from utilities
pub use ident::sanitize_identifier;

/// Map a string to a valid TypeScript PascalCase identifier (for types/classes/consts).
pub fn sanitize_typescript_identifier(name: &str) -> String {
    let preprocessed = sanitize_identifier(name);
    let mut ident = preprocessed.to_case(Case::Pascal);
    if ident.is_empty() || {
        let first = ident.chars().next().unwrap();
        !(first.is_ascii_alphabetic() || first == '_' || first == '$')
    } {
        ident.insert(0, '_');
    }
    ident
}

fn map_column_type_to_typescript(
    column_type: &ColumnType,
    enums: &HashMap<&DataEnum, String>,
    nested: &HashMap<&Nested, String>,
) -> String {
    match column_type {
        ColumnType::String => "string".to_string(),
        ColumnType::Boolean => "boolean".to_string(),
        ColumnType::Int(int_type) => {
            let lowercase_int_type = format!("{int_type:?}").to_lowercase();
            format!("number & ClickHouseInt<\"{lowercase_int_type}\">")
        }
        ColumnType::BigInt => "bigint".to_string(),
        ColumnType::Float(FloatType::Float64) => "number".to_string(),
        ColumnType::Float(FloatType::Float32) => "number & typia.tags.Type<\"float\">".to_string(),
        ColumnType::Decimal { precision, scale } => {
            format!("string & ClickHouseDecimal<{precision}, {scale}>")
        }
        ColumnType::DateTime { precision: None } => "Date".to_string(),
        ColumnType::DateTime {
            precision: Some(precision),
        } => {
            format!("string & typia.tags.Format<\"date-time\"> & ClickHousePrecision<{precision}>")
        }
        // Framework Date (standard) -> ClickHouse Date32 (4 bytes)
        ColumnType::Date => "string & typia.tags.Format<\"date\">".to_string(),
        // Framework Date16 (memory-optimized) -> ClickHouse Date (2 bytes)
        ColumnType::Date16 => {
            "string & typia.tags.Format<\"date\"> & ClickHouseByteSize<2>".to_string()
        }
        ColumnType::Enum(data_enum) => enums.get(data_enum).unwrap().to_string(),
        ColumnType::Array {
            element_type,
            element_nullable,
        } => {
            let mut inner_type = map_column_type_to_typescript(element_type, enums, nested);
            if *element_nullable {
                inner_type = format!("({inner_type} | undefined)")
            };
            if inner_type.contains(' ') {
                inner_type = format!("({inner_type})")
            }
            format!("{inner_type}[]")
        }
        ColumnType::Nested(nested_type) => nested.get(nested_type).unwrap().to_string(),
        ColumnType::Json => "Record<string, any>".to_string(),
        ColumnType::Bytes => "Uint8Array".to_string(),
        ColumnType::Uuid => "string & typia.tags.Format<\"uuid\">".to_string(),
        ColumnType::IpV4 => "string & typia.tags.Format<\"ipv4\">".to_string(),
        ColumnType::IpV6 => "string & typia.tags.Format<\"ipv6\">".to_string(),
        ColumnType::Nullable(inner) => {
            let inner_type = map_column_type_to_typescript(inner, enums, nested);
            format!("{inner_type} | undefined")
        }
        ColumnType::NamedTuple(fields) => {
            let mut field_types = Vec::new();
            for (name, field_type) in fields {
                let type_str = map_column_type_to_typescript(field_type, enums, nested);
                field_types.push(format!("{name}: {type_str}"));
            }
            format!("{{ {} }} & ClickHouseNamedTuple", field_types.join("; "))
        }
        ColumnType::Point => "ClickHousePoint".to_string(),
        ColumnType::Ring => "ClickHouseRing".to_string(),
        ColumnType::LineString => "ClickHouseLineString".to_string(),
        ColumnType::MultiLineString => "ClickHouseMultiLineString".to_string(),
        ColumnType::Polygon => "ClickHousePolygon".to_string(),
        ColumnType::MultiPolygon => "ClickHouseMultiPolygon".to_string(),
        ColumnType::Map {
            key_type,
            value_type,
        } => {
            let key_type_str = map_column_type_to_typescript(key_type, enums, nested);
            let value_type_str = map_column_type_to_typescript(value_type, enums, nested);
            format!("Record<{key_type_str}, {value_type_str}>")
        }
    }
}

fn generate_enum(data_enum: &DataEnum, name: &str) -> String {
    let mut enum_def = String::new();
    writeln!(enum_def, "export enum {name} {{").unwrap();
    for member in &data_enum.values {
        match &member.value {
            EnumValue::Int(i) => {
                if member.name.chars().all(char::is_numeric) {
                    writeln!(enum_def, "    // \"{}\" = {},", member.name, i).unwrap()
                } else {
                    writeln!(enum_def, "    \"{}\" = {},", member.name, i).unwrap()
                }
            }
            EnumValue::String(s) => writeln!(enum_def, "    {} = \"{}\",", member.name, s).unwrap(),
        }
    }
    writeln!(enum_def, "}}").unwrap();
    writeln!(enum_def).unwrap();
    enum_def
}

fn quote_name_if_needed(column_name: &str) -> String {
    // Valid TS identifier: /^[A-Za-z_$][A-Za-z0-9_$]*$/ and not a TS keyword
    // We conservatively quote if it doesn't match identifier pattern or contains any non-identifier chars
    let mut chars = column_name.chars();
    let first_ok = match chars.next() {
        Some(c) => c.is_ascii_alphabetic() || c == '_' || c == '$',
        None => false,
    };
    let rest_ok = first_ok
        && column_name
            .chars()
            .skip(1)
            .all(|c| c.is_ascii_alphanumeric() || c == '_' || c == '$');
    if !rest_ok || is_typescript_keyword(column_name) {
        format!("'{column_name}'")
    } else {
        column_name.to_string()
    }
}

fn is_typescript_keyword(name: &str) -> bool {
    // Minimal set to avoid false negatives; quoting keywords is always safe
    const KEYWORDS: &[&str] = &[
        "any",
        "as",
        "boolean",
        "break",
        "case",
        "catch",
        "class",
        "const",
        "constructor",
        "continue",
        "debugger",
        "declare",
        "default",
        "delete",
        "do",
        "else",
        "enum",
        "export",
        "extends",
        "false",
        "finally",
        "for",
        "from",
        "function",
        "get",
        "if",
        "implements",
        "import",
        "in",
        "instanceof",
        "interface",
        "let",
        "module",
        "never",
        "new",
        "null",
        "number",
        "of",
        "package",
        "private",
        "protected",
        "public",
        "readonly",
        "require",
        "return",
        "set",
        "static",
        "string",
        "super",
        "switch",
        "symbol",
        "this",
        "throw",
        "true",
        "try",
        "type",
        "typeof",
        "unknown",
        "var",
        "void",
        "while",
        "with",
        "yield",
    ];
    KEYWORDS.binary_search_by(|k| k.cmp(&name)).is_ok()
}

fn generate_interface(
    nested: &Nested,
    name: &str,
    enums: &HashMap<&DataEnum, String>,
    nested_models: &HashMap<&Nested, String>,
) -> String {
    let mut interface = String::new();
    writeln!(interface, "export interface {name} {{").unwrap();

    for column in &nested.columns {
        let type_str = map_column_type_to_typescript(&column.data_type, enums, nested_models);
        let type_str = if column.primary_key {
            format!("Key<{type_str}>")
        } else {
            type_str
        };
        let type_str = if !column.required {
            format!("{type_str} | undefined")
        } else {
            type_str
        };
        let name = quote_name_if_needed(&column.name);
        writeln!(interface, "    {name}: {type_str};").unwrap();
    }
    writeln!(interface, "}}").unwrap();
    writeln!(interface).unwrap();
    interface
}

pub fn tables_to_typescript(tables: &[Table], life_cycle: Option<LifeCycle>) -> String {
    let mut output = String::new();

    let uses_simple_aggregate = tables.iter().any(|table| {
        table.columns.iter().any(|column| {
            column
                .annotations
                .iter()
                .any(|(k, _)| k == "simpleAggregationFunction")
        })
    });

    // Add imports
    let mut base_imports = vec![
        "IngestPipeline",
        "OlapTable",
        "Key",
        "ClickHouseInt",
        "ClickHouseDecimal",
        "ClickHousePrecision",
        "ClickHouseByteSize",
        "ClickHouseNamedTuple",
        "ClickHouseEngines",
        "ClickHouseDefault",
        "WithDefault",
        "LifeCycle",
        "ClickHouseTTL",
    ];

    if uses_simple_aggregate {
        base_imports.push("SimpleAggregated");
    }

    writeln!(
        output,
        "import {{ {} }} from \"@514labs/moose-lib\";",
        base_imports.join(", ")
    )
    .unwrap();

    writeln!(
        output,
        "import {{ ClickHousePoint, ClickHouseRing, ClickHouseLineString, ClickHouseMultiLineString, ClickHousePolygon, ClickHouseMultiPolygon }} from \"@514labs/moose-lib\";"
    )
        .unwrap();
    writeln!(output, "import typia from \"typia\";").unwrap();
    writeln!(output).unwrap();

    // Collect all enums and nested types
    let mut enums: HashMap<&DataEnum, String> = HashMap::new();
    let mut extra_type_names: HashMap<String, usize> = HashMap::new();
    let mut nested_models: HashMap<&Nested, String> = HashMap::new();

    // First pass: collect all nested types and enums
    for table in tables {
        for column in &table.columns {
            match &column.data_type {
                ColumnType::Enum(data_enum) => {
                    if !enums.contains_key(data_enum) {
                        let name = sanitize_typescript_identifier(&column.name);
                        let name = match extra_type_names.entry(name.clone()) {
                            Entry::Occupied(mut entry) => {
                                *entry.get_mut() = entry.get() + 1;
                                format!("{}{}", name, entry.get())
                            }
                            Entry::Vacant(entry) => {
                                entry.insert(0);
                                name
                            }
                        };
                        enums.insert(data_enum, name);
                    }
                }
                ColumnType::Nested(nested) => {
                    if !nested_models.contains_key(nested) {
                        let name = sanitize_typescript_identifier(&column.name);
                        let name = match extra_type_names.entry(name.clone()) {
                            Entry::Occupied(mut entry) => {
                                *entry.get_mut() = entry.get() + 1;
                                format!("{}{}", name, entry.get())
                            }
                            Entry::Vacant(entry) => {
                                entry.insert(0);
                                name
                            }
                        };
                        nested_models.insert(nested, name);
                    }
                }
                _ => {}
            }
        }
    }

    // Generate enum definitions
    for (data_enum, name) in enums.iter() {
        output.push_str(&generate_enum(data_enum, name));
    }

    // Generate nested interface definitions
    for (nested, name) in nested_models.iter() {
        output.push_str(&generate_interface(nested, name, &enums, &nested_models));
    }

    // Generate model interfaces
    for table in tables {
        let primary_key = table
            .columns
            .iter()
            .filter_map(|column| {
                if column.primary_key {
                    Some(column.name.to_string())
                } else {
                    None
                }
            })
            .collect::<Vec<_>>();
        let can_use_key_wrapping = table.order_by.starts_with_fields(&primary_key);

        writeln!(output, "export interface {} {{", table.name).unwrap();

        for column in &table.columns {
            let mut type_str =
                map_column_type_to_typescript(&column.data_type, &enums, &nested_models);

            if let Some((_, simple_agg_func)) = column
                .annotations
                .iter()
                .find(|(k, _)| k == "simpleAggregationFunction")
            {
                if let Some(function_name) =
                    simple_agg_func.get("functionName").and_then(|v| v.as_str())
                {
                    type_str = format!(
                        "{} & SimpleAggregated<{:?}, {}>",
                        type_str, function_name, type_str
                    );
                }
            }

            // Append ClickHouseTTL type tag if present on the column
            if let Some(expr) = &column.ttl {
                type_str = format!("{type_str} & ClickHouseTTL<\"{}\">", expr);
            }
            let type_str = match column.default {
                None => type_str,
                Some(ref default) if type_str == "Date" => {
                    // https://github.com/samchon/typia/issues/1658
                    format!("WithDefault<{type_str}, {:?}>", default)
                }
                Some(ref default) => {
                    format!("{type_str} & ClickHouseDefault<{:?}>", default)
                }
            };
            let type_str = if can_use_key_wrapping && column.primary_key {
                format!("Key<{type_str}>")
            } else {
                type_str
            };
            let type_str = if !column.required {
                format!("{type_str} | undefined")
            } else {
                type_str
            };
            let name = quote_name_if_needed(&column.name);
            writeln!(output, "    {name}: {type_str};").unwrap();
        }
        writeln!(output, "}}").unwrap();
        writeln!(output).unwrap();
    }

    // Generate table configurations
    for table in tables {
        let order_by_spec = match &table.order_by {
            OrderBy::Fields(v) if v.is_empty() => "orderByExpression: \"tuple()\"".to_string(),
            OrderBy::Fields(v) => {
                format!(
                    "orderByFields: [{}]",
                    v.iter().map(|name| format!("{:?}", name)).join(", ")
                )
            }
            OrderBy::SingleExpr(expr) => format!("orderByExpression: {:?}", expr),
        };
        let var_name = sanitize_typescript_identifier(&table.name);
        writeln!(
            output,
            "export const {}Table = new OlapTable<{}>(\"{}\", {{",
            var_name, table.name, table.name
        )
        .unwrap();
        writeln!(output, "    {order_by_spec},").unwrap();
        if let Some(partition_by) = &table.partition_by {
            writeln!(output, "    partitionBy: {:?},", partition_by).unwrap();
        }
        if let Some(sample_by) = &table.sample_by {
            writeln!(output, "    sampleByExpression: {:?},", sample_by).unwrap();
        }
        if let Some(engine) = &table.engine {
            match engine {
                crate::infrastructure::olap::clickhouse::queries::ClickhouseEngine::S3Queue {
                    s3_path,
                    format,
                    compression,
                    headers,
                    aws_access_key_id,
                    aws_secret_access_key,
                } => {
                    // For S3Queue, properties are at the same level as orderByFields
                    writeln!(output, "    engine: ClickHouseEngines.S3Queue,").unwrap();
                    writeln!(output, "    s3Path: {:?},", s3_path).unwrap();
                    writeln!(output, "    format: {:?},", format).unwrap();
                    if let Some(compression) = compression {
                        writeln!(output, "    compression: {:?},", compression).unwrap();
                    }
                    if let Some(key_id) = aws_access_key_id {
                        writeln!(output, "    awsAccessKeyId: {:?},", key_id).unwrap();
                    }
                    if let Some(secret) = aws_secret_access_key {
                        writeln!(output, "    awsSecretAccessKey: {:?},", secret).unwrap();
                    }
                    if let Some(headers) = headers {
                        write!(output, "    headers: {{").unwrap();
                        for (i, (key, value)) in headers.iter().enumerate() {
                            if i > 0 { write!(output, ",").unwrap(); }
                            write!(output, " {:?}: {:?}", key, value).unwrap();
                        }
                        writeln!(output, " }},").unwrap();
                    }
                }
                crate::infrastructure::olap::clickhouse::queries::ClickhouseEngine::MergeTree => {
                    writeln!(output, "    engine: ClickHouseEngines.MergeTree,").unwrap();
                }
                crate::infrastructure::olap::clickhouse::queries::ClickhouseEngine::ReplacingMergeTree { ver, is_deleted } => {
                    // Emit ReplacingMergeTree engine configuration
                    writeln!(output, "    engine: ClickHouseEngines.ReplacingMergeTree,").unwrap();
                    if let Some(ver_col) = ver {
                        writeln!(output, "    ver: \"{}\",", ver_col).unwrap();
                    }
                    if let Some(is_deleted_col) = is_deleted {
                        writeln!(output, "    isDeleted: \"{}\",", is_deleted_col).unwrap();
                    }
                }
                crate::infrastructure::olap::clickhouse::queries::ClickhouseEngine::AggregatingMergeTree => {
                    writeln!(output, "    engine: ClickHouseEngines.AggregatingMergeTree,").unwrap();
                }
                crate::infrastructure::olap::clickhouse::queries::ClickhouseEngine::SummingMergeTree { columns } => {
                    writeln!(output, "    engine: ClickHouseEngines.SummingMergeTree,").unwrap();
                    if let Some(cols) = columns {
                        if !cols.is_empty() {
                            let col_list = cols.iter().map(|c| format!("{:?}", c)).collect::<Vec<_>>().join(", ");
                            writeln!(output, "    columns: [{}],", col_list).unwrap();
                        }
                    }
                }
                crate::infrastructure::olap::clickhouse::queries::ClickhouseEngine::ReplicatedMergeTree { keeper_path, replica_name } => {
                    writeln!(output, "    engine: ClickHouseEngines.ReplicatedMergeTree,").unwrap();
                    if let (Some(path), Some(name)) = (keeper_path, replica_name) {
                        writeln!(output, "    keeperPath: {:?},", path).unwrap();
                        writeln!(output, "    replicaName: {:?},", name).unwrap();
                    }
                }
                crate::infrastructure::olap::clickhouse::queries::ClickhouseEngine::ReplicatedReplacingMergeTree { keeper_path, replica_name, ver, is_deleted } => {
                    writeln!(output, "    engine: ClickHouseEngines.ReplicatedReplacingMergeTree,").unwrap();
                    if let (Some(path), Some(name)) = (keeper_path, replica_name) {
                        writeln!(output, "    keeperPath: {:?},", path).unwrap();
                        writeln!(output, "    replicaName: {:?},", name).unwrap();
                    }
                    if let Some(ver_col) = ver {
                        writeln!(output, "    ver: {:?},", ver_col).unwrap();
                    }
                    if let Some(is_deleted_col) = is_deleted {
                        writeln!(output, "    isDeleted: {:?},", is_deleted_col).unwrap();
                    }
                }
                crate::infrastructure::olap::clickhouse::queries::ClickhouseEngine::ReplicatedAggregatingMergeTree { keeper_path, replica_name } => {
                    writeln!(output, "    engine: ClickHouseEngines.ReplicatedAggregatingMergeTree,").unwrap();
                    if let (Some(path), Some(name)) = (keeper_path, replica_name) {
                        writeln!(output, "    keeperPath: {:?},", path).unwrap();
                        writeln!(output, "    replicaName: {:?},", name).unwrap();
                    }
                }
                crate::infrastructure::olap::clickhouse::queries::ClickhouseEngine::ReplicatedSummingMergeTree { keeper_path, replica_name, columns } => {
                    writeln!(output, "    engine: ClickHouseEngines.ReplicatedSummingMergeTree,").unwrap();
                    if let (Some(path), Some(name)) = (keeper_path, replica_name) {
                        writeln!(output, "    keeperPath: {:?},", path).unwrap();
                        writeln!(output, "    replicaName: {:?},", name).unwrap();
                    }
                    if let Some(cols) = columns {
                        if !cols.is_empty() {
                            let col_list = cols.iter().map(|c| format!("{:?}", c)).collect::<Vec<_>>().join(", ");
                            writeln!(output, "    columns: [{}],", col_list).unwrap();
                        }
                    }
                }
            }
        }
        // Add table settings if present (works for all engines)
        if let Some(settings) = &table.table_settings {
            if !settings.is_empty() {
                write!(output, "    settings: {{").unwrap();
                for (i, (key, value)) in settings.iter().enumerate() {
                    if i > 0 {
                        write!(output, ",").unwrap();
                    }
                    write!(output, " {}: {:?}", key, value).unwrap();
                }
                writeln!(output, " }},").unwrap();
            }
        }
        if let Some(life_cycle) = life_cycle {
            writeln!(
                output,
                "    lifeCycle: LifeCycle.{},",
                json!(life_cycle).as_str().unwrap() // reuse SCREAMING_SNAKE_CASE of serde
            )
            .unwrap();
        };
<<<<<<< HEAD
        if let Some(ttl_expr) = &table.table_ttl_setting {
            writeln!(output, "    ttl: {:?},", ttl_expr).unwrap();
=======
        if !table.indexes.is_empty() {
            writeln!(output, "    indexes: [").unwrap();
            for idx in &table.indexes {
                let args_list = if idx.arguments.is_empty() {
                    String::from("[]")
                } else {
                    format!(
                        "[{}]",
                        idx.arguments
                            .iter()
                            .map(|a| format!("{:?}", a))
                            .collect::<Vec<String>>()
                            .join(", ")
                    )
                };
                writeln!(
                    output,
                    "        {{ name: {:?}, expression: {:?}, type: {:?}, arguments: {}, granularity: {} }},",
                    idx.name,
                    idx.expression,
                    idx.index_type,
                    args_list,
                    idx.granularity
                )
                .unwrap();
            }
            writeln!(output, "    ],").unwrap();
>>>>>>> c4770763
        }
        writeln!(output, "}});").unwrap();
        writeln!(output).unwrap();
    }

    output
}

#[cfg(test)]
mod tests {
    use super::*;
    use crate::framework::core::infrastructure::table::{
        Column, ColumnType, EnumMember, Nested, OrderBy,
    };
    use crate::framework::core::infrastructure_map::{PrimitiveSignature, PrimitiveTypes};
    use crate::framework::core::partial_infrastructure_map::LifeCycle;
    use crate::infrastructure::olap::clickhouse::queries::ClickhouseEngine;

    #[test]
    fn test_nested_types() {
        let address_nested = Nested {
            name: "Address".to_string(),
            columns: vec![
                Column {
                    name: "street".to_string(),
                    data_type: ColumnType::String,
                    required: true,
                    unique: false,
                    primary_key: false,
                    default: None,
                    annotations: vec![],
                    comment: None,
                    ttl: None,
                },
                Column {
                    name: "city".to_string(),
                    data_type: ColumnType::String,
                    required: true,
                    unique: false,
                    primary_key: false,
                    default: None,
                    annotations: vec![],
                    comment: None,
                    ttl: None,
                },
                Column {
                    name: "zip_code".to_string(),
                    data_type: ColumnType::String,
                    required: false,
                    unique: false,
                    primary_key: false,
                    default: None,
                    annotations: vec![],
                    comment: None,
                    ttl: None,
                },
            ],
            jwt: false,
        };

        let tables = vec![Table {
            name: "User".to_string(),
            columns: vec![
                Column {
                    name: "id".to_string(),
                    data_type: ColumnType::String,
                    required: true,
                    unique: false,
                    primary_key: true,
                    default: None,
                    annotations: vec![],
                    comment: None,
                    ttl: None,
                },
                Column {
                    name: "address".to_string(),
                    data_type: ColumnType::Nested(address_nested.clone()),
                    required: true,
                    unique: false,
                    primary_key: false,
                    default: None,
                    annotations: vec![],
                    comment: None,
                    ttl: None,
                },
                Column {
                    name: "addresses".to_string(),
                    data_type: ColumnType::Array {
                        element_type: Box::new(ColumnType::Nested(address_nested)),
                        element_nullable: false,
                    },
                    required: false,
                    unique: false,
                    primary_key: false,
                    default: None,
                    annotations: vec![],
                    comment: None,
                    ttl: None,
                },
            ],
            order_by: OrderBy::Fields(vec!["id".to_string()]),
            partition_by: None,
            sample_by: None,
            engine: Some(ClickhouseEngine::MergeTree),
            version: None,
            source_primitive: PrimitiveSignature {
                name: "User".to_string(),
                primitive_type: PrimitiveTypes::DataModel,
            },
            metadata: None,
            life_cycle: LifeCycle::FullyManaged,
            engine_params_hash: None,
            table_settings: None,
<<<<<<< HEAD
            table_ttl_setting: None,
=======
            indexes: vec![],
>>>>>>> c4770763
        }];

        let result = tables_to_typescript(&tables, None);
        println!("{result}");
        assert!(result.contains(
            r#"export interface Address {
    street: string;
    city: string;
    zip_code: string | undefined;
}

export interface User {
    id: Key<string>;
    address: Address;
    addresses: Address[] | undefined;
}

export const UserTable = new OlapTable<User>("User", {
    orderByFields: ["id"],
    engine: ClickHouseEngines.MergeTree,
});"#
        ));
    }

    #[test]
    fn test_s3queue_engine() {
        use crate::infrastructure::olap::clickhouse::queries::ClickhouseEngine;

        let tables = vec![Table {
            name: "Events".to_string(),
            columns: vec![
                Column {
                    name: "id".to_string(),
                    data_type: ColumnType::String,
                    required: true,
                    unique: false,
                    primary_key: true,
                    default: None,
                    annotations: vec![],
                    comment: None,
                    ttl: None,
                },
                Column {
                    name: "data".to_string(),
                    data_type: ColumnType::String,
                    required: true,
                    unique: false,
                    primary_key: false,
                    default: None,
                    annotations: vec![],
                    comment: None,
                    ttl: None,
                },
            ],
            order_by: OrderBy::Fields(vec!["id".to_string()]),
            sample_by: None,
            partition_by: None,
            engine: Some(ClickhouseEngine::S3Queue {
                s3_path: "s3://bucket/path".to_string(),
                format: "JSONEachRow".to_string(),
                compression: Some("gzip".to_string()),
                headers: None,
                aws_access_key_id: None,
                aws_secret_access_key: None,
            }),
            version: None,
            source_primitive: PrimitiveSignature {
                name: "Events".to_string(),
                primitive_type: PrimitiveTypes::DataModel,
            },
            metadata: None,
            life_cycle: LifeCycle::FullyManaged,
            engine_params_hash: None,
            table_settings: Some(
                vec![("mode".to_string(), "unordered".to_string())]
                    .into_iter()
                    .collect(),
            ),
<<<<<<< HEAD
            table_ttl_setting: None,
=======
            indexes: vec![],
>>>>>>> c4770763
        }];

        let result = tables_to_typescript(&tables, None);

        // The generated code should have S3Queue properties at the same level as orderByFields
        assert!(result.contains("engine: ClickHouseEngines.S3Queue,"));
        assert!(result.contains("s3Path: \"s3://bucket/path\""));
        assert!(result.contains("format: \"JSONEachRow\""));
        assert!(result.contains("compression: \"gzip\""));
        assert!(result.contains("settings: { mode: \"unordered\" }"));
    }

    #[test]
    fn test_table_settings_all_engines() {
        let tables = vec![Table {
            name: "UserData".to_string(),
            columns: vec![Column {
                name: "id".to_string(),
                data_type: ColumnType::String,
                required: true,
                unique: false,
                primary_key: true,
                default: None,
                annotations: vec![],
                comment: None,
                ttl: None,
            }],
            order_by: OrderBy::Fields(vec!["id".to_string()]),
            partition_by: None,
            sample_by: None,
            engine: Some(ClickhouseEngine::MergeTree),
            version: None,
            source_primitive: PrimitiveSignature {
                name: "UserData".to_string(),
                primitive_type: PrimitiveTypes::DataModel,
            },
            metadata: None,
            life_cycle: LifeCycle::FullyManaged,
            engine_params_hash: None,
            table_settings: Some(
                vec![
                    ("index_granularity".to_string(), "8192".to_string()),
                    ("merge_with_ttl_timeout".to_string(), "3600".to_string()),
                ]
                .into_iter()
                .collect(),
            ),
<<<<<<< HEAD
            table_ttl_setting: None,
=======
            indexes: vec![],
>>>>>>> c4770763
        }];

        let result = tables_to_typescript(&tables, None);

        // Settings should work for all engines, not just S3Queue
        assert!(result.contains("engine: ClickHouseEngines.MergeTree,"));
        assert!(result.contains("index_granularity"));
        assert!(result.contains("merge_with_ttl_timeout"));
    }

    #[test]
    fn test_replacing_merge_tree_with_parameters() {
        use crate::framework::core::infrastructure::table::IntType;
        let tables = vec![Table {
            name: "UserData".to_string(),
            columns: vec![
                Column {
                    name: "id".to_string(),
                    data_type: ColumnType::String,
                    required: true,
                    unique: false,
                    primary_key: true,
                    default: None,
                    annotations: vec![],
                    comment: None,
                    ttl: None,
                },
                Column {
                    name: "version".to_string(),
                    data_type: ColumnType::DateTime { precision: None },
                    required: true,
                    unique: false,
                    primary_key: false,
                    default: None,
                    annotations: vec![],
                    comment: None,
                    ttl: None,
                },
                Column {
                    name: "is_deleted".to_string(),
                    data_type: ColumnType::Int(IntType::UInt8),
                    required: true,
                    unique: false,
                    primary_key: false,
                    default: None,
                    annotations: vec![],
                    comment: None,
                    ttl: None,
                },
            ],
            order_by: OrderBy::Fields(vec!["id".to_string()]),
            partition_by: None,
            sample_by: None,
            engine: Some(ClickhouseEngine::ReplacingMergeTree {
                ver: Some("version".to_string()),
                is_deleted: Some("is_deleted".to_string()),
            }),
            version: None,
            source_primitive: PrimitiveSignature {
                name: "UserData".to_string(),
                primitive_type: PrimitiveTypes::DataModel,
            },
            metadata: None,
            life_cycle: LifeCycle::FullyManaged,
            engine_params_hash: None,
            table_settings: None,
<<<<<<< HEAD
            table_ttl_setting: None,
=======
            indexes: vec![],
>>>>>>> c4770763
        }];

        let result = tables_to_typescript(&tables, None);

        // Check that ver and isDeleted parameters are correctly generated
        assert!(result.contains("engine: ClickHouseEngines.ReplacingMergeTree,"));
        assert!(result.contains("ver: \"version\","));
        assert!(result.contains("isDeleted: \"is_deleted\","));
    }

    #[test]
    fn test_replicated_merge_tree_flat_structure() {
        let tables = vec![Table {
            name: "UserData".to_string(),
            columns: vec![Column {
                name: "id".to_string(),
                data_type: ColumnType::String,
                required: true,
                unique: false,
                primary_key: true,
                default: None,
                annotations: vec![],
                comment: None,
                ttl: None,
            }],
            sample_by: None,
            order_by: OrderBy::Fields(vec!["id".to_string()]),
            partition_by: None,
            engine: Some(ClickhouseEngine::ReplicatedMergeTree {
                keeper_path: Some("/clickhouse/tables/{shard}/user_data".to_string()),
                replica_name: Some("{replica}".to_string()),
            }),
            version: None,
            source_primitive: PrimitiveSignature {
                name: "UserData".to_string(),
                primitive_type: PrimitiveTypes::DataModel,
            },
            metadata: None,
            life_cycle: LifeCycle::FullyManaged,
            engine_params_hash: None,
            table_settings: None,
<<<<<<< HEAD
            table_ttl_setting: None,
=======
            indexes: vec![],
>>>>>>> c4770763
        }];

        let result = tables_to_typescript(&tables, None);
        println!("{result}");

        // Ensure flat structure is generated (NOT nested engine: { engine: ... })
        assert!(result.contains("engine: ClickHouseEngines.ReplicatedMergeTree,"));
        assert!(result.contains("keeperPath: \"/clickhouse/tables/{shard}/user_data\","));
        assert!(result.contains("replicaName: \"{replica}\","));

        // Ensure it doesn't contain the incorrect nested structure
        assert!(!result.contains("engine: {"));
        assert!(!result.contains("engine: ClickHouseEngines.ReplicatedMergeTree,\n    }"));
    }

    #[test]
    fn test_replicated_replacing_merge_tree_flat_structure() {
        use crate::framework::core::infrastructure::table::IntType;
        let tables = vec![Table {
            name: "UserData".to_string(),
            columns: vec![
                Column {
                    name: "id".to_string(),
                    data_type: ColumnType::String,
                    required: true,
                    unique: false,
                    primary_key: true,
                    default: None,
                    annotations: vec![],
                    comment: None,
                    ttl: None,
                },
                Column {
                    name: "version".to_string(),
                    data_type: ColumnType::DateTime { precision: None },
                    required: true,
                    unique: false,
                    primary_key: false,
                    default: None,
                    annotations: vec![],
                    comment: None,
                    ttl: None,
                },
                Column {
                    name: "is_deleted".to_string(),
                    data_type: ColumnType::Int(IntType::UInt8),
                    required: true,
                    unique: false,
                    primary_key: false,
                    default: None,
                    annotations: vec![],
                    comment: None,
                    ttl: None,
                },
            ],
            sample_by: None,
            order_by: OrderBy::Fields(vec!["id".to_string()]),
            partition_by: None,
            engine: Some(ClickhouseEngine::ReplicatedReplacingMergeTree {
                keeper_path: Some("/clickhouse/tables/{shard}/user_data".to_string()),
                replica_name: Some("{replica}".to_string()),
                ver: Some("version".to_string()),
                is_deleted: Some("is_deleted".to_string()),
            }),
            version: None,
            source_primitive: PrimitiveSignature {
                name: "UserData".to_string(),
                primitive_type: PrimitiveTypes::DataModel,
            },
            metadata: None,
            life_cycle: LifeCycle::FullyManaged,
            engine_params_hash: None,
            table_settings: None,
<<<<<<< HEAD
            table_ttl_setting: None,
=======
            indexes: vec![],
>>>>>>> c4770763
        }];

        let result = tables_to_typescript(&tables, None);
        println!("{result}");

        // Ensure flat structure with all parameters
        assert!(result.contains("engine: ClickHouseEngines.ReplicatedReplacingMergeTree,"));
        assert!(result.contains("keeperPath: \"/clickhouse/tables/{shard}/user_data\","));
        assert!(result.contains("replicaName: \"{replica}\","));
        assert!(result.contains("ver: \"version\","));
        assert!(result.contains("isDeleted: \"is_deleted\","));

        // Ensure it doesn't contain the incorrect nested structure
        assert!(!result.contains("engine: {"));
    }

    #[test]
    fn test_indexes_emission() {
        let tables = vec![Table {
            name: "IndexTest".to_string(),
            columns: vec![Column {
                name: "u64".to_string(),
                data_type: ColumnType::String,
                required: true,
                unique: false,
                primary_key: true,
                default: None,
                annotations: vec![],
                comment: None,
            }],
            order_by: OrderBy::Fields(vec!["u64".to_string()]),
            partition_by: None,
            sample_by: None,
            engine: Some(ClickhouseEngine::MergeTree),
            version: None,
            source_primitive: PrimitiveSignature {
                name: "IndexTest".to_string(),
                primitive_type: PrimitiveTypes::DataModel,
            },
            metadata: None,
            life_cycle: LifeCycle::FullyManaged,
            engine_params_hash: None,
            table_settings: None,
            indexes: vec![
                crate::framework::core::infrastructure::table::TableIndex {
                    name: "idx1".to_string(),
                    expression: "u64".to_string(),
                    index_type: "bloom_filter".to_string(),
                    arguments: vec![],
                    granularity: 3,
                },
                crate::framework::core::infrastructure::table::TableIndex {
                    name: "idx2".to_string(),
                    expression: "u64 * length(u64)".to_string(),
                    index_type: "set".to_string(),
                    arguments: vec!["1000".to_string()],
                    granularity: 4,
                },
            ],
        }];

        let result = tables_to_typescript(&tables, None);
        assert!(result.contains("indexes: ["));
        assert!(result.contains("name: \"idx1\""));
        assert!(result.contains("type: \"bloom_filter\""));
        assert!(result.contains("arguments: []"));
        assert!(result.contains("granularity: 3"));
        assert!(result.contains("name: \"idx2\""));
        assert!(result.contains("arguments: [\"1000\"]"));
    }

    #[test]
    fn test_enum_types() {
        let status_enum = DataEnum {
            name: "Status".to_string(),
            values: vec![
                EnumMember {
                    name: "OK".to_string(),
                    value: EnumValue::String("ok".to_string()),
                },
                EnumMember {
                    name: "ERROR".to_string(),
                    value: EnumValue::String("error".to_string()),
                },
            ],
        };

        let tables = vec![Table {
            name: "Task".to_string(),
            columns: vec![
                Column {
                    name: "id".to_string(),
                    data_type: ColumnType::String,
                    required: true,
                    unique: false,
                    primary_key: true,
                    default: None,
                    annotations: vec![],
                    comment: None,
                    ttl: None,
                },
                Column {
                    name: "status".to_string(),
                    data_type: ColumnType::Enum(status_enum),
                    required: true,
                    unique: false,
                    primary_key: false,
                    default: None,
                    annotations: vec![],
                    comment: None,
                    ttl: None,
                },
            ],
            order_by: OrderBy::Fields(vec!["id".to_string()]),
            partition_by: None,
            sample_by: None,
            engine: Some(ClickhouseEngine::MergeTree),
            version: None,
            source_primitive: PrimitiveSignature {
                name: "Task".to_string(),
                primitive_type: PrimitiveTypes::DataModel,
            },
            metadata: None,
            life_cycle: LifeCycle::FullyManaged,
            engine_params_hash: None,
            table_settings: None,
<<<<<<< HEAD
            table_ttl_setting: None,
=======
            indexes: vec![],
>>>>>>> c4770763
        }];

        let result = tables_to_typescript(&tables, None);
        println!("{result}");
        assert!(result.contains(
            r#"export enum Status {
    OK = "ok",
    ERROR = "error",
}

export interface Task {
    id: Key<string>;
    status: Status;
}

export const TaskTable = new OlapTable<Task>("Task", {
    orderByFields: ["id"],
    engine: ClickHouseEngines.MergeTree,
});"#
        ));
    }

    #[test]
    fn test_ttl_generation_typescript() {
        let tables = vec![Table {
            name: "Events".to_string(),
            columns: vec![
                Column {
                    name: "id".to_string(),
                    data_type: ColumnType::String,
                    required: true,
                    unique: false,
                    primary_key: true,
                    default: None,
                    annotations: vec![],
                    comment: None,
                    ttl: None,
                },
                Column {
                    name: "timestamp".to_string(),
                    data_type: ColumnType::DateTime { precision: None },
                    required: true,
                    unique: false,
                    primary_key: false,
                    default: None,
                    annotations: vec![],
                    comment: None,
                    ttl: None,
                },
                Column {
                    name: "email".to_string(),
                    data_type: ColumnType::String,
                    required: true,
                    unique: false,
                    primary_key: false,
                    default: None,
                    annotations: vec![],
                    comment: None,
                    ttl: Some("timestamp + INTERVAL 30 DAY".to_string()),
                },
            ],
            order_by: OrderBy::Fields(vec!["id".to_string(), "timestamp".to_string()]),
            partition_by: None,
            engine: Some(ClickhouseEngine::MergeTree),
            version: None,
            source_primitive: PrimitiveSignature {
                name: "Events".to_string(),
                primitive_type: PrimitiveTypes::DataModel,
            },
            metadata: None,
            life_cycle: LifeCycle::FullyManaged,
            engine_params_hash: None,
            table_settings: None,
            table_ttl_setting: Some("timestamp + INTERVAL 90 DAY DELETE".to_string()),
        }];

        let result = tables_to_typescript(&tables, None);

        // Import should include ClickHouseTTL
        assert!(result.contains("ClickHouseTTL"));
        // Column-level TTL should be applied to the field type
        assert!(result.contains("email: string & ClickHouseTTL<\"timestamp + INTERVAL 30 DAY\">;"));
        // Table-level TTL should be present in table config
        assert!(result.contains("ttl: \"timestamp + INTERVAL 90 DAY DELETE\","));
    }
}<|MERGE_RESOLUTION|>--- conflicted
+++ resolved
@@ -561,10 +561,9 @@
             )
             .unwrap();
         };
-<<<<<<< HEAD
         if let Some(ttl_expr) = &table.table_ttl_setting {
             writeln!(output, "    ttl: {:?},", ttl_expr).unwrap();
-=======
+        }
         if !table.indexes.is_empty() {
             writeln!(output, "    indexes: [").unwrap();
             for idx in &table.indexes {
@@ -592,7 +591,6 @@
                 .unwrap();
             }
             writeln!(output, "    ],").unwrap();
->>>>>>> c4770763
         }
         writeln!(output, "}});").unwrap();
         writeln!(output).unwrap();
@@ -706,11 +704,8 @@
             life_cycle: LifeCycle::FullyManaged,
             engine_params_hash: None,
             table_settings: None,
-<<<<<<< HEAD
+            indexes: vec![],
             table_ttl_setting: None,
-=======
-            indexes: vec![],
->>>>>>> c4770763
         }];
 
         let result = tables_to_typescript(&tables, None);
@@ -789,11 +784,8 @@
                     .into_iter()
                     .collect(),
             ),
-<<<<<<< HEAD
+            indexes: vec![],
             table_ttl_setting: None,
-=======
-            indexes: vec![],
->>>>>>> c4770763
         }];
 
         let result = tables_to_typescript(&tables, None);
@@ -841,11 +833,8 @@
                 .into_iter()
                 .collect(),
             ),
-<<<<<<< HEAD
+            indexes: vec![],
             table_ttl_setting: None,
-=======
-            indexes: vec![],
->>>>>>> c4770763
         }];
 
         let result = tables_to_typescript(&tables, None);
@@ -912,11 +901,8 @@
             life_cycle: LifeCycle::FullyManaged,
             engine_params_hash: None,
             table_settings: None,
-<<<<<<< HEAD
+            indexes: vec![],
             table_ttl_setting: None,
-=======
-            indexes: vec![],
->>>>>>> c4770763
         }];
 
         let result = tables_to_typescript(&tables, None);
@@ -958,11 +944,8 @@
             life_cycle: LifeCycle::FullyManaged,
             engine_params_hash: None,
             table_settings: None,
-<<<<<<< HEAD
+            indexes: vec![],
             table_ttl_setting: None,
-=======
-            indexes: vec![],
->>>>>>> c4770763
         }];
 
         let result = tables_to_typescript(&tables, None);
@@ -1036,11 +1019,8 @@
             life_cycle: LifeCycle::FullyManaged,
             engine_params_hash: None,
             table_settings: None,
-<<<<<<< HEAD
+            indexes: vec![],
             table_ttl_setting: None,
-=======
-            indexes: vec![],
->>>>>>> c4770763
         }];
 
         let result = tables_to_typescript(&tables, None);
@@ -1167,11 +1147,8 @@
             life_cycle: LifeCycle::FullyManaged,
             engine_params_hash: None,
             table_settings: None,
-<<<<<<< HEAD
+            indexes: vec![],
             table_ttl_setting: None,
-=======
-            indexes: vec![],
->>>>>>> c4770763
         }];
 
         let result = tables_to_typescript(&tables, None);
