--- conflicted
+++ resolved
@@ -270,6 +270,7 @@
         "ClickHouseDefault",
         "WithDefault",
         "LifeCycle",
+        "ClickHouseTTL",
     ];
 
     if uses_simple_aggregate {
@@ -278,12 +279,8 @@
 
     writeln!(
         output,
-<<<<<<< HEAD
-        "import {{ IngestPipeline, OlapTable, Key, ClickHouseInt, ClickHouseDecimal, ClickHousePrecision, ClickHouseByteSize, ClickHouseNamedTuple, ClickHouseEngines, ClickHouseDefault, WithDefault, LifeCycle, ClickHouseTTL }} from \"@514labs/moose-lib\";"
-=======
         "import {{ {} }} from \"@514labs/moose-lib\";",
         base_imports.join(", ")
->>>>>>> c744c807
     )
     .unwrap();
 
@@ -369,13 +366,6 @@
         writeln!(output, "export interface {} {{", table.name).unwrap();
 
         for column in &table.columns {
-<<<<<<< HEAD
-            let type_str = map_column_type_to_typescript(&column.data_type, &enums, &nested_models);
-            let type_str = match &column.ttl {
-                Some(expr) => format!("{type_str} & ClickHouseTTL<\"{}\">", expr),
-                None => type_str,
-            };
-=======
             let mut type_str =
                 map_column_type_to_typescript(&column.data_type, &enums, &nested_models);
 
@@ -394,7 +384,10 @@
                 }
             }
 
->>>>>>> c744c807
+            // Append ClickHouseTTL type tag if present on the column
+            if let Some(expr) = &column.ttl {
+                type_str = format!("{type_str} & ClickHouseTTL<\"{}\">", expr);
+            }
             let type_str = match column.default {
                 None => type_str,
                 Some(ref default) if type_str == "Date" => {
