/// # Infrastructure Reality Checker Module
///
/// This module provides functionality for comparing the actual infrastructure state
/// with the documented infrastructure map. It helps identify discrepancies between
/// what exists in reality and what is documented in the infrastructure map.
///
/// The module includes:
/// - A reality checker that queries the actual infrastructure state
/// - Structures to represent discrepancies between reality and documentation
/// - Error types for reality checking operations
///
/// This is particularly useful for:
/// - Validating that the infrastructure matches the documentation
/// - Identifying tables that exist but are not documented
/// - Identifying tables that are documented but don't exist
/// - Identifying structural differences in tables
use crate::{
    framework::core::{
        infrastructure::table::Table,
        infrastructure_map::{InfrastructureMap, OlapChange, TableChange},
    },
    infrastructure::olap::{OlapChangesError, OlapOperations},
    project::Project,
};
use log::debug;
use serde::{Deserialize, Serialize};
use std::collections::HashMap;
use thiserror::Error;

/// Represents errors that can occur during infrastructure reality checking.
#[derive(Debug, Error)]
#[non_exhaustive]
pub enum RealityCheckError {
    /// Error occurred while checking OLAP infrastructure
    #[error("Failed to check OLAP infrastructure: {0}")]
    OlapCheck(#[from] OlapChangesError),

    /// Error occurred during database operations
    #[error("Database error: {0}")]
    DatabaseError(String),

    /// Error occurred while loading the infrastructure map
    #[error("Failed to load infrastructure map: {0}")]
    InfraMapLoad(#[from] anyhow::Error),
}

/// Represents discrepancies found between actual infrastructure and documented map.
/// This struct holds information about tables that exist in reality but not in the map,
/// tables that are in the map but don't exist in reality, and tables that exist in both
/// but have structural differences.
#[derive(Debug, Serialize, Deserialize)]
pub struct InfraDiscrepancies {
    /// Tables that exist in reality but are not in the map
    pub unmapped_tables: Vec<Table>,
    /// Tables that are in the map but don't exist in reality
    pub missing_tables: Vec<String>,
    /// Tables that exist in both but have structural differences
    pub mismatched_tables: Vec<OlapChange>,
}

impl InfraDiscrepancies {
    /// Returns true if there are no discrepancies between reality and the infrastructure map
    pub fn is_empty(&self) -> bool {
        self.unmapped_tables.is_empty()
            && self.missing_tables.is_empty()
            && self.mismatched_tables.is_empty()
    }
}

/// The Infrastructure Reality Checker compares actual infrastructure state with the infrastructure map.
/// It uses an OLAP client to query the actual state of the infrastructure and compares it with
/// the documented state in the infrastructure map.
pub struct InfraRealityChecker<T: OlapOperations> {
    olap_client: T,
}

impl<T: OlapOperations> InfraRealityChecker<T> {
    /// Creates a new InfraRealityChecker with the provided OLAP client.
    ///
    /// # Arguments
    /// * `olap_client` - OLAP client for querying the actual infrastructure state
    pub fn new(olap_client: T) -> Self {
        Self { olap_client }
    }

    /// Checks the actual infrastructure state against the provided infrastructure map
    ///
    /// This method queries the actual infrastructure state using the OLAP client and
    /// compares it with the provided infrastructure map. It identifies tables that
    /// exist in reality but not in the map, tables that are in the map but don't exist
    /// in reality, and tables that exist in both but have structural differences.
    ///
    /// # Arguments
    ///
    /// * `project` - The project configuration
    /// * `infra_map` - The infrastructure map to check against
    ///
    /// # Returns
    ///
    /// * `Result<InfraDiscrepancies, RealityCheckError>` - The discrepancies found or an error
    pub async fn check_reality(
        &self,
        project: &Project,
        infra_map: &InfrastructureMap,
    ) -> Result<InfraDiscrepancies, RealityCheckError> {
        debug!("Starting infrastructure reality check");
        debug!("Project version: {}", project.cur_version());
        debug!("Database: {}", project.clickhouse_config.db_name);

        // Get actual tables from OLAP database
        debug!("Fetching actual tables from OLAP database");
        let (actual_tables, tables_cannot_be_mapped_back) = self
            .olap_client
            .list_tables(&project.clickhouse_config.db_name, project)
            .await?;

        debug!("Found {} tables in database", actual_tables.len());

        // Filter out tables starting with "_moose" (case-insensitive)
        let actual_tables: Vec<_> = actual_tables
            .into_iter()
            .filter(|t| !t.name.to_lowercase().starts_with("_moose"))
            .collect();

        debug!(
            "{} tables remain after filtering _moose tables",
            actual_tables.len()
        );

        // Create maps for easier comparison
        let actual_table_map: HashMap<_, _> = actual_tables
            .into_iter()
            .map(|t| (t.name.clone(), t))
            .collect();

        debug!("Actual table names: {:?}", actual_table_map.keys());

        let mapped_table_map: HashMap<_, _> = infra_map
            .tables
            .values()
            .map(|t| (t.name.clone(), t.clone()))
            .collect();

        debug!(
            "Infrastructure map table names: {:?}",
            mapped_table_map.keys()
        );

        // Find unmapped tables (exist in reality but not in map)
        let unmapped_tables: Vec<Table> = actual_table_map
            .values()
            .filter(|table| !mapped_table_map.contains_key(&table.name))
            .cloned()
            .collect();

        debug!(
            "Found {} unmapped tables: {:?}",
            unmapped_tables.len(),
            unmapped_tables
        );

        // Find missing tables (in map but don't exist)
        let missing_tables: Vec<String> = mapped_table_map
            .keys()
            .filter(|name| {
                !actual_table_map.contains_key(*name)
                    && !tables_cannot_be_mapped_back
                        .iter()
                        .any(|t| &&t.name == name)
            })
            .cloned()
            .collect();
        debug!(
            "Found {} missing tables: {:?}",
            missing_tables.len(),
            missing_tables
        );

        // Find structural and TTL differences in tables that exist in both
        let mut mismatched_tables = Vec::new();
        for (name, mapped_table) in mapped_table_map {
            if let Some(actual_table) = actual_table_map.get(&name) {
                debug!("Comparing table structure for: {}", name);
                if actual_table != &mapped_table {
                    debug!("Found structural mismatch in table: {}", name);
                    debug!("Actual table: {:?}", actual_table);
                    debug!("Mapped table: {:?}", mapped_table);

                    // Use the existing diff_tables function to compute differences
                    // Note: We flip the order here to make infra_map the reference
                    let mut changes = Vec::new();
                    let mut actual_tables = HashMap::new();
                    actual_tables.insert(name.clone(), actual_table.clone());
                    let mut mapped_tables = HashMap::new();
                    mapped_tables.insert(name.clone(), mapped_table.clone());

                    // Flip the order of arguments to make infra_map the reference
                    InfrastructureMap::diff_tables(
                        &actual_tables,
                        &mapped_tables,
                        &mut changes,
                        // respect_life_cycle is false to not hide the difference
                        false,
                    );
                    debug!(
                        "Found {} changes for table {}: {:?}",
                        changes.len(),
                        name,
                        changes
                    );
                    mismatched_tables.extend(changes);
                } else {
                    debug!("Table {} matches infrastructure map", name);
                }

                // TTL: table-level diff
                if actual_table.table_ttl_setting != mapped_table.table_ttl_setting {
                    mismatched_tables.push(OlapChange::Table(TableChange::TtlChanged {
                        name: name.clone(),
                        before: actual_table.table_ttl_setting.clone(),
                        after: mapped_table.table_ttl_setting.clone(),
                        table: mapped_table.clone(),
                    }));
                }

                // TTL: column-level diffs (compare per-column ttl directly on columns)
                let collect_ttls = |t: &crate::framework::core::infrastructure::table::Table| {
                    let mut m = std::collections::HashMap::new();
                    for c in &t.columns {
                        if let Some(ttl) = &c.ttl {
                            m.insert(c.name.clone(), ttl.clone());
                        }
                    }
                    m
                };
                let actual_cols = collect_ttls(actual_table);
                let desired_cols = collect_ttls(&mapped_table);
                use std::collections::HashSet;
                let keys: HashSet<_> = actual_cols
                    .keys()
                    .chain(desired_cols.keys())
                    .cloned()
                    .collect();
                for col in keys {
                    let a = actual_cols.get(&col).cloned();
                    let b = desired_cols.get(&col).cloned();
                    if a != b {
                        mismatched_tables.push(OlapChange::Table(TableChange::ColumnTtlChanged {
                            name: name.clone(),
                            column: col.clone(),
                            before: a,
                            after: b,
                            table: mapped_table.clone(),
                        }));
                    }
                }
            }
        }

        let discrepancies = InfraDiscrepancies {
            unmapped_tables,
            missing_tables,
            mismatched_tables,
        };

        debug!(
            "Reality check complete. Found {} unmapped, {} missing, and {} mismatched tables",
            discrepancies.unmapped_tables.len(),
            discrepancies.missing_tables.len(),
            discrepancies.mismatched_tables.len()
        );

        if discrepancies.is_empty() {
            debug!("No discrepancies found between reality and infrastructure map");
        }

        Ok(discrepancies)
    }
}

#[cfg(test)]
mod tests {
    use super::*;
    use crate::cli::local_webserver::LocalWebserverConfig;
    use crate::framework::core::infrastructure::consumption_webserver::ConsumptionApiWebServer;
    use crate::framework::core::infrastructure::olap_process::OlapProcess;
    use crate::framework::core::infrastructure::table::{
        Column, ColumnType, IntType, OrderBy, Table,
    };
    use crate::framework::core::infrastructure_map::{
        PrimitiveSignature, PrimitiveTypes, TableChange,
    };
    use crate::framework::core::partial_infrastructure_map::LifeCycle;
    use crate::framework::versions::Version;
    use crate::infrastructure::olap::clickhouse::queries::ClickhouseEngine;
    use crate::infrastructure::olap::clickhouse::TableWithUnsupportedType;
    use async_trait::async_trait;

    // Mock OLAP client for testing
    struct MockOlapClient {
        tables: Vec<Table>,
    }

    #[async_trait]
    impl OlapOperations for MockOlapClient {
        async fn list_tables(
            &self,
            _db_name: &str,
            _project: &Project,
        ) -> Result<(Vec<Table>, Vec<TableWithUnsupportedType>), OlapChangesError> {
            Ok((self.tables.clone(), vec![]))
        }
    }

    // Helper function to create a test project
    fn create_test_project() -> Project {
        Project {
            language: crate::framework::languages::SupportedLanguages::Typescript,
            redpanda_config: crate::infrastructure::stream::kafka::models::KafkaConfig::default(),
            clickhouse_config: crate::infrastructure::olap::clickhouse::ClickHouseConfig {
                db_name: "test".to_string(),
                user: "test".to_string(),
                password: "test".to_string(),
                use_ssl: false,
                host: "localhost".to_string(),
                host_port: 18123,
                native_port: 9000,
                host_data_path: None,
            },
            http_server_config: LocalWebserverConfig {
                proxy_port: crate::cli::local_webserver::default_proxy_port(),
                ..LocalWebserverConfig::default()
            },
            redis_config: crate::infrastructure::redis::redis_client::RedisConfig::default(),
            git_config: crate::utilities::git::GitConfig::default(),
            temporal_config:
                crate::infrastructure::orchestration::temporal::TemporalConfig::default(),
            language_project_config: crate::project::LanguageProjectConfig::default(),
            project_location: std::path::PathBuf::new(),
            is_production: false,
            supported_old_versions: std::collections::HashMap::new(),
            jwt: None,
            authentication: crate::project::AuthenticationConfig::default(),

            features: crate::project::ProjectFeatures::default(),
            load_infra: None,

            typescript_config: crate::project::TypescriptConfig::default(),
        }
    }

    fn create_base_table(name: &str) -> Table {
        Table {
            name: name.to_string(),
            columns: vec![Column {
                name: "id".to_string(),
                data_type: ColumnType::Int(IntType::Int64),
                required: true,
                unique: true,
                primary_key: true,
                default: None,
                annotations: vec![],
                comment: None,
                ttl: None,
            }],
            order_by: OrderBy::Fields(vec!["id".to_string()]),
            partition_by: None,
            sample_by: None,
            engine: None,
            version: Some(Version::from_string("1.0.0".to_string())),
            source_primitive: PrimitiveSignature {
                name: "test".to_string(),
                primitive_type: PrimitiveTypes::DataModel,
            },
            metadata: None,
            life_cycle: LifeCycle::FullyManaged,
            engine_params_hash: None,
            table_settings: None,
<<<<<<< HEAD
            table_ttl_setting: None,
=======
            indexes: vec![],
>>>>>>> c4770763
        }
    }

    #[tokio::test]
    async fn test_reality_checker_basic() {
        // Create a mock table
        let table = create_base_table("test_table");

        // Create mock OLAP client with one table
        let mock_client = MockOlapClient {
            tables: vec![table.clone()],
        };

        // Create empty infrastructure map
        let mut infra_map = InfrastructureMap {
            topics: HashMap::new(),
            api_endpoints: HashMap::new(),
            tables: HashMap::new(),
            views: HashMap::new(),
            topic_to_table_sync_processes: HashMap::new(),
            topic_to_topic_sync_processes: HashMap::new(),
            function_processes: HashMap::new(),
            block_db_processes: OlapProcess {},
            consumption_api_web_server: ConsumptionApiWebServer {},
            orchestration_workers: HashMap::new(),
            sql_resources: HashMap::new(),
            workflows: HashMap::new(),
            web_apps: HashMap::new(),
        };

        // Create reality checker
        let checker = InfraRealityChecker::new(mock_client);

        // Create test project
        let project = create_test_project();

        let discrepancies = checker.check_reality(&project, &infra_map).await.unwrap();

        // Should find one unmapped table
        assert_eq!(discrepancies.unmapped_tables.len(), 1);
        assert_eq!(discrepancies.unmapped_tables[0].name, "test_table");
        assert!(discrepancies.missing_tables.is_empty());
        assert!(discrepancies.mismatched_tables.is_empty());

        // Add table to infrastructure map
        infra_map.tables.insert(table.name.clone(), table);

        // Check again
        let discrepancies = checker.check_reality(&project, &infra_map).await.unwrap();

        // Should find no discrepancies
        assert!(discrepancies.is_empty());
    }

    #[tokio::test]
    async fn test_reality_checker_structural_mismatch() {
        let mut actual_table = create_base_table("test_table");
        let infra_table = create_base_table("test_table");

        // Add an extra column to the actual table that's not in infra map
        actual_table.columns.push(Column {
            name: "extra_column".to_string(),
            data_type: ColumnType::String,
            required: false,
            unique: false,
            primary_key: false,
            default: None,
            annotations: vec![],
            comment: None,
            ttl: None,
        });

        let mock_client = MockOlapClient {
            tables: vec![actual_table],
        };

        let mut infra_map = InfrastructureMap {
            topics: HashMap::new(),
            api_endpoints: HashMap::new(),
            tables: HashMap::new(),
            views: HashMap::new(),
            topic_to_table_sync_processes: HashMap::new(),
            topic_to_topic_sync_processes: HashMap::new(),
            function_processes: HashMap::new(),
            block_db_processes: OlapProcess {},
            consumption_api_web_server: ConsumptionApiWebServer {},
            orchestration_workers: HashMap::new(),
            sql_resources: HashMap::new(),
            workflows: HashMap::new(),
            web_apps: HashMap::new(),
        };

        infra_map
            .tables
            .insert(infra_table.name.clone(), infra_table);

        let checker = InfraRealityChecker::new(mock_client);
        let project = create_test_project();

        let discrepancies = checker.check_reality(&project, &infra_map).await.unwrap();

        assert!(discrepancies.unmapped_tables.is_empty());
        assert!(discrepancies.missing_tables.is_empty());
        assert_eq!(discrepancies.mismatched_tables.len(), 1);

        // Verify the change is from reality's perspective - we need to remove the extra column to match infra map
        match &discrepancies.mismatched_tables[0] {
            OlapChange::Table(TableChange::Updated { column_changes, .. }) => {
                assert_eq!(column_changes.len(), 1);
                assert!(matches!(
                    &column_changes[0],
                    crate::framework::core::infrastructure_map::ColumnChange::Removed(_)
                ));
            }
            _ => panic!("Expected TableChange::Updated variant"),
        }
    }

    #[tokio::test]
    async fn test_reality_checker_order_by_mismatch() {
        let mut actual_table = create_base_table("test_table");
        let mut infra_table = create_base_table("test_table");

        // Add timestamp column to both tables
        let timestamp_col = Column {
            name: "timestamp".to_string(),
            data_type: ColumnType::DateTime { precision: None },
            required: true,
            unique: false,
            primary_key: false,
            default: None,
            annotations: vec![],
            comment: None,
            ttl: None,
        };
        actual_table.columns.push(timestamp_col.clone());
        infra_table.columns.push(timestamp_col);

        // Set different order_by in actual vs infra
        actual_table.order_by = OrderBy::Fields(vec!["id".to_string(), "timestamp".to_string()]);
        infra_table.order_by = OrderBy::Fields(vec!["id".to_string()]);

        let mock_client = MockOlapClient {
            tables: vec![actual_table],
        };

        let mut infra_map = InfrastructureMap {
            topics: HashMap::new(),
            api_endpoints: HashMap::new(),
            tables: HashMap::new(),
            views: HashMap::new(),
            topic_to_table_sync_processes: HashMap::new(),
            topic_to_topic_sync_processes: HashMap::new(),
            function_processes: HashMap::new(),
            block_db_processes: OlapProcess {},
            consumption_api_web_server: ConsumptionApiWebServer {},
            orchestration_workers: HashMap::new(),
            sql_resources: HashMap::new(),
            workflows: HashMap::new(),
            web_apps: HashMap::new(),
        };

        infra_map
            .tables
            .insert(infra_table.name.clone(), infra_table);

        let checker = InfraRealityChecker::new(mock_client);
        let project = create_test_project();

        let discrepancies = checker.check_reality(&project, &infra_map).await.unwrap();

        assert!(discrepancies.unmapped_tables.is_empty());
        assert!(discrepancies.missing_tables.is_empty());
        assert_eq!(discrepancies.mismatched_tables.len(), 1);

        // Verify the change is from reality's perspective - we need to change order_by to match infra map
        match &discrepancies.mismatched_tables[0] {
            OlapChange::Table(TableChange::Updated {
                order_by_change, ..
            }) => {
                assert_eq!(
                    order_by_change.before,
                    OrderBy::Fields(vec!["id".to_string(), "timestamp".to_string(),])
                );
                assert_eq!(
                    order_by_change.after,
                    OrderBy::Fields(vec!["id".to_string(),])
                );
            }
            _ => panic!("Expected TableChange::Updated variant"),
        }
    }

    #[tokio::test]
    async fn test_reality_checker_engine_mismatch() {
        let mut actual_table = create_base_table("test_table");
        let mut infra_table = create_base_table("test_table");

        // Set different engine values
        actual_table.engine = Some(ClickhouseEngine::ReplacingMergeTree {
            ver: None,
            is_deleted: None,
        });
        infra_table.engine = None;

        let mock_client = MockOlapClient {
            tables: vec![actual_table],
        };

        let mut infra_map = InfrastructureMap {
            topics: HashMap::new(),
            api_endpoints: HashMap::new(),
            tables: HashMap::new(),
            views: HashMap::new(),
            topic_to_table_sync_processes: HashMap::new(),
            topic_to_topic_sync_processes: HashMap::new(),
            function_processes: HashMap::new(),
            block_db_processes: OlapProcess {},
            consumption_api_web_server: ConsumptionApiWebServer {},
            orchestration_workers: HashMap::new(),
            sql_resources: HashMap::new(),
            workflows: HashMap::new(),
            web_apps: HashMap::new(),
        };

        infra_map
            .tables
            .insert(infra_table.name.clone(), infra_table);

        let checker = InfraRealityChecker::new(mock_client);
        let project = create_test_project();

        let discrepancies = checker.check_reality(&project, &infra_map).await.unwrap();

        assert!(discrepancies.unmapped_tables.is_empty());
        assert!(discrepancies.missing_tables.is_empty());
        assert_eq!(discrepancies.mismatched_tables.len(), 1);

        // Verify the change is from reality's perspective - we need to change engine to match infra map
        match &discrepancies.mismatched_tables[0] {
            OlapChange::Table(TableChange::Updated { before, after, .. }) => {
                assert!(matches!(
                    before.engine.as_ref(),
                    Some(ClickhouseEngine::ReplacingMergeTree { .. })
                ));
                assert_eq!(after.engine.as_ref(), None);
            }
            _ => panic!("Expected TableChange::Updated variant"),
        }
    }
}<|MERGE_RESOLUTION|>--- conflicted
+++ resolved
@@ -376,11 +376,8 @@
             life_cycle: LifeCycle::FullyManaged,
             engine_params_hash: None,
             table_settings: None,
-<<<<<<< HEAD
+            indexes: vec![],
             table_ttl_setting: None,
-=======
-            indexes: vec![],
->>>>>>> c4770763
         }
     }
 
