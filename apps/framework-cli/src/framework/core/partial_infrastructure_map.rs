//! Partial Infrastructure Map Module
//!
//! This module provides functionality for loading and converting infrastructure definitions from user code
//! into a complete infrastructure map. It serves as a bridge between user-defined infrastructure specifications
//! (typically written in TypeScript or Python) and the internal Rust representation used by the framework.
//!
//! # Key Components
//!
//! * [`PartialInfrastructureMap`] - The main structure that represents a partially defined infrastructure
//! * [`PartialTable`], [`PartialTopic`], [`PartialIngestApi`], [`PartialEgressApi`] - Components for different infrastructure elements
//! * [`DmV2LoadingError`] - Error type for handling failures during infrastructure loading
//!
//! # Usage
//!
//! The module is primarily used during the framework's initialization phase to:
//! 1. Load infrastructure definitions from user code
//! 2. Validate and transform these definitions
//! 3. Create a complete infrastructure map for the framework to use
//!
//! # Example
//!
//! ```no_run
//! use framework_cli::framework::core::partial_infrastructure_map::PartialInfrastructureMap;
//! use tokio::process::Child;
//! use std::path::Path;
//!
//! async fn load_infrastructure(process: Child, file_name: &str) {
//!     let partial_map = PartialInfrastructureMap::from_subprocess(process, file_name).await.unwrap();
//!     let complete_map = partial_map.into_infra_map(
//!         SupportedLanguages::TypeScript,
//!         Path::new("main.ts")
//!     );
//! }
//! ```

use std::{
    collections::HashMap,
    path::{Path, PathBuf},
};

use log::debug;
use serde::{Deserialize, Serialize};
use tokio::process::Child;

use crate::{
    framework::{
        consumption::model::ConsumptionQueryParam, languages::SupportedLanguages,
        scripts::Workflow, versions::Version,
    },
    infrastructure::olap::clickhouse::queries::ClickhouseEngine,
    utilities::constants,
};

use super::{
    infrastructure::{
        api_endpoint::{APIType, ApiEndpoint, Method},
        consumption_webserver::ConsumptionApiWebServer,
        function_process::FunctionProcess,
        olap_process::OlapProcess,
        orchestration_worker::OrchestrationWorker,
        sql_resource::SqlResource,
        table::{Column, Metadata, Table},
        topic::{Topic, DEFAULT_MAX_MESSAGE_BYTES},
        topic_sync_process::{TopicToTableSyncProcess, TopicToTopicSyncProcess},
        view::View,
    },
    infrastructure_map::{InfrastructureMap, PrimitiveSignature, PrimitiveTypes},
};

/// Defines how Moose manages the lifecycle of database resources when code changes.
///
/// This enum controls the behavior when there are differences between code definitions
/// and the actual database schema or structure.
#[derive(Debug, Clone, Copy, PartialEq, Serialize, Deserialize)]
#[serde(rename_all = "SCREAMING_SNAKE_CASE")]
pub enum LifeCycle {
    /// Full automatic management (default behavior).
    /// Moose will automatically modify database resources to match code definitions,
    /// including potentially destructive operations like dropping columns or tables.
    FullyManaged,

    /// Deletion-protected automatic management.
    /// Moose will modify resources to match code but will avoid destructive actions
    /// such as dropping columns or tables. Only additive changes are applied.
    DeletionProtected,

    /// External management - no automatic changes.
    /// Moose will not modify the database resources. You are responsible for managing
    /// the schema and ensuring it matches code definitions manually.
    ExternallyManaged,
}

impl LifeCycle {
    // not implementing the Default trait to avoid accidentally setting this value
    pub fn default_for_deserialization() -> LifeCycle {
        LifeCycle::FullyManaged
    }
}

/// Represents a table definition from user code before it's converted into a complete [`Table`].
///
/// This structure captures the essential properties needed to create a table in the infrastructure,
/// including column definitions, ordering, and deduplication settings.
/// Engine-specific configuration using discriminated union pattern.
/// This provides type-safe deserialization of engine configurations from TypeScript.

#[derive(Debug, Deserialize)]
#[serde(rename_all = "camelCase")]
struct S3QueueConfig {
    #[serde(alias = "s3Path")]
    s3_path: String,
    format: String,
    #[serde(alias = "awsAccessKeyId")]
    aws_access_key_id: Option<String>,
    #[serde(alias = "awsSecretAccessKey")]
    aws_secret_access_key: Option<String>,
    compression: Option<String>,
    headers: Option<std::collections::HashMap<String, String>>,
}

#[derive(Debug, Deserialize)]
#[serde(tag = "engine", rename_all = "camelCase")]
enum EngineConfig {
    #[serde(rename = "MergeTree")]
    MergeTree {},

    #[serde(rename = "ReplacingMergeTree")]
    ReplacingMergeTree {
        #[serde(default)]
        ver: Option<String>,
        #[serde(alias = "isDeleted", default)]
        is_deleted: Option<String>,
    },

    #[serde(rename = "AggregatingMergeTree")]
    AggregatingMergeTree {},

    #[serde(rename = "SummingMergeTree")]
    SummingMergeTree {},

    #[serde(rename = "S3Queue")]
    S3Queue(Box<S3QueueConfig>),
}

#[derive(Debug, Deserialize)]
#[serde(rename_all = "camelCase")]
struct PartialTable {
    pub name: String,
    pub columns: Vec<Column>,
    #[serde(alias = "order_by")]
    pub order_by: Vec<String>,
    #[serde(default)]
    pub partition_by: Option<String>,
    #[serde(alias = "engine_config")]
    pub engine_config: Option<EngineConfig>,
    pub version: Option<String>,
    pub metadata: Option<Metadata>,
    #[serde(alias = "life_cycle")]
    pub life_cycle: Option<LifeCycle>,
    #[serde(alias = "table_settings")]
    pub table_settings: Option<std::collections::HashMap<String, String>>,
}

/// Represents a topic definition from user code before it's converted into a complete [`Topic`].
///
/// Topics are message queues that can be used for streaming data between different parts of the system.
/// They can have multiple consumers and transformation targets.
#[derive(Debug, Deserialize)]
#[serde(rename_all = "camelCase")]
struct PartialTopic {
    pub name: String,
    pub columns: Vec<Column>,
    pub retention_period: u64,
    pub partition_count: usize,
    pub transformation_targets: Vec<TransformationTarget>,
    pub target_table: Option<String>,
    pub target_table_version: Option<String>,
    pub version: Option<String>,
    pub consumers: Vec<Consumer>,
    pub metadata: Option<Metadata>,
    pub life_cycle: Option<LifeCycle>,
}

/// Specifies the type of destination for write operations.
///
/// Currently only supports stream destinations, but could be extended for other types
/// of write targets in the future.
#[derive(Debug, Clone, Serialize, Deserialize)]
#[serde(rename_all = "lowercase")]
pub enum WriteToKind {
    /// Indicates that data should be written to a stream (topic)
    Stream,
}

/// Represents an ingestion API endpoint definition before conversion to a complete [`ApiEndpoint`].
///
/// Ingestion APIs are HTTP endpoints that accept data and write it to a specified destination
/// (typically a topic).
#[derive(Debug, Deserialize)]
#[serde(rename_all = "camelCase")]
struct PartialIngestApi {
    pub name: String,
    pub columns: Vec<Column>,
    pub write_to: WriteTo,
    pub version: Option<String>,
    pub metadata: Option<Metadata>,
    #[serde(default)]
    pub dead_letter_queue: Option<String>,
<<<<<<< HEAD
    /// Optional custom path for the ingestion endpoint.
    /// If not specified, defaults to "ingest/{name}/{version}"
    #[serde(default)]
    pub path: Option<String>,
=======
    pub schema: serde_json::Map<String, serde_json::Value>,
>>>>>>> 9f7efc3c
}

/// Represents an egress API endpoint definition before conversion to a complete [`ApiEndpoint`].
///
/// APIs are HTTP endpoints that allow consumers to query and retrieve data from the system.
#[derive(Debug, Deserialize)]
#[serde(rename_all = "camelCase")]
struct PartialApi {
    pub name: String,
    pub query_params: Vec<Column>,
    pub response_schema: serde_json::Value,
    pub version: Option<String>,
    pub metadata: Option<Metadata>,
    /// Optional custom path for the consumption endpoint.
    /// If not specified, defaults to "{name}" or "{name}/{version}"
    #[serde(default)]
    pub path: Option<String>,
}

/// Specifies a write destination for data ingestion.
///
/// Contains both the type of destination and its identifier.
#[derive(Debug, Clone, Serialize, Deserialize)]
pub struct WriteTo {
    pub kind: WriteToKind,
    pub name: String,
}

/// Specifies a transformation target for topic data.
///
/// Used to define where transformed data should be written and optionally specify a version.
#[derive(Debug, Clone, Serialize, Deserialize)]
pub struct TransformationTarget {
    pub kind: WriteToKind,
    pub name: String,
    pub version: Option<String>,
    pub metadata: Option<Metadata>,
}

/// Configuration for a topic consumer.
///
/// Currently only contains version information but could be extended with additional
/// consumer-specific configuration in the future.
#[derive(Debug, Clone, Serialize, Deserialize)]
pub struct Consumer {
    pub version: Option<String>,
}

#[derive(Debug, Clone, Serialize, Deserialize)]
pub struct PartialWorkflow {
    pub name: String,
    pub retries: Option<u32>,
    pub timeout: Option<String>,
    pub schedule: Option<String>,
}

/// Errors that can occur during the loading of Data Model V2 infrastructure definitions.
///
/// This error type follows the Rust error handling best practices and provides
/// specific error variants for different failure modes.
#[derive(Debug, thiserror::Error)]
#[error("Failed to load Data Model V2")]
#[non_exhaustive]
pub enum DmV2LoadingError {
    /// Errors from Tokio async I/O operations
    Tokio(#[from] tokio::io::Error),

    /// Errors when collecting Moose resources from user code
    #[error("Error collecting Moose resources from {user_code_file_name}:\n{message}")]
    StdErr {
        user_code_file_name: String,
        message: String,
    },

    /// JSON parsing errors
    JsonParsing(#[from] serde_json::Error),

    /// Catch-all for other types of errors
    #[error("{message}")]
    Other { message: String },
}

/// Represents a partial infrastructure map loaded from user code.
///
/// This structure is the main entry point for loading and converting infrastructure
/// definitions from user code into the framework's internal representation.
///
/// # Loading Process
///
/// 1. User code is executed in a subprocess
/// 2. The subprocess outputs JSON describing the infrastructure
/// 3. The JSON is parsed into this structure
/// 4. The structure is converted into a complete [`InfrastructureMap`]
///
/// # Fields
///
/// All fields are optional HashMaps containing partial definitions for different
/// infrastructure components. During conversion to a complete map, these partial
/// definitions are validated and transformed into their complete counterparts.
#[derive(Debug, Deserialize)]
#[serde(rename_all = "camelCase")]
pub struct PartialInfrastructureMap {
    #[serde(default)]
    topics: HashMap<String, PartialTopic>,
    #[serde(default)]
    ingest_apis: HashMap<String, PartialIngestApi>,
    #[serde(default)]
    apis: HashMap<String, PartialApi>,
    #[serde(default)]
    tables: HashMap<String, PartialTable>,
    #[serde(default)]
    views: HashMap<String, View>,
    #[serde(default)]
    sql_resources: HashMap<String, SqlResource>,
    #[serde(default)]
    topic_to_table_sync_processes: HashMap<String, TopicToTableSyncProcess>,
    #[serde(default)]
    topic_to_topic_sync_processes: HashMap<String, TopicToTopicSyncProcess>,
    #[serde(default)]
    function_processes: HashMap<String, FunctionProcess>,
    block_db_processes: Option<OlapProcess>,
    consumption_api_web_server: Option<ConsumptionApiWebServer>,
    #[serde(default)]
    workflows: HashMap<String, PartialWorkflow>,
}

impl PartialInfrastructureMap {
    /// Creates a new [`PartialInfrastructureMap`] by executing and reading from a subprocess.
    ///
    /// This method is used to load infrastructure definitions from user code written in languages
    /// like TypeScript or Python. The subprocess is expected to output JSON in a specific format
    /// that can be parsed into a [`PartialInfrastructureMap`].
    ///
    /// # Arguments
    ///
    /// * `process` - The subprocess that will output the infrastructure definition
    /// * `user_code_file_name` - Name of the file containing the user's code
    ///
    /// # Errors
    ///
    /// Returns a [`DmV2LoadingError`] if:
    /// * The subprocess fails to execute
    /// * The subprocess output cannot be parsed
    /// * Required dependencies are missing
    /// * The output format is invalid
    pub async fn from_subprocess(
        process: Child,
        user_code_file_name: &str,
    ) -> Result<PartialInfrastructureMap, DmV2LoadingError> {
        let output = process.wait_with_output().await?;

        // needs from_utf8_lossy_owned
        let raw_string_stderr = String::from_utf8_lossy(&output.stderr).to_string();

        if !raw_string_stderr.is_empty() {
            let error_message = if raw_string_stderr.contains("MODULE_NOT_FOUND")
                || raw_string_stderr.contains("ModuleNotFoundError")
            {
                let install_command = if user_code_file_name
                    .ends_with(constants::TYPESCRIPT_FILE_EXTENSION)
                {
                    "npm install"
                } else if user_code_file_name.ends_with(constants::PYTHON_FILE_EXTENSION) {
                    "pip install ."
                } else {
                    return Err(DmV2LoadingError::Other {
                        message: format!("Unsupported file extension in: {user_code_file_name}"),
                    });
                };

                format!("Missing dependencies detected. Please run '{install_command}' and try again.\nOriginal error: {raw_string_stderr}"
                )
            } else {
                raw_string_stderr
            };

            Err(DmV2LoadingError::StdErr {
                user_code_file_name: user_code_file_name.to_string(),
                message: error_message,
            })
        } else {
            let raw_string_stdout: String = String::from_utf8_lossy(&output.stdout).to_string();

            let output_format = || DmV2LoadingError::Other {
                message: "invalid output format".to_string(),
            };

            let json = raw_string_stdout
                .split("___MOOSE_STUFF___start")
                .nth(1)
                .ok_or_else(output_format)?
                .split("end___MOOSE_STUFF___")
                .next()
                .ok_or_else(output_format)?;
            log::info!("load_from_user_code inframap json: {}", json);

            Ok(serde_json::from_str(json)
                .inspect_err(|_| debug!("Invalid JSON from exports: {}", raw_string_stdout))?)
        }
    }

    /// Converts this partial infrastructure map into a complete [`InfrastructureMap`].
    ///
    /// This method performs the final transformation of user-defined infrastructure components
    /// into their complete, validated forms. It ensures all references between components are
    /// valid and sets up the necessary processes and workers.
    ///
    /// # Arguments
    ///
    /// * `language` - The programming language of the user's code
    /// * `main_file` - Path to the main file containing the user's code
    ///
    /// # Returns
    ///
    /// Returns a complete [`InfrastructureMap`] containing all the validated and transformed
    /// infrastructure components.
    pub fn into_infra_map(
        self,
        language: SupportedLanguages,
        main_file: &Path,
    ) -> InfrastructureMap {
        let tables = self.convert_tables();
        let topics = self.convert_topics();
        let api_endpoints = self.convert_api_endpoints(main_file, &topics);
        let topic_to_table_sync_processes =
            self.create_topic_to_table_sync_processes(&tables, &topics);
        let function_processes = self.create_function_processes(main_file, language, &topics);
        let workflows = self.convert_workflows(language);

        // Why does dmv1 InfrastructureMap::new do this?
        let mut orchestration_workers = HashMap::new();
        let orchestration_worker = OrchestrationWorker::new(language);
        orchestration_workers.insert(orchestration_worker.id(), orchestration_worker);

        InfrastructureMap {
            topics,
            api_endpoints,
            tables,
            views: self.views,
            sql_resources: self.sql_resources,
            topic_to_table_sync_processes,
            topic_to_topic_sync_processes: self.topic_to_topic_sync_processes,
            function_processes,
            block_db_processes: self.block_db_processes.unwrap_or(OlapProcess {}),
            consumption_api_web_server: self
                .consumption_api_web_server
                .unwrap_or(ConsumptionApiWebServer {}),
            orchestration_workers,
            workflows,
        }
    }

    /// Converts partial table definitions into complete [`Table`] instances.
    ///
    /// This method handles versioning and naming of tables, ensuring that versioned tables
    /// have appropriate suffixes in their names.
    fn convert_tables(&self) -> HashMap<String, Table> {
        self.tables
            .values()
            .map(|partial_table| {
                let version: Option<Version> = partial_table
                    .version
                    .as_ref()
                    .map(|v_str| Version::from_string(v_str.clone()));

                let engine = self.parse_engine(partial_table);
                let engine_params_hash = engine.as_ref().map(|e| e.non_alterable_params_hash());

                // S3Queue settings should come directly from table_settings in the user code
                let mut table_settings = partial_table.table_settings.clone().unwrap_or_default();

                // Apply ClickHouse default settings for MergeTree family engines
                // This ensures our internal representation matches what ClickHouse actually has
                // and prevents unnecessary diffs
                // Note: When engine is None, ClickHouse defaults to MergeTree, so we apply defaults in that case too
                let should_apply_mergetree_defaults = match &engine {
                    None => true, // No engine specified defaults to MergeTree
                    Some(eng) => eng.is_merge_tree_family(),
                };

                if should_apply_mergetree_defaults {
                    // Apply MergeTree defaults if not explicitly set by user
                    // These are the most common defaults that appear in system.tables

                    // Index granularity settings (readonly after table creation)
                    table_settings
                        .entry("index_granularity".to_string())
                        .or_insert("8192".to_string());
                    table_settings
                        .entry("index_granularity_bytes".to_string())
                        .or_insert("10485760".to_string()); // 10 * 1024 * 1024

                    // In ClickHouse 19.11+, this defaults to true (readonly after creation)
                    table_settings
                        .entry("enable_mixed_granularity_parts".to_string())
                        .or_insert("1".to_string()); // true = 1 in ClickHouse settings

                    // Note: We don't set other defaults like:
                    // - min_bytes_for_wide_part (defaults to 10485760 but is modifiable)
                    // - min_rows_for_wide_part (defaults to 0 but is modifiable)
                    // - merge_max_block_size (defaults to 8192 but is modifiable)
                    // Because they are modifiable and won't cause issues if not set
                }

                let table = Table {
                    name: version
                        .as_ref()
                        .map_or(partial_table.name.clone(), |version| {
                            format!("{}_{}", partial_table.name, version.as_suffix())
                        }),
                    columns: partial_table.columns.clone(),
                    order_by: partial_table.order_by.clone(),
                    partition_by: partial_table.partition_by.clone(),
                    engine,
                    version,
                    source_primitive: PrimitiveSignature {
                        name: partial_table.name.clone(),
                        primitive_type: PrimitiveTypes::DataModel,
                    },
                    metadata: partial_table.metadata.clone(),
                    life_cycle: partial_table.life_cycle.unwrap_or(LifeCycle::FullyManaged),
                    engine_params_hash,
                    table_settings: if table_settings.is_empty() {
                        None
                    } else {
                        Some(table_settings)
                    },
                };
                (table.id(), table)
            })
            .collect()
    }

    /// Parses the engine configuration from a partial table using the discriminated union approach.
    /// This provides type-safe conversion from the serialized engine configuration to ClickhouseEngine.
    fn parse_engine(&self, partial_table: &PartialTable) -> Option<ClickhouseEngine> {
        match &partial_table.engine_config {
            Some(EngineConfig::MergeTree {}) => Some(ClickhouseEngine::MergeTree),

            Some(EngineConfig::ReplacingMergeTree { ver, is_deleted }) => {
                Some(ClickhouseEngine::ReplacingMergeTree {
                    ver: ver.clone(),
                    is_deleted: is_deleted.clone(),
                })
            }

            Some(EngineConfig::AggregatingMergeTree {}) => {
                Some(ClickhouseEngine::AggregatingMergeTree)
            }

            Some(EngineConfig::SummingMergeTree {}) => Some(ClickhouseEngine::SummingMergeTree),

            Some(EngineConfig::S3Queue(config)) => {
                // S3Queue settings are handled in table_settings, not in the engine
                Some(ClickhouseEngine::S3Queue {
                    s3_path: config.s3_path.clone(),
                    format: config.format.clone(),
                    compression: config.compression.clone(),
                    headers: config.headers.clone(),
                    aws_access_key_id: config.aws_access_key_id.clone(),
                    aws_secret_access_key: config.aws_secret_access_key.clone(),
                })
            }

            None => None,
        }
    }

    /// Converts partial topic definitions into complete [`Topic`] instances.
    ///
    /// Creates topics with appropriate retention periods, partition counts, and other
    /// configuration settings.
    fn convert_topics(&self) -> HashMap<String, Topic> {
        self.topics
            .values()
            .map(|partial_topic| {
                let topic = Topic {
                    name: partial_topic.name.clone(),
                    columns: partial_topic.columns.clone(),
                    max_message_bytes: DEFAULT_MAX_MESSAGE_BYTES,
                    retention_period: std::time::Duration::from_secs(
                        partial_topic.retention_period,
                    ),
                    partition_count: partial_topic.partition_count,
                    version: partial_topic
                        .version
                        .as_ref()
                        .map(|v_str| Version::from_string(v_str.clone())),
                    source_primitive: PrimitiveSignature {
                        name: partial_topic.name.clone(),
                        primitive_type: PrimitiveTypes::DataModel,
                    },
                    metadata: partial_topic.metadata.clone(),
                    life_cycle: partial_topic.life_cycle.unwrap_or(LifeCycle::FullyManaged),
                };
                (topic.id(), topic)
            })
            .collect()
    }

    /// Converts partial API endpoint definitions into complete [`ApiEndpoint`] instances.
    ///
    /// Handles both ingestion and API endpoints, setting up appropriate paths,
    /// methods, and data models.
    ///
    /// # Arguments
    ///
    /// * `main_file` - Path to the main file containing the user's code
    /// * `topics` - Map of available topics that API endpoints might reference
    fn convert_api_endpoints(
        &self,
        main_file: &Path,
        topics: &HashMap<String, Topic>,
    ) -> HashMap<String, ApiEndpoint> {
        let mut api_endpoints = HashMap::new();

        for partial_api in self.ingest_apis.values() {
            let target_topic_name = match &partial_api.write_to.kind {
                WriteToKind::Stream => partial_api.write_to.name.clone(),
            };

            let not_found = &format!("Target topic '{target_topic_name}' not found");
            let target_topic = topics
                .values()
                .find(|topic| topic.name == target_topic_name)
                .expect(not_found);

            // TODO: Remove data model from api endpoints when dmv1 is removed
            let data_model = crate::framework::data_model::model::DataModel {
                name: partial_api.name.clone(),
                version: Version::from_string("0.0".to_string()),
                config: crate::framework::data_model::config::DataModelConfig {
                    ingestion: crate::framework::data_model::config::IngestionConfig {
                        // format field removed
                    },
                    // TODO pass through parallelism from the TS / PY api
                    storage: crate::framework::data_model::config::StorageConfig {
                        enabled: true,
                        order_by_fields: vec![],
                        deduplicate: false,
                        name: None,
                    },
                    // TODO pass through parallelism from the TS / PY api
                    parallelism: 1,
                    metadata: None,
                },
                columns: partial_api.columns.clone(),
                // If this is the app directory, we should use the project reference so that
                // if we rename the app folder we don't have to fish for references
                abs_file_path: main_file.to_path_buf(),
            };

            let api_endpoint = ApiEndpoint {
                name: partial_api.name.clone(),
                api_type: APIType::INGRESS {
                    target_topic_id: target_topic.id(),
                    data_model: Some(Box::new(data_model)),
                    dead_letter_queue: partial_api.dead_letter_queue.clone(),
                    schema: partial_api.schema.clone(),
                },
                path: if let Some(custom_path) = &partial_api.path {
                    // Use custom path if provided, ensuring it starts with "ingest/"
                    let mut path_str = if custom_path.starts_with("ingest/") {
                        custom_path.clone()
                    } else {
                        format!("ingest/{}", custom_path)
                    };

                    // Append version if specified and not already in the path
                    if let Some(version) = &partial_api.version {
                        // Check if the path already ends with the version
                        let path_ends_with_version = path_str.ends_with(&format!("/{}", version))
                            || path_str.ends_with(version) && path_str.len() == version.len()
                            || path_str.ends_with(version)
                                && path_str.chars().rev().nth(version.len()) == Some('/');

                        if !path_ends_with_version {
                            if !path_str.ends_with('/') {
                                path_str.push('/');
                            }
                            path_str.push_str(version);
                        }
                    }

                    PathBuf::from(path_str)
                } else {
                    // Default path: ingest/{name}/{version}
                    PathBuf::from_iter(
                        [
                            "ingest",
                            &partial_api.name,
                            partial_api.version.as_deref().unwrap_or_default(),
                        ]
                        .into_iter()
                        .filter(|s| !s.is_empty()),
                    )
                },
                method: Method::POST,
                version: partial_api
                    .version
                    .as_ref()
                    .map(|v_str| Version::from_string(v_str.clone())),
                source_primitive: PrimitiveSignature {
                    name: partial_api.name.clone(),
                    primitive_type: PrimitiveTypes::DataModel,
                },
                metadata: partial_api.metadata.clone(),
            };

            api_endpoints.insert(api_endpoint.id(), api_endpoint);
        }

        for partial_api in self.apis.values() {
            let api_endpoint = ApiEndpoint {
                name: partial_api.name.clone(),
                api_type: APIType::EGRESS {
                    query_params: partial_api
                        .query_params
                        .iter()
                        .map(|column| ConsumptionQueryParam {
                            name: column.name.clone(),
                            data_type: column.data_type.clone(),
                            required: column.required,
                        })
                        .collect(),
                    output_schema: partial_api.response_schema.clone(),
                },
                path: if let Some(custom_path) = &partial_api.path {
                    // Use custom path if provided, and append version if specified and not already in the path
                    let mut path_str = custom_path.clone();
                    if let Some(version) = &partial_api.version {
                        // Check if the path already ends with the version
                        let path_ends_with_version = path_str.ends_with(&format!("/{}", version))
                            || path_str.ends_with(version) && path_str.len() == version.len()
                            || path_str.ends_with(version)
                                && path_str.chars().rev().nth(version.len()) == Some('/');

                        if !path_ends_with_version {
                            if !path_str.ends_with('/') {
                                path_str.push('/');
                            }
                            path_str.push_str(version);
                        }
                    }
                    PathBuf::from(path_str)
                } else {
                    // Default path: {name} or {name}/{version}
                    match partial_api.version.as_ref() {
                        Some(version) => PathBuf::from(format!(
                            "{}/{}",
                            partial_api.name.clone(),
                            version.clone()
                        )),
                        None => PathBuf::from(partial_api.name.clone()),
                    }
                },
                method: Method::GET,
                version: partial_api
                    .version
                    .as_ref()
                    .map(|v_str| Version::from_string(v_str.clone())),
                source_primitive: PrimitiveSignature {
                    name: partial_api.name.clone(),
                    primitive_type: PrimitiveTypes::ConsumptionAPI,
                },
                metadata: partial_api.metadata.clone(),
            };

            api_endpoints.insert(api_endpoint.id(), api_endpoint);
        }

        api_endpoints
    }

    /// Creates synchronization processes between topics and tables.
    ///
    /// These processes ensure that data from topics is properly synchronized to their
    /// target tables, respecting versioning and other configuration settings.
    ///
    /// # Arguments
    ///
    /// * `tables` - Map of available tables
    /// * `topics` - Map of available topics
    fn create_topic_to_table_sync_processes(
        &self,
        tables: &HashMap<String, Table>,
        topics: &HashMap<String, Topic>,
    ) -> HashMap<String, TopicToTableSyncProcess> {
        let mut sync_processes = self.topic_to_table_sync_processes.clone();

        for (topic_name, partial_topic) in &self.topics {
            if let Some(target_table_name) = &partial_topic.target_table {
                let topic_not_found = &format!("Source topic '{topic_name}' not found");
                let source_topic = topics
                    .values()
                    .find(|topic| &topic.name == topic_name)
                    .expect(topic_not_found);

                let target_table_version: Option<Version> = partial_topic
                    .target_table_version
                    .as_ref()
                    .map(|v_str| Version::from_string(v_str.clone()));

                let table_not_found = &format!(
                    "Target table '{target_table_name}' version '{target_table_version:?}' not found"
                );

                let target_table = tables
                    .values()
                    .find(|table| table.matches(target_table_name, target_table_version.as_ref()))
                    .expect(table_not_found);

                let sync_process = TopicToTableSyncProcess::new(source_topic, target_table);
                let sync_id = sync_process.id();
                sync_processes.insert(sync_id.clone(), sync_process);
                log::info!("<dmv2> Created topic_to_table_sync_processes {}", sync_id);
            } else {
                log::info!(
                    "<dmv2> Topic {} has no target_table specified, skipping sync process creation",
                    partial_topic.name
                );
            }
        }

        sync_processes
    }

    /// Creates function processes for transformations and consumers.
    ///
    /// Function processes handle data transformations between topics and process
    /// data for consumers. This method sets up the necessary processes with
    /// appropriate parallelism and versioning.
    ///
    /// # Arguments
    ///
    /// * `main_file` - Path to the main file containing the user's code
    /// * `language` - The programming language of the user's code
    /// * `topics` - Map of available topics
    fn create_function_processes(
        &self,
        main_file: &Path,
        language: SupportedLanguages,
        topics: &HashMap<String, Topic>,
    ) -> HashMap<String, FunctionProcess> {
        let mut function_processes = self.function_processes.clone();

        for (topic_name, source_partial_topic) in &self.topics {
            debug!(
                "source_partial_topic: {:?} with name {}",
                source_partial_topic, topic_name
            );

            let not_found = &format!("Source topic '{topic_name}' not found");
            let source_topic = topics
                .values()
                .find(|topic| &topic.name == topic_name)
                .expect(not_found);

            for transformation_target in &source_partial_topic.transformation_targets {
                debug!("transformation_target: {:?}", transformation_target);

                // In dmv1, the process name was the file name which had double underscores
                let process_name = format!("{}__{}", topic_name, transformation_target.name);

                let not_found = &format!("Target topic '{}' not found", transformation_target.name);
                let target_topic = topics
                    .values()
                    .find(|topic| topic.name == transformation_target.name)
                    .expect(not_found);

                let function_process = FunctionProcess {
                    name: process_name.clone(),
                    source_topic_id: source_topic.id(),
                    target_topic_id: Some(target_topic.id()),
                    executable: main_file.to_path_buf(),
                    language,
                    parallel_process_count: target_topic.partition_count,
                    version: transformation_target
                        .version
                        .clone()
                        .map(Version::from_string),
                    source_primitive: PrimitiveSignature {
                        name: process_name.clone(),
                        primitive_type: PrimitiveTypes::Function,
                    },
                    metadata: transformation_target.metadata.clone(),
                };

                function_processes.insert(function_process.id(), function_process);
            }

            for consumer in &source_partial_topic.consumers {
                let function_process = FunctionProcess {
                    // In dmv1, consumer process has the id format!("{}_{}_{}", self.name, self.source_topic_id, self.version)
                    name: topic_name.clone(),
                    source_topic_id: source_topic.id(),
                    target_topic_id: None,
                    executable: main_file.to_path_buf(),
                    language,
                    parallel_process_count: source_partial_topic.partition_count,
                    version: consumer.version.clone().map(Version::from_string),
                    source_primitive: PrimitiveSignature {
                        name: topic_name.clone(),
                        primitive_type: PrimitiveTypes::DataModel,
                    },
                    metadata: None,
                };

                function_processes.insert(function_process.id(), function_process);
            }
        }

        function_processes
    }

    /// Creates workflows from user code.
    ///
    /// This method converts partial workflow definitions into complete [`Workflow`] instances.
    /// It handles the creation of workflows from user-defined code, ensuring that all necessary
    /// configuration is set up correctly.
    ///
    /// # Arguments
    ///
    /// * `language` - The programming language of the user's code
    fn convert_workflows(&self, language: SupportedLanguages) -> HashMap<String, Workflow> {
        self.workflows
            .values()
            .map(|partial_workflow| {
                let workflow = Workflow::from_user_code(
                    partial_workflow.name.clone(),
                    language,
                    partial_workflow.retries,
                    partial_workflow.timeout.clone(),
                    partial_workflow.schedule.clone(),
                )
                .expect("Failed to create workflow from user code");
                (partial_workflow.name.clone(), workflow)
            })
            .collect()
    }
}<|MERGE_RESOLUTION|>--- conflicted
+++ resolved
@@ -206,14 +206,11 @@
     pub metadata: Option<Metadata>,
     #[serde(default)]
     pub dead_letter_queue: Option<String>,
-<<<<<<< HEAD
     /// Optional custom path for the ingestion endpoint.
     /// If not specified, defaults to "ingest/{name}/{version}"
     #[serde(default)]
     pub path: Option<String>,
-=======
     pub schema: serde_json::Map<String, serde_json::Value>,
->>>>>>> 9f7efc3c
 }
 
 /// Represents an egress API endpoint definition before conversion to a complete [`ApiEndpoint`].
