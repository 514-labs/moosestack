--- conflicted
+++ resolved
@@ -788,8 +788,7 @@
                 }))
             }
 
-<<<<<<< HEAD
-            Some(EngineConfig::S3(config)) => Some(ClickhouseEngine::S3 {
+            Some(EngineConfig::S3(config)) => Ok(Some(ClickhouseEngine::S3 {
                 path: config.path.clone(),
                 format: config.format.clone(),
                 no_sign: config.no_sign,
@@ -798,9 +797,9 @@
                 compression: config.compression.clone(),
                 partition_strategy: config.partition_strategy.clone(),
                 partition_columns_in_data_file: config.partition_columns_in_data_file.clone(),
-            }),
-
-            Some(EngineConfig::Buffer(config)) => Some(ClickhouseEngine::Buffer {
+            })),
+
+            Some(EngineConfig::Buffer(config)) => Ok(Some(ClickhouseEngine::Buffer {
                 target_database: config.target_database.clone(),
                 target_table: config.target_table.clone(),
                 num_layers: config.num_layers,
@@ -813,20 +812,17 @@
                 flush_time: config.flush_time,
                 flush_rows: config.flush_rows,
                 flush_bytes: config.flush_bytes,
-            }),
-
-            Some(EngineConfig::Distributed(config)) => Some(ClickhouseEngine::Distributed {
+            })),
+
+            Some(EngineConfig::Distributed(config)) => Ok(Some(ClickhouseEngine::Distributed {
                 cluster: config.cluster.clone(),
                 target_database: config.target_database.clone(),
                 target_table: config.target_table.clone(),
                 sharding_key: config.sharding_key.clone(),
                 policy_name: config.policy_name.clone(),
-            }),
-
-            None => None,
-=======
+            })),
+
             None => Ok(None),
->>>>>>> 742400de
         }
     }
 
