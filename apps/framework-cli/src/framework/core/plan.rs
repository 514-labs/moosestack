--- conflicted
+++ resolved
@@ -488,13 +488,8 @@
         reconcile_with_reality(
             project,
             &current_map_or_empty,
-<<<<<<< HEAD
             target_table_ids,
             target_sql_resource_ids,
-=======
-            &target_infra_map.tables.keys().cloned().collect(),
-            &target_infra_map.sql_resources.keys().cloned().collect(),
->>>>>>> fb271b58
             olap_client,
         )
         .await?
