//! # Infrastructure Map Module
//!
//! This module is a cornerstone of the Moose framework, providing a comprehensive representation
//! of all infrastructure components and their relationships. It serves as the source of truth for
//! the entire system architecture and enables infrastructure-as-code capabilities.
//!
//! ## Overview
//!
//! The `InfrastructureMap` tracks all components of the system:
//! - Data storage components (tables, views)
//! - Streaming components (topics)
//! - API components (endpoints)
//! - Process components (synchronization processes, function processes, etc.)
//!
//! This map enables the framework to:
//! 1. Generate a complete representation of the required infrastructure
//! 2. Compare infrastructure states to determine necessary changes
//! 3. Apply changes to actual infrastructure components
//! 4. Persist infrastructure state for later reference
//!
//! ## Key Components
//!
//! - `InfrastructureMap`: The main struct containing all infrastructure components
//! - `InfraChanges`: Represents changes between two infrastructure states
//! - Change enums: Various enums representing specific types of changes to components
//!
//! ## Usage Flow
//!
//! 1. Generate an `InfrastructureMap` from primitive components
//! 2. Compare maps to determine changes using `diff()`
//! 3. Apply changes to actual infrastructure
//! 4. Store the updated map for future reference
//!
//! This module is essential for maintaining consistency between the defined infrastructure
//! and the actual deployed components.
use super::infrastructure::api_endpoint::{APIType, ApiEndpoint};
use super::infrastructure::consumption_webserver::ConsumptionApiWebServer;
use super::infrastructure::function_process::FunctionProcess;
use super::infrastructure::olap_process::OlapProcess;
use super::infrastructure::orchestration_worker::OrchestrationWorker;
use super::infrastructure::sql_resource::SqlResource;
use super::infrastructure::table::{Column, OrderBy, Table};
use super::infrastructure::topic::Topic;
use super::infrastructure::topic_sync_process::{TopicToTableSyncProcess, TopicToTopicSyncProcess};
use super::infrastructure::view::View;
use super::partial_infrastructure_map::LifeCycle;
use super::partial_infrastructure_map::PartialInfrastructureMap;
use super::primitive_map::PrimitiveMap;
use crate::cli::display::{show_message_wrapper, Message, MessageType};
use crate::framework::core::infrastructure_map::Change::Added;
use crate::framework::languages::SupportedLanguages;
use crate::framework::python::datamodel_config::load_main_py;
use crate::framework::scripts::Workflow;
use crate::infrastructure::redis::redis_client::RedisClient;
use crate::project::Project;
use crate::proto::infrastructure_map::InfrastructureMap as ProtoInfrastructureMap;
use anyhow::{Context, Result};
use protobuf::{EnumOrUnknown, Message as ProtoMessage};
use serde::{Deserialize, Serialize};
use std::collections::HashMap;
use std::fs;
use std::path::Path;

/// Strategy trait for handling database-specific table diffing logic
///
/// Different OLAP engines have different capabilities for handling schema changes.
/// This trait allows database-specific modules to define how table updates should
/// be decomposed into atomic operations that the database can actually perform.
pub trait TableDiffStrategy {
    /// Converts a table update into the appropriate change operations
    /// based on database capabilities. Returns the actual operations
    /// that will be shown to the user in the plan.
    ///
    /// # Arguments
    /// * `before` - The table before changes
    /// * `after` - The table after changes
    /// * `column_changes` - Detailed column-level changes
    /// * `order_by_change` - Changes to the ORDER BY clause
    ///
    /// # Returns
    /// A vector of `OlapChange` representing the actual operations needed
    fn diff_table_update(
        &self,
        before: &Table,
        after: &Table,
        column_changes: Vec<ColumnChange>,
        order_by_change: OrderByChange,
    ) -> Vec<OlapChange>;
}

/// Default table diff strategy for databases that support most ALTER operations
///
/// This strategy assumes the database can handle:
/// - Column additions, removals, and modifications via ALTER TABLE
/// - ORDER BY changes via ALTER TABLE
/// - Primary key changes via ALTER TABLE
///
/// This is suitable for most modern SQL databases.
pub struct DefaultTableDiffStrategy;

impl TableDiffStrategy for DefaultTableDiffStrategy {
    fn diff_table_update(
        &self,
        before: &Table,
        after: &Table,
        column_changes: Vec<ColumnChange>,
        order_by_change: OrderByChange,
    ) -> Vec<OlapChange> {
        // Most databases can handle all changes via ALTER TABLE operations
        // Return the standard table update change
        vec![OlapChange::Table(TableChange::Updated {
            name: before.name.clone(),
            column_changes,
            order_by_change,
            before: before.clone(),
            after: after.clone(),
        })]
    }
}

/// Error types for InfrastructureMap protocol buffer operations
///
/// This enum defines errors that can occur when converting between protocol
/// buffer representations and Rust representations of the infrastructure map.
#[derive(Debug, thiserror::Error)]
#[error("Failed to convert infrastructure map from proto")]
#[non_exhaustive]
pub enum InfraMapProtoError {
    /// Error occurred during protobuf parsing
    #[error("Failed to parse proto message")]
    ProtoParseError(#[from] protobuf::Error),

    /// A required field was missing in the protobuf message
    #[error("Missing required field: {field_name}")]
    MissingField { field_name: String },
}

/// Error types for InfrastructureMap operations
///
/// This enum defines errors that can occur when working with the infrastructure map,
/// particularly when trying to access components that don't exist.
#[derive(Debug, thiserror::Error)]
pub enum InfraMapError {
    /// Error when a topic with the specified ID cannot be found
    #[error("Topic {topic_id} not found in the infrastructure map")]
    TopicNotFound { topic_id: String },

    /// Error when a table with the specified ID cannot be found
    #[error("Table {table_id} not found in the infrastructure map")]
    TableNotFound { table_id: String },
}

/// Types of primitives that can be represented in the infrastructure
///
/// These represent the core building blocks of the system that can be
/// transformed into infrastructure components.
#[derive(Debug, Clone, PartialEq, Serialize, Deserialize)]
pub enum PrimitiveTypes {
    /// A data model that defines the structure of data
    DataModel,
    /// A function that processes data
    Function,
    /// A database block for OLAP operations
    DBBlock,
    /// An API for consumption of data
    ConsumptionAPI,
}

/// Signature that uniquely identifies a primitive component
///
/// This combines the name and type of a primitive to provide a consistent
/// way to reference primitives throughout the system.
#[derive(Debug, Clone, PartialEq, Serialize, Deserialize)]
pub struct PrimitiveSignature {
    /// Name of the primitive component
    pub name: String,
    /// Type of the primitive component
    pub primitive_type: PrimitiveTypes,
}

impl PrimitiveSignature {
    /// Converts this signature to its protocol buffer representation
    pub fn to_proto(&self) -> crate::proto::infrastructure_map::PrimitiveSignature {
        crate::proto::infrastructure_map::PrimitiveSignature {
            name: self.name.clone(),
            primitive_type: EnumOrUnknown::new(self.primitive_type.to_proto()),
            special_fields: Default::default(),
        }
    }

    pub fn from_proto(proto: crate::proto::infrastructure_map::PrimitiveSignature) -> Self {
        PrimitiveSignature {
            name: proto.name,
            primitive_type: PrimitiveTypes::from_proto(proto.primitive_type.unwrap()),
        }
    }
}

impl PrimitiveTypes {
    /// Converts this primitive type to its protocol buffer representation
    ///
    /// Maps each variant of the enum to the corresponding protocol buffer enum value.
    ///
    /// # Returns
    /// The protocol buffer enum value corresponding to this primitive type
    fn to_proto(&self) -> crate::proto::infrastructure_map::PrimitiveTypes {
        match self {
            PrimitiveTypes::DataModel => {
                crate::proto::infrastructure_map::PrimitiveTypes::DATA_MODEL
            }
            PrimitiveTypes::Function => crate::proto::infrastructure_map::PrimitiveTypes::FUNCTION,
            PrimitiveTypes::DBBlock => crate::proto::infrastructure_map::PrimitiveTypes::DB_BLOCK,
            PrimitiveTypes::ConsumptionAPI => {
                crate::proto::infrastructure_map::PrimitiveTypes::CONSUMPTION_API
            }
        }
    }

    /// Creates a primitive type from its protocol buffer representation
    ///
    /// Maps each protocol buffer enum value to the corresponding Rust enum variant.
    ///
    /// # Arguments
    /// * `proto` - The protocol buffer enum value to convert
    ///
    /// # Returns
    /// The corresponding PrimitiveTypes variant
    pub fn from_proto(proto: crate::proto::infrastructure_map::PrimitiveTypes) -> Self {
        match proto {
            crate::proto::infrastructure_map::PrimitiveTypes::DATA_MODEL => {
                PrimitiveTypes::DataModel
            }
            crate::proto::infrastructure_map::PrimitiveTypes::FUNCTION => PrimitiveTypes::Function,
            crate::proto::infrastructure_map::PrimitiveTypes::DB_BLOCK => PrimitiveTypes::DBBlock,
            crate::proto::infrastructure_map::PrimitiveTypes::CONSUMPTION_API => {
                PrimitiveTypes::ConsumptionAPI
            }
        }
    }
}

/// Represents a change to a database column
///
/// This enum captures the three possible states of change for a column:
/// addition, removal, or update with before and after states.
#[derive(Debug, Clone, Serialize, Deserialize)]
pub enum ColumnChange {
    /// A new column has been added
    Added {
        column: Column,
        position_after: Option<String>,
    },
    /// An existing column has been removed
    Removed(Column),
    /// An existing column has been modified
    Updated { before: Column, after: Column },
}

/// Represents changes to the order_by configuration of a table
///
/// Tracks the before and after states of the ordering columns.
#[derive(Debug, Clone, Serialize, Deserialize)]
pub struct OrderByChange {
    /// Previous ORDER BY configuration
    pub before: OrderBy,
    /// New ORDER BY configuration
    pub after: OrderBy,
}

/// Represents a change to a database table
///
/// This captures the complete picture of table changes, including additions,
/// removals, and detailed updates with column-level changes.
#[derive(Debug, Clone, Serialize, Deserialize)]
#[allow(clippy::large_enum_variant)]
pub enum TableChange {
    /// A new table has been added
    Added(Table),
    /// An existing table has been removed
    Removed(Table),
    /// An existing table has been modified
    Updated {
        /// Name of the table that was updated
        name: String,
        /// List of column-level changes
        column_changes: Vec<ColumnChange>,
        /// Changes to the ordering columns
        order_by_change: OrderByChange,
        /// Complete representation of the table before changes
        before: Table,
        /// Complete representation of the table after changes
        after: Table,
    },
    /// Only table settings have been modified (can use ALTER TABLE MODIFY SETTING)
    SettingsChanged {
        /// Name of the table
        name: String,
        /// Table settings before the change
        before_settings: Option<std::collections::HashMap<String, String>>,
        /// Table settings after the change
        after_settings: Option<std::collections::HashMap<String, String>>,
        /// Complete table representation for context
        table: Table,
    },
    /// Table-level TTL changed
    TtlChanged {
        name: String,
        before: Option<String>,
        after: Option<String>,
        table: Table,
    },
    /// Column-level TTL changed
    ColumnTtlChanged {
        name: String,
        column: String,
        before: Option<String>,
        after: Option<String>,
        table: Table,
    },
}

/// Generic representation of a change to any infrastructure component
///
/// This type-parametrized enum can represent changes to any serializable
/// component type in a consistent way.
#[derive(Debug, Clone, Serialize, Deserialize)]
pub enum Change<T: Serialize> {
    /// A new component has been added
    Added(Box<T>),
    /// An existing component has been removed
    Removed(Box<T>),
    /// An existing component has been modified
    Updated { before: Box<T>, after: Box<T> },
}

/// High-level categories of infrastructure changes
///
/// This enum categorizes changes by the part of the infrastructure they affect.
#[allow(clippy::large_enum_variant)]
#[derive(Debug, Clone, Serialize, Deserialize)]
pub enum InfraChange {
    /// Changes to OLAP (Online Analytical Processing) components
    Olap(OlapChange),
    /// Changes to streaming components
    Streaming(StreamingChange),
    /// Changes to API components
    Api(ApiChange),
    /// Changes to WebApp components
    WebApp(WebAppChange),
    /// Changes to process components
    Process(ProcessChange),
}

/// Changes to OLAP (database) components
///
/// This includes changes to tables and views.
#[derive(Debug, Clone, Serialize, Deserialize)]
#[allow(clippy::large_enum_variant)]
pub enum OlapChange {
    /// Change to a database table
    Table(TableChange),
    /// Change to a database view
    View(Change<View>),
    SqlResource(Change<SqlResource>),
    /// Explicit operation to populate a materialized view with initial data
    PopulateMaterializedView {
        /// Name of the materialized view
        view_name: String,
        /// Target table that will receive the data
        target_table: String,
        /// Target database (if different from default)
        target_database: Option<String>,
        /// The SELECT statement to populate with
        select_statement: String,
        /// Source tables that data is pulled from
        source_tables: Vec<String>,
    },
}

/// Changes to streaming components
///
/// Currently only includes changes to topics.
#[derive(Debug, Clone, Serialize, Deserialize)]
pub enum StreamingChange {
    /// Change to a streaming topic
    Topic(Change<Topic>),
}

/// Changes to API components
///
/// Currently only includes changes to API endpoints.
#[derive(Debug, Clone, Serialize, Deserialize)]
pub enum ApiChange {
    /// Change to an API endpoint
    ApiEndpoint(Change<ApiEndpoint>),
}

/// Changes to WebApp components
#[derive(Debug, Clone, Serialize, Deserialize)]
pub enum WebAppChange {
    /// Change to a WebApp
    WebApp(Change<super::infrastructure::web_app::WebApp>),
}

/// Changes to process components
///
/// This includes various types of processes that operate on the infrastructure.
#[derive(Debug, Clone, Serialize, Deserialize)]
pub enum ProcessChange {
    /// Change to a process that syncs data from a topic to a table
    TopicToTableSyncProcess(Change<TopicToTableSyncProcess>),
    /// Change to a process that syncs data between topics
    TopicToTopicSyncProcess(Change<TopicToTopicSyncProcess>),
    /// Change to a function process
    FunctionProcess(Change<FunctionProcess>),
    /// Change to an OLAP process
    OlapProcess(Change<OlapProcess>),
    /// Change to a consumption API web server
    ConsumptionApiWebServer(Change<ConsumptionApiWebServer>),
    /// Change to an orchestration worker
    OrchestrationWorker(Change<OrchestrationWorker>),
}

/// Collection of all changes detected between two infrastructure states
///
/// This struct aggregates changes across all parts of the infrastructure
/// and is the primary output of the difference calculation.
#[derive(Debug, Clone, Default, Serialize, Deserialize)]
pub struct InfraChanges {
    /// Changes to OLAP (database) components
    pub olap_changes: Vec<OlapChange>,
    /// Changes to process components
    pub processes_changes: Vec<ProcessChange>,
    /// Changes to API components
    pub api_changes: Vec<ApiChange>,
    /// Changes to WebApp components
    pub web_app_changes: Vec<WebAppChange>,
    /// Changes to streaming components
    pub streaming_engine_changes: Vec<StreamingChange>,
}

impl InfraChanges {
    /// Checks if there are any changes in this collection
    ///
    /// Returns true if all change vectors are empty, false otherwise.
    pub fn is_empty(&self) -> bool {
        self.olap_changes.is_empty()
            && self.processes_changes.is_empty()
            && self.api_changes.is_empty()
            && self.web_app_changes.is_empty()
            && self.streaming_engine_changes.is_empty()
    }
}

/// Represents the complete infrastructure map of the system, containing all components and their relationships
///
/// The `InfrastructureMap` is the central data structure of the Moose framework's infrastructure management.
/// It contains a comprehensive representation of all infrastructure components and their relationships,
/// serving as the source of truth for the entire system architecture.
///
/// Components are organized by type and indexed by appropriate identifiers for efficient lookup.
/// The map can be serialized to/from various formats (JSON, Protocol Buffers) for persistence
/// and can be compared with other maps to detect changes.
///
/// The relationship between the components is maintained by reference rather than by value.
/// Helper methods facilitate navigating the map and finding related components.
#[derive(Debug, Clone, Serialize, Deserialize)]
pub struct InfrastructureMap {
    /// Collection of topics indexed by topic ID
    pub topics: HashMap<String, Topic>,

    /// Collection of API endpoints indexed by endpoint ID
    pub api_endpoints: HashMap<String, ApiEndpoint>,

    /// Collection of database tables indexed by table name
    pub tables: HashMap<String, Table>,

    /// Collection of database views indexed by view name
    pub views: HashMap<String, View>,

    /// Processes that sync data from topics to tables
    pub topic_to_table_sync_processes: HashMap<String, TopicToTableSyncProcess>,

    /// Processes that sync data between topics
    #[serde(default = "HashMap::new")]
    pub topic_to_topic_sync_processes: HashMap<String, TopicToTopicSyncProcess>,

    /// Collection of function processes that transform data
    pub function_processes: HashMap<String, FunctionProcess>,

    /// Process handling OLAP database operations
    // TODO change to a hashmap of processes when we have several
    pub block_db_processes: OlapProcess,

    /// Web server handling consumption API endpoints
    // Not sure if we will want to change that or not in the future to be able to tell
    // the new consumption endpoints that were added or removed.
    pub consumption_api_web_server: ConsumptionApiWebServer,

    /// Collection of orchestration workers indexed by worker ID
    #[serde(default = "HashMap::new")]
    pub orchestration_workers: HashMap<String, OrchestrationWorker>,

    /// resources that have setup and teardown
    #[serde(default)]
    pub sql_resources: HashMap<String, SqlResource>,

    /// Collection of workflows indexed by workflow name
    #[serde(default)]
    pub workflows: HashMap<String, Workflow>,

    /// Collection of web applications indexed by name
    #[serde(default)]
    pub web_apps: HashMap<String, super::infrastructure::web_app::WebApp>,
}

impl InfrastructureMap {
    /// Creates a new infrastructure map from a project and primitive map
    ///
    /// This is the primary constructor for creating an infrastructure map. It transforms
    /// the high-level primitives (data models, functions, blocks, etc.) into concrete
    /// infrastructure components and their relationships.
    ///
    /// The method handles complex logic like:
    /// - Processing data models with version changes first
    /// - Creating appropriate infrastructure for each primitive type
    /// - Setting up relationships between components
    /// - Handling special cases for unchanged components with version changes
    ///
    /// # Arguments
    /// * `project` - The project context with configuration and features
    /// * `primitive_map` - The map of primitives to transform into infrastructure
    ///
    /// # Returns
    /// A complete infrastructure map with all components and their relationships
    pub fn new(project: &Project, primitive_map: PrimitiveMap) -> InfrastructureMap {
        let mut tables = HashMap::new();
        let mut views = HashMap::new();
        let mut topics = HashMap::new();
        let mut api_endpoints = HashMap::new();
        let mut topic_to_table_sync_processes = HashMap::new();
        let topic_to_topic_sync_processes = HashMap::new();
        let mut function_processes = HashMap::new();

        // Process data models that have changes in their latest version
        // This ensures we create new infrastructure for updated data models first
        let mut data_models_that_have_not_changed_with_new_version = vec![];

        // Iterate through data models and process those that have changes
        for data_model in primitive_map.data_models_iter() {
            // Check if the data model has changed compared to its previous version
            if primitive_map
                .datamodels
                .has_data_model_changed_with_previous_version(
                    &data_model.name,
                    data_model.version.as_str(),
                )
            {
                let topic = Topic::from_data_model(data_model);
                let api_endpoint = ApiEndpoint::from_data_model(data_model, &topic);

                // If storage is enabled for this data model, create necessary infrastructure
                if data_model.config.storage.enabled {
                    let table = data_model.to_table();
                    let topic_to_table_sync_process = TopicToTableSyncProcess::new(&topic, &table);

                    tables.insert(table.id(), table);
                    topic_to_table_sync_processes.insert(
                        topic_to_table_sync_process.id(),
                        topic_to_table_sync_process,
                    );
                }

                // If streaming engine is enabled, create topics and API endpoints
                if project.features.streaming_engine {
                    topics.insert(topic.id(), topic);
                    api_endpoints.insert(api_endpoint.id(), api_endpoint);
                }
            } else {
                // Store unchanged data models for later processing
                // This allows us to reference infrastructure created by older versions
                data_models_that_have_not_changed_with_new_version.push(data_model);
            }
        }

        // Process data models that haven't changed with their registered versions
        // For those requiring storage, we create views pointing to the oldest table
        // that has the data with the same schema. We also reuse existing topics.
        for data_model in data_models_that_have_not_changed_with_new_version {
            match primitive_map
                .datamodels
                .find_earliest_similar_version(&data_model.name, data_model.version.as_str())
            {
                Some(previous_version_model) => {
                    // This will be already created with the previous data model.
                    // That's why we don't add it to the map
                    let previous_version_topic = Topic::from_data_model(previous_version_model);
                    let api_endpoint =
                        ApiEndpoint::from_data_model(data_model, &previous_version_topic);

                    if data_model.config.storage.enabled
                        && previous_version_model.config.storage.enabled
                    {
                        let view = View::alias_view(data_model, previous_version_model);
                        views.insert(view.id(), view);
                    }

                    if project.features.streaming_engine {
                        api_endpoints.insert(api_endpoint.id(), api_endpoint);
                    }
                }
                None => {
                    log::error!(
                        "Could not find previous version with no change for data model: {} {}",
                        data_model.name,
                        data_model.version
                    );
                    log::debug!("Data Models Dump: {:?}", primitive_map.datamodels);
                }
            }
        }

        if !project.features.streaming_engine && !primitive_map.functions.is_empty() {
            log::error!("Streaming disabled. Functions are disabled.");
            show_message_wrapper(
                MessageType::Error,
                Message {
                    action: "Disabled".to_string(),
                    details: format!(
                        "Streaming is disabled but {} function(s) found.",
                        primitive_map.functions.len()
                    ),
                },
            );
        } else {
            for function in primitive_map.functions.iter() {
                // Currently we are not creating 1 per function source and target.
                // We reuse the topics that were created from the data models.
                // Unless for streaming function migrations where we will have to create new topics.

                let function_process = FunctionProcess::from_function(function, &topics);
                function_processes.insert(function_process.id(), function_process);
            }
        }

        // TODO update here when we have several blocks processes
        let block_db_processes = OlapProcess::from_blocks(&primitive_map.blocks);

        // consumption api endpoints
        let consumption_api_web_server = ConsumptionApiWebServer {};
        if !project.features.apis && !primitive_map.consumption.endpoint_files.is_empty() {
            log::error!("Analytics APIs disabled. API endpoints will not be available.");
            show_message_wrapper(
                MessageType::Error,
                Message {
                    action: "Disabled".to_string(),
                    details: format!(
                        "Analytics APIs feature is disabled but {} API endpoint(s) found. Enable 'apis = true' in moose.config.toml.",
                        primitive_map.consumption.endpoint_files.len()
                    ),
                },
            );
        } else {
            for api_endpoint in primitive_map.consumption.endpoint_files {
                let api_endpoint_infra = ApiEndpoint::from(api_endpoint);
                api_endpoints.insert(api_endpoint_infra.id(), api_endpoint_infra);
            }
        }

        // Orchestration workers
        let mut orchestration_workers = HashMap::new();
        let orchestration_worker = OrchestrationWorker::new(project.language);
        orchestration_workers.insert(orchestration_worker.id(), orchestration_worker);

        InfrastructureMap {
            // primitive_map,
            topics,
            api_endpoints,
            topic_to_table_sync_processes,
            topic_to_topic_sync_processes,
            tables,
            views,
            function_processes,
            block_db_processes,
            consumption_api_web_server,
            orchestration_workers,
            sql_resources: Default::default(),
            workflows: Default::default(),
            web_apps: Default::default(),
        }
    }

    /// Generates all the changes needed for initial infrastructure deployment
    ///
    /// This method creates a complete set of changes representing the creation of
    /// all components in this infrastructure map. It's used when deploying to an
    /// environment with no existing infrastructure.
    ///
    /// # Arguments
    /// * `project` - The project context with configuration and features
    ///
    /// # Returns
    /// An `InfraChanges` object containing all components marked as additions
    pub fn init(&self, project: &Project) -> InfraChanges {
        let olap_changes = self.init_tables();
        let processes_changes = self.init_processes(project);
        let api_changes = self.init_api_endpoints();
        let streaming_engine_changes = self.init_topics();

        InfraChanges {
            olap_changes,
            processes_changes,
            api_changes,
            streaming_engine_changes,
            web_app_changes: vec![],
        }
    }

    /// Creates changes for initial topic deployment
    ///
    /// Generates changes representing the creation of all topics in this map.
    ///
    /// # Returns
    /// A vector of `StreamingChange` objects for topic creation
    pub fn init_topics(&self) -> Vec<StreamingChange> {
        self.topics
            .values()
            .map(|topic| StreamingChange::Topic(Change::<Topic>::Added(Box::new(topic.clone()))))
            .collect()
    }

    /// Creates changes for initial API endpoint deployment
    ///
    /// Generates changes representing the creation of all API endpoints in this map.
    ///
    /// # Returns
    /// A vector of `ApiChange` objects for endpoint creation
    pub fn init_api_endpoints(&self) -> Vec<ApiChange> {
        self.api_endpoints
            .values()
            .map(|api_endpoint| {
                ApiChange::ApiEndpoint(Change::<ApiEndpoint>::Added(Box::new(api_endpoint.clone())))
            })
            .collect()
    }

    /// Creates changes for initial WebApp deployment
    ///
    /// Generates changes representing the creation of all WebApps in this map.
    ///
    /// # Returns
    /// A vector of `WebAppChange` objects for WebApp creation
    pub fn init_web_apps(&self) -> Vec<WebAppChange> {
        self.web_apps
            .values()
            .map(|web_app| {
                WebAppChange::WebApp(Change::<super::infrastructure::web_app::WebApp>::Added(
                    Box::new(web_app.clone()),
                ))
            })
            .collect()
    }

    /// Creates changes for initial table deployment
    ///
    /// Generates changes representing the creation of all tables in this map.
    ///
    /// # Returns
    /// A vector of `OlapChange` objects for table creation
    pub fn init_tables(&self) -> Vec<OlapChange> {
        self.tables
            .values()
            .map(|table| OlapChange::Table(TableChange::Added(table.clone())))
            .chain(
                self.sql_resources
                    .values()
                    .map(|resource| OlapChange::SqlResource(Added(Box::new(resource.clone())))),
            )
            .collect()
    }

    /// Creates changes for initial process deployment
    ///
    /// Generates changes representing the creation of all processes in this map.
    ///
    /// # Arguments
    /// * `project` - The project context with configuration and features
    ///
    /// # Returns
    /// A vector of `ProcessChange` objects for process creation
    pub fn init_processes(&self, project: &Project) -> Vec<ProcessChange> {
        let mut process_changes: Vec<ProcessChange> = self
            .topic_to_table_sync_processes
            .values()
            .map(|topic_to_table_sync_process| {
                ProcessChange::TopicToTableSyncProcess(Change::<TopicToTableSyncProcess>::Added(
                    Box::new(topic_to_table_sync_process.clone()),
                ))
            })
            .collect();

        let mut topic_to_topic_process_changes: Vec<ProcessChange> = self
            .topic_to_topic_sync_processes
            .values()
            .map(|topic_to_table_sync_process| {
                ProcessChange::TopicToTopicSyncProcess(Change::<TopicToTopicSyncProcess>::Added(
                    Box::new(topic_to_table_sync_process.clone()),
                ))
            })
            .collect();
        process_changes.append(&mut topic_to_topic_process_changes);

        let mut function_process_changes: Vec<ProcessChange> = self
            .function_processes
            .values()
            .map(|function_process| {
                ProcessChange::FunctionProcess(Change::<FunctionProcess>::Added(Box::new(
                    function_process.clone(),
                )))
            })
            .collect();

        process_changes.append(&mut function_process_changes);

        // TODO Change this when we have multiple processes for blocks
        // Only add OLAP process if OLAP is enabled
        if project.features.olap {
            process_changes.push(ProcessChange::OlapProcess(Change::<OlapProcess>::Added(
                Box::new(OlapProcess {}),
            )));
        }

        // Only add Analytics API server if apis feature is enabled
        if project.features.apis {
            process_changes.push(ProcessChange::ConsumptionApiWebServer(Change::<
                ConsumptionApiWebServer,
            >::Added(
                Box::new(ConsumptionApiWebServer {}),
            )));
        }

        process_changes.push(ProcessChange::OrchestrationWorker(Change::<
            OrchestrationWorker,
        >::Added(
            Box::new(OrchestrationWorker {
                supported_language: project.language,
            }),
        )));
        process_changes
    }

    /// Compares this infrastructure map with a target map using a custom table diff strategy
    ///
    /// This method is similar to `diff()` but allows specifying a custom strategy for
    /// handling table differences. This is useful for database-specific behavior where
    /// certain operations need to be decomposed differently (e.g., ClickHouse requiring
    /// drop+create for ORDER BY changes).
    ///
    /// # Arguments
    /// * `target_map` - The target infrastructure map to compare against
    /// * `table_diff_strategy` - Strategy for handling database-specific table diffing
    ///
    /// # Returns
    /// An `InfraChanges` object containing all detected changes
    pub fn diff_with_table_strategy(
        &self,
        target_map: &InfrastructureMap,
        table_diff_strategy: &dyn TableDiffStrategy,
        respect_life_cycle: bool,
    ) -> InfraChanges {
        let mut changes = InfraChanges::default();

        // Topics
        Self::diff_topics(
            &self.topics,
            &target_map.topics,
            &mut changes.streaming_engine_changes,
            respect_life_cycle,
        );

        // API Endpoints
        Self::diff_api_endpoints(
            &self.api_endpoints,
            &target_map.api_endpoints,
            &mut changes.api_changes,
        );

        // WebApps
        Self::diff_web_apps(
            &self.web_apps,
            &target_map.web_apps,
            &mut changes.web_app_changes,
        );

        // Tables (using custom strategy)
        log::info!("Analyzing changes in Tables...");
        let olap_changes_len_before = changes.olap_changes.len();
        Self::diff_tables_with_strategy(
            &self.tables,
            &target_map.tables,
            &mut changes.olap_changes,
            table_diff_strategy,
            respect_life_cycle,
        );
        let table_changes = changes.olap_changes.len() - olap_changes_len_before;
        log::info!("Table changes detected: {}", table_changes);

        // Views
        Self::diff_views(&self.views, &target_map.views, &mut changes.olap_changes);

        // SQL Resources (needs tables context for MV population detection)
        log::info!("Analyzing changes in SQL Resources...");
        let olap_changes_len_before = changes.olap_changes.len();
        Self::diff_sql_resources(
            &self.sql_resources,
            &target_map.sql_resources,
            &target_map.tables, // Pass target tables for MV analysis
            &mut changes.olap_changes,
        );
        let sql_resource_changes = changes.olap_changes.len() - olap_changes_len_before;
        log::info!("SQL Resource changes detected: {}", sql_resource_changes);

        // All process types
        self.diff_all_processes(target_map, &mut changes.processes_changes);

        // Summary
        log::info!(
            "Total changes detected - OLAP: {}, Processes: {}, API: {}, WebApps: {}, Streaming: {}",
            changes.olap_changes.len(),
            changes.processes_changes.len(),
            changes.api_changes.len(),
            changes.web_app_changes.len(),
            changes.streaming_engine_changes.len()
        );

        changes
    }

    /// Compare topics between two infrastructure maps and compute the differences
    ///
    /// This method identifies added, removed, and updated topics by comparing
    /// the source and target topic maps, respecting lifecycle constraints.
    ///
    /// # Arguments
    /// * `self_topics` - HashMap of source topics to compare from
    /// * `target_topics` - HashMap of target topics to compare against
    /// * `streaming_changes` - Mutable vector to collect the identified changes
    ///
    /// # Returns
    /// A tuple of (additions, removals, updates) counts
    fn diff_topics(
        self_topics: &HashMap<String, Topic>,
        target_topics: &HashMap<String, Topic>,
        streaming_changes: &mut Vec<StreamingChange>,
        respect_life_cycle: bool,
    ) -> (usize, usize, usize) {
        log::info!("Analyzing changes in Topics...");
        let mut topic_updates = 0;
        let mut topic_removals = 0;
        let mut topic_additions = 0;

        for (id, topic) in self_topics {
            if let Some(target_topic) = target_topics.get(id) {
                if !topics_equal_ignore_metadata(topic, target_topic) {
                    // Respect lifecycle: ExternallyManaged topics are never modified
                    if target_topic.life_cycle == LifeCycle::ExternallyManaged && respect_life_cycle
                    {
                        log::debug!(
                            "Topic '{}' has changes but is externally managed - skipping update",
                            topic.name
                        );
                    } else {
                        log::debug!("Topic updated: {} ({})", topic.name, id);
                        topic_updates += 1;
                        streaming_changes.push(StreamingChange::Topic(Change::<Topic>::Updated {
                            before: Box::new(topic.clone()),
                            after: Box::new(target_topic.clone()),
                        }));
                    }
                }
            } else {
                // Respect lifecycle: DeletionProtected and ExternallyManaged topics are never removed
                match (topic.life_cycle, respect_life_cycle) {
                    (LifeCycle::FullyManaged, _) | (_, false) => {
                        log::debug!("Topic removed: {} ({})", topic.name, id);
                        topic_removals += 1;
                        streaming_changes.push(StreamingChange::Topic(Change::<Topic>::Removed(
                            Box::new(topic.clone()),
                        )));
                    }
                    (LifeCycle::DeletionProtected, true) => {
                        log::debug!(
                            "Topic '{}' marked for removal but is deletion-protected - skipping removal",
                            topic.name
                        );
                    }
                    (LifeCycle::ExternallyManaged, true) => {
                        log::debug!(
                            "Topic '{}' marked for removal but is externally managed - skipping removal",
                            topic.name
                        );
                    }
                }
            }
        }

        for (id, topic) in target_topics {
            if !self_topics.contains_key(id) {
                // Respect lifecycle: ExternallyManaged topics are never added automatically
                if topic.life_cycle == LifeCycle::ExternallyManaged && respect_life_cycle {
                    log::debug!(
                        "Topic '{}' marked for addition but is externally managed - skipping addition",
                        topic.name
                    );
                } else {
                    log::debug!("Topic added: {} ({})", topic.name, id);
                    topic_additions += 1;
                    streaming_changes.push(StreamingChange::Topic(Change::<Topic>::Added(
                        Box::new(topic.clone()),
                    )));
                }
            }
        }

        log::info!(
            "Topic changes: {} added, {} removed, {} updated",
            topic_additions,
            topic_removals,
            topic_updates
        );

        (topic_additions, topic_removals, topic_updates)
    }

    /// Compare API endpoints between two infrastructure maps and compute the differences
    ///
    /// This method identifies added, removed, and updated API endpoints by comparing
    /// the source and target endpoint maps.
    ///
    /// # Arguments
    /// * `self_endpoints` - HashMap of source API endpoints to compare from
    /// * `target_endpoints` - HashMap of target API endpoints to compare against
    /// * `api_changes` - Mutable vector to collect the identified changes
    ///
    /// # Returns
    /// A tuple of (additions, removals, updates) counts
    fn diff_api_endpoints(
        self_endpoints: &HashMap<String, ApiEndpoint>,
        target_endpoints: &HashMap<String, ApiEndpoint>,
        api_changes: &mut Vec<ApiChange>,
    ) -> (usize, usize, usize) {
        log::info!("Analyzing changes in API Endpoints...");
        let mut endpoint_updates = 0;
        let mut endpoint_removals = 0;
        let mut endpoint_additions = 0;

        for (id, endpoint) in self_endpoints {
            if let Some(target_endpoint) = target_endpoints.get(id) {
                if !api_endpoints_equal_ignore_metadata(endpoint, target_endpoint) {
                    log::debug!("API Endpoint updated: {}", id);
                    endpoint_updates += 1;
                    api_changes.push(ApiChange::ApiEndpoint(Change::<ApiEndpoint>::Updated {
                        before: Box::new(endpoint.clone()),
                        after: Box::new(target_endpoint.clone()),
                    }));
                }
            } else {
                log::debug!("API Endpoint removed: {}", id);
                endpoint_removals += 1;
                api_changes.push(ApiChange::ApiEndpoint(Change::<ApiEndpoint>::Removed(
                    Box::new(endpoint.clone()),
                )));
            }
        }

        for (id, endpoint) in target_endpoints {
            if !self_endpoints.contains_key(id) {
                log::debug!("API Endpoint added: {}", id);
                endpoint_additions += 1;
                api_changes.push(ApiChange::ApiEndpoint(Change::<ApiEndpoint>::Added(
                    Box::new(endpoint.clone()),
                )));
            }
        }

        log::info!(
            "API Endpoint changes: {} added, {} removed, {} updated",
            endpoint_additions,
            endpoint_removals,
            endpoint_updates
        );

        (endpoint_additions, endpoint_removals, endpoint_updates)
    }

    /// Compare WebApps between two infrastructure maps and compute the differences
    ///
    /// This method identifies added, removed, and updated WebApps by comparing
    /// the source and target WebApp maps.
    ///
    /// # Arguments
    /// * `self_web_apps` - HashMap of source WebApps to compare from
    /// * `target_web_apps` - HashMap of target WebApps to compare against
    /// * `web_app_changes` - Mutable vector to collect the identified changes
    ///
    /// # Returns
    /// A tuple of (additions, removals, updates) counts
    fn diff_web_apps(
        self_web_apps: &HashMap<String, super::infrastructure::web_app::WebApp>,
        target_web_apps: &HashMap<String, super::infrastructure::web_app::WebApp>,
        web_app_changes: &mut Vec<WebAppChange>,
    ) -> (usize, usize, usize) {
        log::info!("Analyzing changes in WebApps...");
        let mut webapp_updates = 0;
        let mut webapp_removals = 0;
        let mut webapp_additions = 0;

        for (id, webapp) in self_web_apps {
            if let Some(target_webapp) = target_web_apps.get(id) {
                if webapp != target_webapp {
                    log::debug!("WebApp updated: {}", id);
                    webapp_updates += 1;
                    web_app_changes.push(WebAppChange::WebApp(Change::Updated {
                        before: Box::new(webapp.clone()),
                        after: Box::new(target_webapp.clone()),
                    }));
                }
            } else {
                log::debug!("WebApp removed: {}", id);
                webapp_removals += 1;
                web_app_changes.push(WebAppChange::WebApp(Change::Removed(Box::new(
                    webapp.clone(),
                ))));
            }
        }

        for (id, webapp) in target_web_apps {
            if !self_web_apps.contains_key(id) {
                log::debug!("WebApp added: {}", id);
                webapp_additions += 1;
                web_app_changes.push(WebAppChange::WebApp(Change::Added(Box::new(
                    webapp.clone(),
                ))));
            }
        }

        log::info!(
            "WebApp changes: {} added, {} removed, {} updated",
            webapp_additions,
            webapp_removals,
            webapp_updates
        );

        (webapp_additions, webapp_removals, webapp_updates)
    }

    /// Compare views between two infrastructure maps and compute the differences
    ///
    /// This method identifies added, removed, and updated views by comparing
    /// the source and target view maps.
    ///
    /// # Arguments
    /// * `self_views` - HashMap of source views to compare from
    /// * `target_views` - HashMap of target views to compare against
    /// * `olap_changes` - Mutable vector to collect the identified changes
    ///
    /// # Returns
    /// A tuple of (additions, removals, updates) counts
    fn diff_views(
        self_views: &HashMap<String, View>,
        target_views: &HashMap<String, View>,
        olap_changes: &mut Vec<OlapChange>,
    ) -> (usize, usize, usize) {
        log::info!("Analyzing changes in Views...");
        let mut view_updates = 0;
        let mut view_removals = 0;
        let mut view_additions = 0;

        // Check for updates and removals
        for (id, view) in self_views {
            if let Some(target_view) = target_views.get(id) {
                if view != target_view {
                    log::debug!("View updated: {} ({})", view.name, id);
                    view_updates += 1;
                    olap_changes.push(OlapChange::View(Change::Updated {
                        before: Box::new(view.clone()),
                        after: Box::new(target_view.clone()),
                    }));
                }
            } else {
                log::debug!("View removed: {} ({})", view.name, id);
                view_removals += 1;
                olap_changes.push(OlapChange::View(Change::Removed(Box::new(view.clone()))));
            }
        }

        // Check for additions
        for (id, view) in target_views {
            if !self_views.contains_key(id) {
                log::debug!("View added: {} ({})", view.name, id);
                view_additions += 1;
                olap_changes.push(OlapChange::View(Change::Added(Box::new(view.clone()))));
            }
        }

        log::info!(
            "View changes: {} added, {} removed, {} updated",
            view_additions,
            view_removals,
            view_updates
        );

        (view_additions, view_removals, view_updates)
    }

    /// Diff all process-related changes between two infrastructure maps
    ///
    /// This orchestrates diffing for all process types by calling specialized functions
    fn diff_all_processes(
        &self,
        target_map: &InfrastructureMap,
        process_changes: &mut Vec<ProcessChange>,
    ) {
        Self::diff_topic_to_table_sync_processes(
            &self.topic_to_table_sync_processes,
            &target_map.topic_to_table_sync_processes,
            process_changes,
        );

        Self::diff_topic_to_topic_sync_processes(
            &self.topic_to_topic_sync_processes,
            &target_map.topic_to_topic_sync_processes,
            process_changes,
        );

        Self::diff_function_processes(
            &self.function_processes,
            &target_map.function_processes,
            process_changes,
        );

        Self::diff_olap_processes(
            &self.block_db_processes,
            &target_map.block_db_processes,
            process_changes,
        );

        Self::diff_consumption_api_processes(
            &self.consumption_api_web_server,
            &target_map.consumption_api_web_server,
            process_changes,
        );

        Self::diff_orchestration_workers(
            &self.orchestration_workers,
            &target_map.orchestration_workers,
            process_changes,
        );
    }

    /// Compare TopicToTableSyncProcess changes between two infrastructure maps
    fn diff_topic_to_table_sync_processes(
        self_processes: &HashMap<String, TopicToTableSyncProcess>,
        target_processes: &HashMap<String, TopicToTableSyncProcess>,
        process_changes: &mut Vec<ProcessChange>,
    ) -> (usize, usize, usize) {
        log::info!("Analyzing changes in Topic-to-Table Sync Processes...");
        let mut process_updates = 0;
        let mut process_removals = 0;
        let mut process_additions = 0;

        for (id, process) in self_processes {
            if let Some(target_process) = target_processes.get(id) {
                if process != target_process {
                    log::debug!("TopicToTableSyncProcess updated: {}", id);
                    process_updates += 1;
                    process_changes.push(ProcessChange::TopicToTableSyncProcess(Change::<
                        TopicToTableSyncProcess,
                    >::Updated {
                        before: Box::new(process.clone()),
                        after: Box::new(target_process.clone()),
                    }));
                }
            } else {
                log::debug!("TopicToTableSyncProcess removed: {}", id);
                process_removals += 1;
                process_changes.push(ProcessChange::TopicToTableSyncProcess(Change::<
                    TopicToTableSyncProcess,
                >::Removed(
                    Box::new(process.clone()),
                )));
            }
        }

        for (id, process) in target_processes {
            if !self_processes.contains_key(id) {
                log::debug!("TopicToTableSyncProcess added: {}", id);
                process_additions += 1;
                process_changes.push(ProcessChange::TopicToTableSyncProcess(Change::<
                    TopicToTableSyncProcess,
                >::Added(
                    Box::new(process.clone()),
                )));
            }
        }

        log::info!(
            "Topic-to-Table Sync Process changes: {} added, {} removed, {} updated",
            process_additions,
            process_removals,
            process_updates
        );

        (process_additions, process_removals, process_updates)
    }

    /// Compare TopicToTopicSyncProcess changes between two infrastructure maps
    fn diff_topic_to_topic_sync_processes(
        self_processes: &HashMap<String, TopicToTopicSyncProcess>,
        target_processes: &HashMap<String, TopicToTopicSyncProcess>,
        process_changes: &mut Vec<ProcessChange>,
    ) -> (usize, usize, usize) {
        log::info!("Analyzing changes in Topic-to-Topic Sync Processes...");
        let mut process_updates = 0;
        let mut process_removals = 0;
        let mut process_additions = 0;

        for (id, process) in self_processes {
            if let Some(target_process) = target_processes.get(id) {
                if process != target_process {
                    log::debug!("TopicToTopicSyncProcess updated: {}", id);
                    process_updates += 1;
                    process_changes.push(ProcessChange::TopicToTopicSyncProcess(Change::<
                        TopicToTopicSyncProcess,
                    >::Updated {
                        before: Box::new(process.clone()),
                        after: Box::new(target_process.clone()),
                    }));
                }
            } else {
                log::debug!("TopicToTopicSyncProcess removed: {}", id);
                process_removals += 1;
                process_changes.push(ProcessChange::TopicToTopicSyncProcess(Change::<
                    TopicToTopicSyncProcess,
                >::Removed(
                    Box::new(process.clone()),
                )));
            }
        }

        for (id, process) in target_processes {
            if !self_processes.contains_key(id) {
                log::debug!("TopicToTopicSyncProcess added: {}", id);
                process_additions += 1;
                process_changes.push(ProcessChange::TopicToTopicSyncProcess(Change::<
                    TopicToTopicSyncProcess,
                >::Added(
                    Box::new(process.clone()),
                )));
            }
        }

        log::info!(
            "Topic-to-Topic Sync Process changes: {} added, {} removed, {} updated",
            process_additions,
            process_removals,
            process_updates
        );

        (process_additions, process_removals, process_updates)
    }

    /// Compare FunctionProcess changes between two infrastructure maps
    fn diff_function_processes(
        self_processes: &HashMap<String, FunctionProcess>,
        target_processes: &HashMap<String, FunctionProcess>,
        process_changes: &mut Vec<ProcessChange>,
    ) -> (usize, usize, usize) {
        log::info!("Analyzing changes in Function Processes...");
        let mut process_updates = 0;
        let mut process_removals = 0;
        let mut process_additions = 0;

        for (id, process) in self_processes {
            if let Some(target_process) = target_processes.get(id) {
                // Always treat function processes as updated if they exist in both maps
                // This ensures function code changes are always redeployed
                log::debug!("FunctionProcess updated (forced): {}", id);
                process_updates += 1;
                process_changes.push(ProcessChange::FunctionProcess(
                    Change::<FunctionProcess>::Updated {
                        before: Box::new(process.clone()),
                        after: Box::new(target_process.clone()),
                    },
                ));
            } else {
                log::debug!("FunctionProcess removed: {}", id);
                process_removals += 1;
                process_changes.push(ProcessChange::FunctionProcess(
                    Change::<FunctionProcess>::Removed(Box::new(process.clone())),
                ));
            }
        }

        for (id, process) in target_processes {
            if !self_processes.contains_key(id) {
                log::debug!("FunctionProcess added: {}", id);
                process_additions += 1;
                process_changes.push(ProcessChange::FunctionProcess(
                    Change::<FunctionProcess>::Added(Box::new(process.clone())),
                ));
            }
        }

        log::info!(
            "Function Process changes: {} added, {} removed, {} updated",
            process_additions,
            process_removals,
            process_updates
        );

        (process_additions, process_removals, process_updates)
    }

    /// Compare OLAP process changes between two infrastructure maps
    fn diff_olap_processes(
        self_process: &OlapProcess,
        target_process: &OlapProcess,
        process_changes: &mut Vec<ProcessChange>,
    ) {
        log::info!("Analyzing changes in OLAP processes...");

        // Currently we assume there is always a change and restart the processes
        // TODO: Once we refactor to have multiple processes, we should compare actual changes
        log::debug!("OLAP Process updated (assumed for now)");
        process_changes.push(ProcessChange::OlapProcess(Change::<OlapProcess>::Updated {
            before: Box::new(self_process.clone()),
            after: Box::new(target_process.clone()),
        }));
    }

    /// Compare Consumption API process changes between two infrastructure maps
    fn diff_consumption_api_processes(
        self_process: &ConsumptionApiWebServer,
        target_process: &ConsumptionApiWebServer,
        process_changes: &mut Vec<ProcessChange>,
    ) {
        log::info!("Analyzing changes in Analytics API processes...");

        // We are currently not tracking individual consumption endpoints, so we will just restart
        // the consumption web server when something changed
        log::debug!("Analytics API Web Server updated (assumed for now)");
        process_changes.push(ProcessChange::ConsumptionApiWebServer(Change::<
            ConsumptionApiWebServer,
        >::Updated {
            before: Box::new(self_process.clone()),
            after: Box::new(target_process.clone()),
        }));
    }

    /// Compare OrchestrationWorker changes between two infrastructure maps
    fn diff_orchestration_workers(
        self_workers: &HashMap<String, OrchestrationWorker>,
        target_workers: &HashMap<String, OrchestrationWorker>,
        process_changes: &mut Vec<ProcessChange>,
    ) -> (usize, usize, usize) {
        log::info!("Analyzing changes in Orchestration Workers...");
        let mut worker_updates = 0;
        let mut worker_removals = 0;
        let mut worker_additions = 0;

        for (id, worker) in self_workers {
            if let Some(target_worker) = target_workers.get(id) {
                // Always treat workers as updated to ensure redeployment
                log::debug!(
                    "OrchestrationWorker updated (forced): {} ({})",
                    id,
                    worker.supported_language
                );
                worker_updates += 1;
                process_changes.push(ProcessChange::OrchestrationWorker(Change::<
                    OrchestrationWorker,
                >::Updated {
                    before: Box::new(worker.clone()),
                    after: Box::new(target_worker.clone()),
                }));
            } else {
                log::debug!(
                    "OrchestrationWorker removed: {} ({})",
                    id,
                    worker.supported_language
                );
                worker_removals += 1;
                process_changes.push(ProcessChange::OrchestrationWorker(Change::<
                    OrchestrationWorker,
                >::Removed(
                    Box::new(worker.clone()),
                )));
            }
        }

        for (id, worker) in target_workers {
            if !self_workers.contains_key(id) {
                log::debug!(
                    "OrchestrationWorker added: {} ({})",
                    id,
                    worker.supported_language
                );
                worker_additions += 1;
                process_changes.push(ProcessChange::OrchestrationWorker(Change::<
                    OrchestrationWorker,
                >::Added(
                    Box::new(worker.clone()),
                )));
            }
        }

        log::info!(
            "Orchestration Worker changes: {} added, {} removed, {} updated",
            worker_additions,
            worker_removals,
            worker_updates
        );

        (worker_additions, worker_removals, worker_updates)
    }

    /// Compare SQL resources between two infrastructure maps and compute the differences
    ///
    /// This method identifies added, removed, and updated SQL resources by comparing
    /// the source and target SQL resource maps.
    ///
    /// Changes are collected in the provided changes vector with detailed logging
    /// of what has changed.
    ///
    /// # Arguments
    /// * `self_sql_resources` - HashMap of source SQL resources to compare from
    /// * `target_sql_resources` - HashMap of target SQL resources to compare against
    /// * `target_tables` - Target tables for MV population analysis
    /// * `olap_changes` - Mutable vector to collect the identified changes
    pub fn diff_sql_resources(
        self_sql_resources: &HashMap<String, SqlResource>,
        target_sql_resources: &HashMap<String, SqlResource>,
        target_tables: &HashMap<String, Table>,
        olap_changes: &mut Vec<OlapChange>,
    ) {
        log::info!(
            "Analyzing SQL resource differences between {} source resources and {} target resources",
            self_sql_resources.len(),
            target_sql_resources.len()
        );

        let mut sql_resource_updates = 0;
        let mut sql_resource_removals = 0;
        let mut sql_resource_additions = 0;

        for (id, sql_resource) in self_sql_resources {
            if let Some(target_sql_resource) = target_sql_resources.get(id) {
                if sql_resource != target_sql_resource {
                    // TODO: if only the teardown code changed, we should not need to execute any changes
                    log::debug!("SQL resource '{}' has differences", id);
                    sql_resource_updates += 1;
                    olap_changes.push(OlapChange::SqlResource(Change::Updated {
                        before: Box::new(sql_resource.clone()),
                        after: Box::new(target_sql_resource.clone()),
                    }));
                }
            } else {
                log::debug!("SQL resource '{}' removed", id);
                sql_resource_removals += 1;
                olap_changes.push(OlapChange::SqlResource(Change::Removed(Box::new(
                    sql_resource.clone(),
                ))));
            }
        }

        for (id, sql_resource) in target_sql_resources {
            if !self_sql_resources.contains_key(id) {
                log::debug!("SQL resource '{}' added", id);
                sql_resource_additions += 1;
                olap_changes.push(OlapChange::SqlResource(Change::Added(Box::new(
                    sql_resource.clone(),
                ))));

                // Check if this is a materialized view that needs population (ClickHouse-specific)
                use crate::infrastructure::olap::clickhouse::diff_strategy::ClickHouseTableDiffStrategy;
                ClickHouseTableDiffStrategy::check_materialized_view_population(
                    sql_resource,
                    target_tables,
                    true,
                    olap_changes,
                );
            }
        }

        log::info!(
            "SQL resource changes: {} added, {} removed, {} updated",
            sql_resource_additions,
            sql_resource_removals,
            sql_resource_updates
        );
    }

    /// Compare tables between two infrastructure maps and compute the differences
    ///
    /// This method identifies added, removed, and updated tables by comparing
    /// the source and target table maps. For updated tables, it performs a detailed
    /// analysis of column-level changes and uses the provided strategy to determine
    /// the appropriate operations based on database capabilities.
    ///
    /// Changes are collected in the provided changes vector with detailed logging
    /// of what has changed.
    ///
    /// # Arguments
    /// * `self_tables` - HashMap of source tables to compare from
    /// * `target_tables` - HashMap of target tables to compare against
    /// * `olap_changes` - Mutable vector to collect the identified changes
    /// * `strategy` - Strategy for handling database-specific table diffing logic
    pub fn diff_tables_with_strategy(
        self_tables: &HashMap<String, Table>,
        target_tables: &HashMap<String, Table>,
        olap_changes: &mut Vec<OlapChange>,
        strategy: &dyn TableDiffStrategy,
        respect_life_cycle: bool,
    ) {
        log::info!(
            "Analyzing table differences between {} source tables and {} target tables",
            self_tables.len(),
            target_tables.len()
        );

        let mut table_updates = 0;
        let mut table_removals = 0;
        let mut table_additions = 0;

        for (id, table) in self_tables {
            if let Some(target_table) = target_tables.get(id) {
                if !tables_equal_ignore_metadata(table, target_table) {
                    // Respect lifecycle: ExternallyManaged tables are never modified
                    if target_table.life_cycle == LifeCycle::ExternallyManaged && respect_life_cycle
                    {
                        log::debug!(
                            "Table '{}' has changes but is externally managed - skipping update",
                            table.name
                        );
                    } else {
                        // Compute the basic diff components
                        let mut column_changes = compute_table_columns_diff(table, target_table);

                        // For DeletionProtected tables, filter out destructive column changes
                        if target_table.life_cycle == LifeCycle::DeletionProtected
                            && respect_life_cycle
                        {
                            let original_len = column_changes.len();
                            column_changes.retain(|change| match change {
                                ColumnChange::Removed(_) => {
                                    log::debug!(
                                        "Filtering out column removal for deletion-protected table '{}'",
                                        table.name
                                    );
                                    false // Remove destructive column removals
                                }
                                ColumnChange::Added { .. } => true, // Allow additive changes
                                ColumnChange::Updated { .. } => true, // Allow column updates
                            });

                            if original_len != column_changes.len() {
                                log::info!(
                                    "Filtered {} destructive column changes for deletion-protected table '{}'",
                                    original_len - column_changes.len(),
                                    table.name
                                );
                            }
                        }

                        // Compute ORDER BY changes
                        fn order_by_from_primary_key(target_table: &Table) -> Vec<String> {
                            target_table
                                .columns
                                .iter()
                                .filter_map(|c| {
                                    if c.primary_key {
                                        Some(c.name.clone())
                                    } else {
                                        None
                                    }
                                })
                                .collect()
                        }

                        let order_by_changed = table.order_by != target_table.order_by
                            // target may leave order_by unspecified,
                            // but the implicit order_by from primary keys can be the same
                            && !(target_table.order_by.is_empty()
                                && matches!(
                                    &table.order_by,
                                    OrderBy::Fields(v)
                                        if *v == order_by_from_primary_key(target_table)
                                ));

                        // Detect engine change (e.g., MergeTree -> ReplacingMergeTree)
                        let engine_changed = table.engine != target_table.engine;

                        let order_by_change = if order_by_changed {
                            OrderByChange {
                                before: table.order_by.clone(),
                                after: target_table.order_by.clone(),
                            }
                        } else {
                            OrderByChange {
                                before: OrderBy::Fields(vec![]),
                                after: OrderBy::Fields(vec![]),
                            }
                        };

                        // Detect index changes (secondary/data-skipping indexes)
                        let indexes_changed = table.indexes != target_table.indexes;

                        // Only process changes if there are actual differences to report
                        if !column_changes.is_empty()
                            || order_by_changed
                            || engine_changed
                            || indexes_changed
                        {
                            // Use the strategy to determine the appropriate changes
                            let strategy_changes = strategy.diff_table_update(
                                table,
                                target_table,
                                column_changes,
                                order_by_change,
                            );

                            // Only count as a table update if the strategy returned actual operations
                            if !strategy_changes.is_empty() {
                                table_updates += 1;
                                olap_changes.extend(strategy_changes);
                            }
                        }
                    }
                }
            } else {
                // Respect lifecycle: DeletionProtected and ExternallyManaged tables are never removed
                match (table.life_cycle, respect_life_cycle) {
                    (LifeCycle::FullyManaged, _) | (_, false) => {
                        log::debug!("Table '{}' removed", table.name);
                        table_removals += 1;
                        olap_changes.push(OlapChange::Table(TableChange::Removed(table.clone())));
                    }
                    (LifeCycle::DeletionProtected, true) => {
                        log::debug!(
                            "Table '{}' marked for removal but is deletion-protected - skipping removal",
                            table.name
                        );
                    }
                    (LifeCycle::ExternallyManaged, true) => {
                        log::debug!(
                            "Table '{}' marked for removal but is externally managed - skipping removal",
                            table.name
                        );
                    }
                }
            }
        }

        for (id, table) in target_tables {
            if !self_tables.contains_key(id) {
                // Respect lifecycle: ExternallyManaged tables are never added automatically
                if table.life_cycle == LifeCycle::ExternallyManaged && respect_life_cycle {
                    log::debug!(
                        "Table '{}' marked for addition but is externally managed - skipping addition",
                        table.name
                    );
                } else {
                    log::debug!(
                        "Table '{}' added with {} columns",
                        table.name,
                        table.columns.len()
                    );
                    for col in &table.columns {
                        log::trace!("  - Column: {} ({})", col.name, col.data_type);
                    }
                    table_additions += 1;
                    olap_changes.push(OlapChange::Table(TableChange::Added(table.clone())));
                }
            }
        }

        log::info!(
            "Table changes: {} added, {} removed, {} updated",
            table_additions,
            table_removals,
            table_updates
        );
    }

    /// Compare tables between two infrastructure maps and compute the differences
    ///
    /// This is a backward-compatible version that uses the default table diff strategy.
    /// For database-specific behavior, use `diff_tables_with_strategy` instead.
    ///
    /// # Arguments
    /// * `self_tables` - HashMap of source tables to compare from
    /// * `target_tables` - HashMap of target tables to compare against
    /// * `olap_changes` - Mutable vector to collect the identified changes
    pub fn diff_tables(
        self_tables: &HashMap<String, Table>,
        target_tables: &HashMap<String, Table>,
        olap_changes: &mut Vec<OlapChange>,
        respect_life_cycle: bool,
    ) {
        let default_strategy = DefaultTableDiffStrategy;
        Self::diff_tables_with_strategy(
            self_tables,
            target_tables,
            olap_changes,
            &default_strategy,
            respect_life_cycle,
        );
    }

    /// Simple table comparison for backward compatibility
    ///
    /// Returns None if tables are identical, Some(TableChange) if they differ.
    /// This is a simplified version of the old diff_table method for use in
    /// places that just need to check if two tables are the same.
    ///
    /// # Arguments
    /// * `table` - The first table to compare
    /// * `target_table` - The second table to compare
    ///
    /// # Returns
    /// * `Option<TableChange>` - None if identical, Some(change) if different
    pub fn simple_table_diff(table: &Table, target_table: &Table) -> Option<TableChange> {
        if table == target_table {
            return None;
        }

        let column_changes = compute_table_columns_diff(table, target_table);
        let order_by_changed = !table.order_by_equals(target_table);

        let order_by_change = if order_by_changed {
            OrderByChange {
                before: table.order_by.clone(),
                after: target_table.order_by.clone(),
            }
        } else {
            OrderByChange {
                before: OrderBy::Fields(vec![]),
                after: OrderBy::Fields(vec![]),
            }
        };

        // Only return changes if there are actual differences to report
        // Detect index changes
        let indexes_changed = table.indexes != target_table.indexes;

        if !column_changes.is_empty() || order_by_changed || indexes_changed {
            Some(TableChange::Updated {
                name: table.name.clone(),
                column_changes,
                order_by_change,
                before: table.clone(),
                after: target_table.clone(),
            })
        } else {
            None
        }
    }

    /// Simple table comparison with lifecycle-aware filtering for backward compatibility
    ///
    /// This method replicates the old diff_table_with_lifecycle behavior for tests.
    /// For DeletionProtected tables, it filters out destructive changes like column removals.
    ///
    /// # Arguments
    /// * `table` - The first table to compare
    /// * `target_table` - The second table to compare
    ///
    /// # Returns
    /// * `Option<TableChange>` - None if identical, Some(change) if different
    pub fn simple_table_diff_with_lifecycle(
        table: &Table,
        target_table: &Table,
    ) -> Option<TableChange> {
        if table == target_table {
            return None;
        }

        let mut column_changes = compute_table_columns_diff(table, target_table);

        // For DeletionProtected tables, filter out destructive column changes
        if target_table.life_cycle == LifeCycle::DeletionProtected {
            let original_len = column_changes.len();
            column_changes.retain(|change| match change {
                ColumnChange::Removed(_) => {
                    log::debug!(
                        "Filtering out column removal for deletion-protected table '{}'",
                        table.name
                    );
                    false // Remove destructive column removals
                }
                ColumnChange::Added { .. } => true, // Allow additive changes
                ColumnChange::Updated { .. } => true, // Allow column updates
            });

            if original_len != column_changes.len() {
                log::info!(
                    "Filtered {} destructive column changes for deletion-protected table '{}'",
                    original_len - column_changes.len(),
                    table.name
                );
            }
        }

        fn order_by_from_primary_key(target_table: &Table) -> Vec<String> {
            target_table
                .columns
                .iter()
                .filter_map(|c| {
                    if c.primary_key {
                        Some(c.name.clone())
                    } else {
                        None
                    }
                })
                .collect()
        }

        let order_by_changed = table.order_by != target_table.order_by
            // target may leave order_by unspecified,
            // but the implicit order_by from primary keys can be the same
            && !(target_table.order_by.is_empty()
                && matches!(
                    &table.order_by,
                    crate::framework::core::infrastructure::table::OrderBy::Fields(v)
                        if *v == order_by_from_primary_key(target_table)
                ));

        let order_by_change = if order_by_changed {
            OrderByChange {
                before: table.order_by.clone(),
                after: target_table.order_by.clone(),
            }
        } else {
            OrderByChange {
                before: OrderBy::Fields(vec![]),
                after: OrderBy::Fields(vec![]),
            }
        };

        // Detect index changes
        let indexes_changed = table.indexes != target_table.indexes;

        // Only return changes if there are actual differences to report
        if !column_changes.is_empty() || order_by_changed || indexes_changed {
            Some(TableChange::Updated {
                name: table.name.clone(),
                column_changes,
                order_by_change,
                before: table.clone(),
                after: target_table.clone(),
            })
        } else {
            None
        }
    }

    /// Serializes the infrastructure map to JSON and saves it to a file
    ///
    /// # Arguments
    /// * `path` - The path where the JSON file should be saved
    ///
    /// # Returns
    /// A Result indicating success or an IO error
    pub fn save_to_json(&self, path: &Path) -> Result<(), std::io::Error> {
        let json = serde_json::to_string(self)?;
        fs::write(path, json)
    }

    /// Loads an infrastructure map from a JSON file
    ///
    /// # Arguments
    /// * `path` - The path to the JSON file
    ///
    /// # Returns
    /// A Result containing either the loaded map or an IO error
    pub fn load_from_json(path: &Path) -> Result<Self, std::io::Error> {
        let json = fs::read_to_string(path)?;
        let infra_map = serde_json::from_str(&json)?;
        Ok(infra_map)
    }

    /// Stores the infrastructure map in Redis for persistence and sharing
    ///
    /// Serializes the map to protocol buffers and stores it in Redis using
    /// a service-specific prefix.
    ///
    /// # Arguments
    /// * `redis_client` - The Redis client to use for storage
    ///
    /// # Returns
    /// A Result indicating success or an error
    pub async fn store_in_redis(&self, redis_client: &RedisClient) -> Result<()> {
        let encoded: Vec<u8> = self.to_proto().write_to_bytes()?;
        redis_client
            .set_with_service_prefix("infrastructure_map", &encoded)
            .await
            .context("Failed to store InfrastructureMap in Redis")?;

        Ok(())
    }

    /// Loads an infrastructure map from Redis
    ///
    /// Attempts to retrieve the map from Redis and deserialize it from
    /// protocol buffers.
    ///
    /// # Arguments
    /// * `redis_client` - The Redis client to use for retrieval
    ///
    /// # Returns
    /// A Result containing either the loaded map (if found) or None (if not found),
    /// or an error if retrieval or deserialization failed
    pub async fn load_from_redis(redis_client: &RedisClient) -> Result<Option<Self>> {
        let encoded = redis_client
            .get_with_service_prefix("infrastructure_map")
            .await
            .context("Failed to get InfrastructureMap from Redis")?;

        if let Some(encoded) = encoded {
            let decoded = InfrastructureMap::from_proto(encoded).map_err(|e| {
                anyhow::anyhow!("Failed to decode InfrastructureMap from proto: {}", e)
            })?;
            Ok(Some(decoded))
        } else {
            Ok(None)
        }
    }

    /// Loads an infrastructure map using the last deployment's Redis key prefix.
    pub async fn load_from_last_redis_prefix(redis_client: &RedisClient) -> Result<Option<Self>> {
        let last_prefix = &redis_client.config.last_key_prefix;

        log::info!(
            "Loading InfrastructureMap from last Redis prefix: {}",
            last_prefix
        );

        let encoded = redis_client
            .get_with_explicit_prefix(last_prefix, "infrastructure_map")
            .await
            .context("Failed to get InfrastructureMap from Redis using LAST_KEY_PREFIX");

        if let Err(e) = encoded {
            log::error!("{}", e);
            return Ok(None);
        }

        if let Ok(Some(encoded)) = encoded {
            let decoded = InfrastructureMap::from_proto(encoded).map_err(|e| {
                anyhow::anyhow!("Failed to decode InfrastructureMap from proto: {}", e)
            })?;
            Ok(Some(decoded))
        } else {
            Ok(None)
        }
    }

    /// Converts the infrastructure map to its protocol buffer representation
    ///
    /// This creates a complete protocol buffer representation of the map
    /// for serialization and transport.
    ///
    /// # Returns
    /// A protocol buffer representation of the infrastructure map
    pub fn to_proto(&self) -> ProtoInfrastructureMap {
        ProtoInfrastructureMap {
            topics: self
                .topics
                .iter()
                .map(|(k, v)| (k.clone(), v.to_proto()))
                .collect(),
            api_endpoints: self
                .api_endpoints
                .iter()
                .map(|(k, v)| (k.clone(), v.to_proto()))
                .collect(),
            tables: self
                .tables
                .iter()
                .map(|(k, v)| (k.clone(), v.to_proto()))
                .collect(),
            views: self
                .views
                .iter()
                .map(|(k, v)| (k.clone(), v.to_proto()))
                .collect(),
            topic_to_table_sync_processes: self
                .topic_to_table_sync_processes
                .iter()
                .map(|(k, v)| (k.clone(), v.to_proto()))
                .collect(),
            topic_to_topic_sync_processes: self
                .topic_to_topic_sync_processes
                .iter()
                .map(|(k, v)| (k.clone(), v.to_proto()))
                .collect(),
            function_processes: self
                .function_processes
                .iter()
                .map(|(k, v)| (k.clone(), v.to_proto()))
                .collect(),
            // Still here for reverse compatibility
            initial_data_loads: HashMap::new(),
            orchestration_workers: self
                .orchestration_workers
                .iter()
                .map(|(k, v)| (k.clone(), v.to_proto()))
                .collect(),
            sql_resources: self
                .sql_resources
                .iter()
                .map(|(k, v)| (k.clone(), v.to_proto()))
                .collect(),
            web_apps: self
                .web_apps
                .iter()
                .map(|(k, v)| (k.clone(), v.to_proto()))
                .collect(),
            special_fields: Default::default(),
        }
    }

    /// Serializes the infrastructure map to protocol buffer bytes
    ///
    /// # Returns
    /// A byte vector containing the serialized map
    pub fn to_proto_bytes(&self) -> Vec<u8> {
        self.to_proto().write_to_bytes().unwrap()
    }

    /// Creates an infrastructure map from its protocol buffer representation
    ///
    /// # Arguments
    /// * `bytes` - The byte vector containing the serialized map
    ///
    /// # Returns
    /// A Result containing either the deserialized map or a proto error
    pub fn from_proto(bytes: Vec<u8>) -> Result<Self, InfraMapProtoError> {
        let proto = ProtoInfrastructureMap::parse_from_bytes(&bytes)?;

        Ok(InfrastructureMap {
            topics: proto
                .topics
                .into_iter()
                .map(|(k, v)| (k, Topic::from_proto(v)))
                .collect(),
            api_endpoints: proto
                .api_endpoints
                .into_iter()
                .map(|(k, v)| (k, ApiEndpoint::from_proto(v)))
                .collect(),
            tables: proto
                .tables
                .into_iter()
                .map(|(k, v)| (k, Table::from_proto(v)))
                .collect(),
            views: proto
                .views
                .into_iter()
                .map(|(k, v)| (k, View::from_proto(v)))
                .collect(),
            topic_to_table_sync_processes: proto
                .topic_to_table_sync_processes
                .into_iter()
                .map(|(k, v)| (k, TopicToTableSyncProcess::from_proto(v)))
                .collect(),
            topic_to_topic_sync_processes: proto
                .topic_to_topic_sync_processes
                .into_iter()
                .map(|(k, v)| (k, TopicToTopicSyncProcess::from_proto(v)))
                .collect(),
            function_processes: proto
                .function_processes
                .into_iter()
                .map(|(k, v)| (k, FunctionProcess::from_proto(v)))
                .collect(),
            orchestration_workers: proto
                .orchestration_workers
                .into_iter()
                .map(|(k, v)| (k, OrchestrationWorker::from_proto(v)))
                .collect(),
            consumption_api_web_server: ConsumptionApiWebServer {},
            block_db_processes: OlapProcess {},
            sql_resources: proto
                .sql_resources
                .into_iter()
                .map(|(k, v)| (k, SqlResource::from_proto(v)))
                .collect(),
            // TODO: add proto
            workflows: HashMap::new(),
            web_apps: proto
                .web_apps
                .into_iter()
                .map(|(k, v)| (k, super::infrastructure::web_app::WebApp::from_proto(&v)))
                .collect(),
        })
    }

    /// Adds a table to the infrastructure map
    ///
    /// # Arguments
    /// * `table` - The table to add
    pub fn add_table(&mut self, table: Table) {
        self.tables.insert(table.id(), table);
    }

    /// Finds a table by name
    ///
    /// # Arguments
    /// * `name` - The name of the table to find
    ///
    /// # Returns
    /// An Option containing a reference to the table if found
    pub fn find_table_by_name(&self, name: &str) -> Option<&Table> {
        self.tables.values().find(|table| table.name == name)
    }

    /// Adds a topic to the infrastructure map
    ///
    /// # Arguments
    /// * `topic` - The topic to add
    pub fn add_topic(&mut self, topic: Topic) {
        self.topics.insert(topic.id(), topic);
    }

    /// Loads an infrastructure map from user code
    ///
    /// # Arguments
    /// * `project` - The project to load the infrastructure map from
    ///
    /// # Returns
    /// A Result containing the infrastructure map or an error
    pub async fn load_from_user_code(project: &Project) -> anyhow::Result<Self> {
        let partial = if project.language == SupportedLanguages::Typescript {
            let process = crate::framework::typescript::export_collectors::collect_from_index(
                project,
                &project.project_location,
            )?;

            PartialInfrastructureMap::from_subprocess(process, "index.ts").await?
        } else {
            load_main_py(project, &project.project_location).await?
        };
        let infra_map = partial.into_infra_map(project.language, &project.main_file());

        // Provide explicit feedback when streams are defined but streaming engine is disabled
        if !project.features.streaming_engine && infra_map.uses_streaming() {
            show_message_wrapper(
                MessageType::Error,
                Message {
                    action: "Disabled".to_string(),
                    details: format!(
                        "Streaming is disabled but {} stream(s) found. Enable it by setting [features].streaming_engine = true in moose.config.toml",
                        infra_map.topics.len()
                    ),
                },
            );
        }

        // Provide explicit feedback when consumption APIs are defined but APIs feature is disabled
        if !project.features.apis && infra_map.has_consumption_apis() {
            let consumption_api_count = infra_map
                .api_endpoints
                .values()
                .filter(|endpoint| matches!(endpoint.api_type, APIType::EGRESS { .. }))
                .count();

            show_message_wrapper(
                MessageType::Error,
                Message {
                    action: "Disabled".to_string(),
                    details: format!(
                        "Analytics APIs feature is disabled but {} API endpoint(s) found. Enable it by setting [features].apis = true in moose.config.toml",
                        consumption_api_count
                    ),
                },
            );
        }

        Ok(infra_map)
    }

    /// Gets a topic by its ID
    ///
    /// # Arguments
    /// * `id` - The ID of the topic to get
    ///
    /// # Returns
    /// An Option containing a reference to the topic if found
    pub fn find_topic_by_id(&self, id: &str) -> Option<&Topic> {
        self.topics.get(id)
    }

    /// Gets a topic by its ID, returning an error if not found
    ///
    /// This method is similar to `find_topic_by_id` but returns a Result
    /// instead of an Option, making it more suitable for contexts where
    /// a missing topic should be treated as an error.
    ///
    /// # Arguments
    /// * `id` - The ID of the topic to get
    ///
    /// # Returns
    /// A Result containing a reference to the topic if found, or an InfraMapError if not found
    ///
    /// # Errors
    /// Returns `InfraMapError::TopicNotFound` if no topic with the given ID exists
    pub fn get_topic(&self, id: &str) -> Result<&Topic, InfraMapError> {
        self.find_topic_by_id(id)
            .ok_or(InfraMapError::TopicNotFound {
                topic_id: id.to_string(),
            })
    }

    /// Gets a table by its ID, returning an error if not found
    ///
    /// This method is similar to `find_table_by_id` but returns a Result
    /// instead of an Option, making it more suitable for contexts where
    /// a missing table should be treated as an error.
    ///
    /// # Arguments
    /// * `id` - The ID of the table to get
    ///
    /// # Returns
    /// A Result containing a reference to the table if found, or an InfraMapError if not found
    ///
    /// # Errors
    /// Returns `InfraMapError::TableNotFound` if no table with the given ID exists
    ///
    pub fn get_table(&self, id: &str) -> Result<&Table, InfraMapError> {
        self.find_table_by_id(id)
            .ok_or(InfraMapError::TableNotFound {
                table_id: id.to_string(),
            })
    }

    /// Finds a table by its ID
    ///
    /// # Arguments
    /// * `id` - The ID of the table to find
    ///
    /// # Returns
    /// An Option containing a reference to the table if found
    pub fn find_table_by_id(&self, id: &str) -> Option<&Table> {
        self.tables.get(id)
    }

    /// Gets a topic by its name
    ///
    /// # Arguments
    /// * `name` - The name of the topic to get
    ///
    /// # Returns
    /// An Option containing a reference to the topic if found
    pub fn find_topic_by_name(&self, name: &str) -> Option<&Topic> {
        self.topics.values().find(|topic| topic.name == name)
    }

    pub fn uses_olap(&self) -> bool {
        !self.tables.is_empty()
            || !self.views.is_empty()
            || !self.topic_to_table_sync_processes.is_empty()
            || !self.sql_resources.is_empty()
    }

    pub fn uses_streaming(&self) -> bool {
        !self.topics.is_empty()
            || !self.topic_to_table_sync_processes.is_empty()
            || !self.topic_to_topic_sync_processes.is_empty()
            || !self.function_processes.is_empty()
            || self
                .api_endpoints
                .iter()
                .any(|(_, api)| matches!(&api.api_type, APIType::INGRESS { .. }))
    }

    pub fn has_consumption_apis(&self) -> bool {
        self.api_endpoints
            .values()
            .any(|endpoint| matches!(endpoint.api_type, APIType::EGRESS { .. }))
    }
}

/// Check if two columns are semantically equivalent
///
/// This handles special cases like enum types where ClickHouse's representation
/// may differ from the source TypeScript but is semantically the same.
///
/// # Arguments
/// * `before` - The first column to compare
/// * `after` - The second column to compare
///
/// # Returns
/// `true` if the columns are semantically equivalent, `false` otherwise
fn columns_are_equivalent(before: &Column, after: &Column) -> bool {
    // Check all non-data_type fields first
    if before.name != after.name
        || before.required != after.required
        || before.unique != after.unique
        || before.primary_key != after.primary_key
        || before.default != after.default
        || before.annotations != after.annotations
        || before.comment != after.comment
    {
        return false;
    }

    // Special handling for enum types
    use crate::framework::core::infrastructure::table::ColumnType;
    match (&before.data_type, &after.data_type) {
        (ColumnType::Enum(before_enum), ColumnType::Enum(after_enum)) => {
            // Try to use ClickHouse-specific enum comparison for string enums
            use crate::infrastructure::olap::clickhouse::diff_strategy::enums_are_equivalent;
            enums_are_equivalent(before_enum, after_enum)
        }
        // For all other types, use standard equality
        _ => before.data_type == after.data_type,
    }
}

/// Check if two topics are equal, ignoring metadata
///
/// Metadata changes (like source file location) should not trigger redeployments.
///
/// # Arguments
/// * `a` - The first topic to compare
/// * `b` - The second topic to compare
///
/// # Returns
/// `true` if the topics are equal ignoring metadata, `false` otherwise
fn topics_equal_ignore_metadata(a: &Topic, b: &Topic) -> bool {
    let mut a = a.clone();
    let mut b = b.clone();
    a.metadata = None;
    b.metadata = None;
    a == b
}

/// Check if two tables are equal, ignoring metadata
///
/// Metadata changes (like source file location) should not trigger redeployments.
///
/// # Arguments
/// * `a` - The first table to compare
/// * `b` - The second table to compare
///
/// # Returns
/// `true` if the tables are equal ignoring metadata, `false` otherwise
fn tables_equal_ignore_metadata(a: &Table, b: &Table) -> bool {
    let mut a = a.clone();
    let mut b = b.clone();
    a.metadata = None;
    b.metadata = None;
    a == b
}

/// Check if two API endpoints are equal, ignoring metadata
///
/// Metadata changes (like source file location) should not trigger redeployments.
///
/// # Arguments
/// * `a` - The first API endpoint to compare
/// * `b` - The second API endpoint to compare
///
/// # Returns
/// `true` if the API endpoints are equal ignoring metadata, `false` otherwise
fn api_endpoints_equal_ignore_metadata(a: &ApiEndpoint, b: &ApiEndpoint) -> bool {
    let mut a = a.clone();
    let mut b = b.clone();
    a.metadata = None;
    b.metadata = None;
    a == b
}

/// Computes the detailed differences between two table versions
///
/// This function performs a column-by-column comparison between two tables
/// and identifies added, removed, and modified columns. For modified columns,
/// it logs the specific attributes that have changed.
///
/// # Arguments
/// * `before` - The original table
/// * `after` - The modified table
///
/// # Returns
/// A vector of `ColumnChange` objects describing the differences
pub fn compute_table_columns_diff(before: &Table, after: &Table) -> Vec<ColumnChange> {
    let mut diff = Vec::new();

    // Create a HashMap of the 'before' columns: O(n)
    let before_columns: HashMap<&String, &Column> =
        before.columns.iter().map(|col| (&col.name, col)).collect();

    // Create a HashMap of the 'after' columns: O(n)
    let after_columns: HashMap<&String, &Column> =
        after.columns.iter().map(|col| (&col.name, col)).collect();

    // Process additions and updates: O(n)
    for (i, after_col) in after.columns.iter().enumerate() {
        if let Some(&before_col) = before_columns.get(&after_col.name) {
            if !columns_are_equivalent(before_col, after_col) {
                log::debug!(
                    "Column '{}' modified from {:?} to {:?}",
                    after_col.name,
                    before_col,
                    after_col
                );
                diff.push(ColumnChange::Updated {
                    before: before_col.clone(),
                    after: after_col.clone(),
                });
            } else {
                log::debug!("Column '{}' unchanged", after_col.name);
            }
        } else {
            diff.push(ColumnChange::Added {
                column: after_col.clone(),
                position_after: if i == 0 {
                    None
                } else {
                    Some(after.columns[i - 1].name.clone())
                },
            });
        }
    }

    // Process removals: O(n)
    for before_col in &before.columns {
        if !after_columns.contains_key(&before_col.name) {
            log::debug!("Column '{}' has been removed", before_col.name);
            diff.push(ColumnChange::Removed(before_col.clone()));
        }
    }

    diff
}

impl Default for InfrastructureMap {
    /// Creates a default empty infrastructure map
    ///
    /// This creates an infrastructure map with empty collections for all component types.
    /// Useful for testing or as a starting point for building a map programmatically.
    ///
    /// # Returns
    /// An empty infrastructure map
    fn default() -> Self {
        Self {
            topics: HashMap::new(),
            api_endpoints: HashMap::new(),
            tables: HashMap::new(),
            views: HashMap::new(),
            topic_to_table_sync_processes: HashMap::new(),
            topic_to_topic_sync_processes: HashMap::new(),
            function_processes: HashMap::new(),
            block_db_processes: OlapProcess {},
            consumption_api_web_server: ConsumptionApiWebServer {},
            orchestration_workers: HashMap::new(),
            sql_resources: HashMap::new(),
            workflows: HashMap::new(),
            web_apps: HashMap::new(),
        }
    }
}

#[cfg(test)]
mod tests {
    use crate::framework::core::infrastructure::table::IntType;
    use crate::framework::core::infrastructure_map::DefaultTableDiffStrategy;
    use crate::framework::core::infrastructure_map::{
        Change, InfrastructureMap, OlapChange, OrderBy, StreamingChange, TableChange,
    };
    use crate::framework::core::{
        infrastructure::table::{Column, ColumnType, Table},
        infrastructure_map::{
            compute_table_columns_diff, ColumnChange, PrimitiveSignature, PrimitiveTypes,
        },
        partial_infrastructure_map::LifeCycle,
    };
    use crate::framework::versions::Version;

    #[test]
    fn test_compute_table_diff() {
        let before = Table {
            name: "test_table".to_string(),
            engine: None,
            columns: vec![
                Column {
                    name: "id".to_string(),
                    data_type: ColumnType::Int(IntType::Int64),
                    required: true,
                    unique: true,
                    primary_key: true,
                    default: None,
                    annotations: vec![],
                    comment: None,
                    ttl: None,
                },
                Column {
                    name: "name".to_string(),
                    data_type: ColumnType::String,
                    required: true,
                    unique: false,
                    primary_key: false,
                    default: None,
                    annotations: vec![],
                    comment: None,
                    ttl: None,
                },
                Column {
                    name: "to_be_removed".to_string(),
                    data_type: ColumnType::String,
                    required: false,
                    unique: false,
                    primary_key: false,
                    default: None,
                    annotations: vec![],
                    comment: None,
                    ttl: None,
                },
            ],
            order_by: OrderBy::Fields(vec!["id".to_string()]),
            partition_by: None,
            sample_by: None,
            version: Some(Version::from_string("1.0".to_string())),
            source_primitive: PrimitiveSignature {
                name: "test_primitive".to_string(),
                primitive_type: PrimitiveTypes::DataModel,
            },
            metadata: None,
            life_cycle: LifeCycle::FullyManaged,
            engine_params_hash: None,
            table_settings: None,
<<<<<<< HEAD
            table_ttl_setting: None,
=======
            indexes: vec![],
>>>>>>> c4770763
        };

        let after = Table {
            name: "test_table".to_string(),
            engine: None,
            columns: vec![
                Column {
                    name: "id".to_string(),
                    data_type: ColumnType::BigInt, // Changed type
                    required: true,
                    unique: true,
                    primary_key: true,
                    default: None,
                    annotations: vec![],
                    comment: None,
                    ttl: None,
                },
                Column {
                    name: "name".to_string(),
                    data_type: ColumnType::String,
                    required: true,
                    unique: false,
                    primary_key: false,
                    default: None,
                    annotations: vec![],
                    comment: None,
                    ttl: None,
                },
                Column {
                    name: "age".to_string(), // New column
                    data_type: ColumnType::Int(IntType::Int64),
                    required: false,
                    unique: false,
                    primary_key: false,
                    default: None,
                    annotations: vec![],
                    comment: None,
                    ttl: None,
                },
            ],
            order_by: OrderBy::Fields(vec!["id".to_string(), "name".to_string()]), // Changed order_by
            partition_by: None,
            sample_by: None,
            version: Some(Version::from_string("1.1".to_string())),
            source_primitive: PrimitiveSignature {
                name: "test_primitive".to_string(),
                primitive_type: PrimitiveTypes::DataModel,
            },
            metadata: None,
            life_cycle: LifeCycle::FullyManaged,
            engine_params_hash: None,
            table_settings: None,
<<<<<<< HEAD
            table_ttl_setting: None,
=======
            indexes: vec![],
>>>>>>> c4770763
        };

        let diff = compute_table_columns_diff(&before, &after);

        assert_eq!(diff.len(), 3);
        assert!(
            matches!(&diff[0], ColumnChange::Updated { before, after } if before.name == "id" && matches!(after.data_type, ColumnType::BigInt))
        );
        assert!(
            matches!(&diff[1], ColumnChange::Added{column, position_after: Some(pos) } if column.name == "age" && pos == "name")
        );
        assert!(matches!(&diff[2], ColumnChange::Removed(col) if col.name == "to_be_removed"));
    }

    #[test]
    fn test_lifecycle_aware_table_diff() {
        // Test DeletionProtected table filtering out column removals
        let mut before_table = super::diff_tests::create_test_table("test_table", "1.0");
        before_table.life_cycle = LifeCycle::DeletionProtected;
        before_table.columns = vec![
            Column {
                name: "id".to_string(),
                data_type: ColumnType::Int(IntType::Int64),
                required: true,
                unique: false,
                primary_key: true,
                default: None,
                annotations: vec![],
                comment: None,
                ttl: None,
            },
            Column {
                name: "to_remove".to_string(),
                data_type: ColumnType::String,
                required: false,
                unique: false,
                primary_key: false,
                default: None,
                annotations: vec![],
                comment: None,
                ttl: None,
            },
        ];

        let mut after_table = super::diff_tests::create_test_table("test_table", "1.0");
        after_table.life_cycle = LifeCycle::DeletionProtected;
        after_table.columns = vec![
            Column {
                name: "id".to_string(),
                data_type: ColumnType::Int(IntType::Int64),
                required: true,
                unique: false,
                primary_key: true,
                default: None,
                annotations: vec![],
                comment: None,
                ttl: None,
            },
            Column {
                name: "new_column".to_string(),
                data_type: ColumnType::String,
                required: false,
                unique: false,
                primary_key: false,
                default: None,
                annotations: vec![],
                comment: None,
                ttl: None,
            },
        ];

        // Test normal diff (should show removal and addition)
        let normal_diff = InfrastructureMap::simple_table_diff(&before_table, &after_table);
        assert!(normal_diff.is_some());
        if let Some(TableChange::Updated { column_changes, .. }) = normal_diff {
            assert_eq!(column_changes.len(), 2); // One removal, one addition
            assert!(column_changes
                .iter()
                .any(|c| matches!(c, ColumnChange::Removed(_))));
            assert!(column_changes
                .iter()
                .any(|c| matches!(c, ColumnChange::Added { .. })));
        }

        // Test lifecycle-aware diff (should filter out removal, keep addition)
        let lifecycle_diff =
            InfrastructureMap::simple_table_diff_with_lifecycle(&before_table, &after_table);
        assert!(lifecycle_diff.is_some());
        if let Some(TableChange::Updated { column_changes, .. }) = lifecycle_diff {
            assert_eq!(column_changes.len(), 1); // Only addition, removal filtered out
            assert!(column_changes
                .iter()
                .all(|c| matches!(c, ColumnChange::Added { .. })));
            assert!(!column_changes
                .iter()
                .any(|c| matches!(c, ColumnChange::Removed(_))));
        }
    }

    #[test]
    fn test_externally_managed_diff_filtering() {
        let mut map1 = InfrastructureMap::default();
        let mut map2 = InfrastructureMap::default();

        // Create externally managed table that would normally be removed
        let mut externally_managed_table =
            super::diff_tests::create_test_table("external_table", "1.0");
        externally_managed_table.life_cycle = LifeCycle::ExternallyManaged;
        map1.tables.insert(
            externally_managed_table.id(),
            externally_managed_table.clone(),
        );

        // Create externally managed topic that would normally be added
        let mut externally_managed_topic =
            super::diff_topic_tests::create_test_topic("external_topic", "1.0");
        externally_managed_topic.life_cycle = LifeCycle::ExternallyManaged;
        map2.add_topic(externally_managed_topic.clone());

        let changes = map1.diff_with_table_strategy(&map2, &DefaultTableDiffStrategy, true);

        // Should have no OLAP changes (table removal filtered out)
        let table_removals = changes
            .olap_changes
            .iter()
            .filter(|c| matches!(c, OlapChange::Table(TableChange::Removed(_))))
            .count();
        assert_eq!(
            table_removals, 0,
            "Externally managed table should not be removed"
        );

        // Should have no streaming changes (topic addition filtered out)
        let topic_additions = changes
            .streaming_engine_changes
            .iter()
            .filter(|c| matches!(c, StreamingChange::Topic(Change::Added(_))))
            .count();
        assert_eq!(
            topic_additions, 0,
            "Externally managed topic should not be added"
        );
    }
}

#[cfg(test)]
mod diff_tests {
    use super::*;
    use crate::framework::core::infrastructure::table::{Column, ColumnType, FloatType, IntType};
    use crate::framework::versions::Version;
    use crate::infrastructure::olap::clickhouse::queries::ClickhouseEngine;
    use serde_json::Value as JsonValue;

    // Helper function to create a basic test table
    pub fn create_test_table(name: &str, version: &str) -> Table {
        Table {
            name: name.to_string(),
            engine: None,
            columns: vec![],
            order_by: OrderBy::Fields(vec![]),
            partition_by: None,
            sample_by: None,
            version: Some(Version::from_string(version.to_string())),
            source_primitive: PrimitiveSignature {
                name: "test_primitive".to_string(),
                primitive_type: PrimitiveTypes::DataModel,
            },
            metadata: None,
            life_cycle: LifeCycle::FullyManaged,
            engine_params_hash: None,
            table_settings: None,
<<<<<<< HEAD
            table_ttl_setting: None,
=======
            indexes: vec![],
>>>>>>> c4770763
        }
    }

    #[test]
    fn test_empty_tables_no_changes() {
        let table1 = create_test_table("test", "1.0");
        let table2 = create_test_table("test", "1.0");

        let diff = compute_table_columns_diff(&table1, &table2);
        assert!(diff.is_empty(), "Expected no changes between empty tables");
    }

    #[test]
    fn test_column_addition() {
        let before = create_test_table("test", "1.0");
        let mut after = create_test_table("test", "1.0");

        after.columns.push(Column {
            name: "new_column".to_string(),
            data_type: ColumnType::Int(IntType::Int64),
            required: true,
            unique: false,
            primary_key: false,
            default: None,
            annotations: vec![],
            comment: None,
            ttl: None,
        });

        let diff = compute_table_columns_diff(&before, &after);
        assert_eq!(diff.len(), 1, "Expected one change");
        match &diff[0] {
            ColumnChange::Added {
                column: col,
                position_after: None,
            } => {
                assert_eq!(col.name, "new_column");
                assert_eq!(col.data_type, ColumnType::Int(IntType::Int64));
            }
            _ => panic!("Expected Added change"),
        }
    }

    #[test]
    fn test_column_removal() {
        let mut before = create_test_table("test", "1.0");
        let after = create_test_table("test", "1.0");

        before.columns.push(Column {
            name: "to_remove".to_string(),
            data_type: ColumnType::Int(IntType::Int64),
            required: true,
            unique: false,
            primary_key: false,
            default: None,
            annotations: vec![],
            comment: None,
            ttl: None,
        });

        let diff = compute_table_columns_diff(&before, &after);
        assert_eq!(diff.len(), 1, "Expected one change");
        match &diff[0] {
            ColumnChange::Removed(col) => {
                assert_eq!(col.name, "to_remove");
                assert_eq!(col.data_type, ColumnType::Int(IntType::Int64));
            }
            _ => panic!("Expected Removed change"),
        }
    }

    #[test]
    fn test_column_type_change() {
        let mut before = create_test_table("test", "1.0");
        let mut after = create_test_table("test", "1.0");

        before.columns.push(Column {
            name: "age".to_string(),
            data_type: ColumnType::Int(IntType::Int64),
            required: true,
            unique: false,
            primary_key: false,
            default: None,
            annotations: vec![],
            comment: None,
            ttl: None,
        });

        after.columns.push(Column {
            name: "age".to_string(),
            data_type: ColumnType::BigInt,
            required: true,
            unique: false,
            primary_key: false,
            default: None,
            annotations: vec![],
            comment: None,
            ttl: None,
        });

        let diff = compute_table_columns_diff(&before, &after);
        assert_eq!(diff.len(), 1, "Expected one change");
        match &diff[0] {
            ColumnChange::Updated {
                before: b,
                after: a,
            } => {
                assert_eq!(b.name, "age");
                assert_eq!(b.data_type, ColumnType::Int(IntType::Int64));
                assert_eq!(a.data_type, ColumnType::BigInt);
            }
            _ => panic!("Expected Updated change"),
        }
    }

    #[test]
    fn test_multiple_changes() {
        let mut before = create_test_table("test", "1.0");
        let mut after = create_test_table("test", "1.0");

        // Add columns to before table
        before.columns.extend(vec![
            Column {
                name: "id".to_string(),
                data_type: ColumnType::Int(IntType::Int64),
                required: true,
                unique: true,
                primary_key: true,
                default: None,
                annotations: vec![],
                comment: None,
                ttl: None,
            },
            Column {
                name: "to_remove".to_string(),
                data_type: ColumnType::String,
                required: false,
                unique: false,
                primary_key: false,
                default: None,
                annotations: vec![],
                comment: None,
                ttl: None,
            },
            Column {
                name: "to_modify".to_string(),
                data_type: ColumnType::Int(IntType::Int64),
                required: false,
                unique: false,
                primary_key: false,
                default: None,
                annotations: vec![],
                comment: None,
                ttl: None,
            },
        ]);

        // Add columns to after table
        after.columns.extend(vec![
            Column {
                name: "id".to_string(), // unchanged
                data_type: ColumnType::Int(IntType::Int64),
                required: true,
                unique: true,
                primary_key: true,
                default: None,
                annotations: vec![],
                comment: None,
                ttl: None,
            },
            Column {
                name: "to_modify".to_string(), // modified
                data_type: ColumnType::Int(IntType::Int64),
                required: true, // changed
                unique: true,   // changed
                primary_key: false,
                default: None,
                annotations: vec![],
                comment: None,
                ttl: None,
            },
            Column {
                name: "new_column".to_string(), // added
                data_type: ColumnType::String,
                required: false,
                unique: false,
                primary_key: false,
                default: None,
                annotations: vec![],
                comment: None,
                ttl: None,
            },
        ]);

        let diff = compute_table_columns_diff(&before, &after);
        assert_eq!(diff.len(), 3, "Expected three changes");

        // Count each type of change
        let mut added = 0;
        let mut removed = 0;
        let mut updated = 0;

        for change in diff {
            match change {
                ColumnChange::Added {
                    column: col,
                    position_after,
                } => {
                    assert_eq!(col.name, "new_column");
                    assert_eq!(position_after.as_deref(), Some("to_modify"));
                    added += 1;
                }
                ColumnChange::Removed(col) => {
                    assert_eq!(col.name, "to_remove");
                    removed += 1;
                }
                ColumnChange::Updated {
                    before: b,
                    after: a,
                } => {
                    assert_eq!(b.name, "to_modify");
                    assert_eq!(a.name, "to_modify");
                    assert!(!b.required && a.required);
                    assert!(!b.unique && a.unique);
                    updated += 1;
                }
            }
        }

        assert_eq!(added, 1, "Expected one addition");
        assert_eq!(removed, 1, "Expected one removal");
        assert_eq!(updated, 1, "Expected one update");
    }

    #[test]
    fn test_order_by_changes() {
        let mut before = create_test_table("test", "1.0");
        let mut after = create_test_table("test", "1.0");

        before.order_by = OrderBy::Fields(vec!["id".to_string()]);
        after.order_by = OrderBy::Fields(vec!["id".to_string(), "name".to_string()]);

        let mut changes = Vec::new();
        InfrastructureMap::diff_tables(
            &HashMap::from([("test".to_string(), before)]),
            &HashMap::from([("test".to_string(), after)]),
            &mut changes,
            true,
        );

        assert_eq!(changes.len(), 1, "Expected one change");
        match &changes[0] {
            OlapChange::Table(TableChange::Updated {
                order_by_change, ..
            }) => {
                assert_eq!(
                    order_by_change.before,
                    OrderBy::Fields(vec!["id".to_string(),])
                );
                assert_eq!(
                    order_by_change.after,
                    OrderBy::Fields(vec!["id".to_string(), "name".to_string(),])
                );
            }
            _ => panic!("Expected Updated change with order_by modification"),
        }
    }

    #[test]
    fn test_engine_change_detects_update() {
        let mut before = create_test_table("test", "1.0");
        let mut after = create_test_table("test", "1.0");

        before.engine = Some(ClickhouseEngine::MergeTree);
        after.engine = Some(ClickhouseEngine::ReplacingMergeTree {
            ver: None,
            is_deleted: None,
        });

        let mut changes = Vec::new();
        InfrastructureMap::diff_tables(
            &HashMap::from([("test".to_string(), before)]),
            &HashMap::from([("test".to_string(), after)]),
            &mut changes,
            true,
        );

        assert_eq!(changes.len(), 1, "Expected one change");
        match &changes[0] {
            OlapChange::Table(TableChange::Updated {
                before: b,
                after: a,
                ..
            }) => {
                assert_eq!(b.engine.as_ref(), Some(&ClickhouseEngine::MergeTree));
                assert!(matches!(
                    a.engine.as_ref(),
                    Some(ClickhouseEngine::ReplacingMergeTree { .. })
                ));
            }
            _ => panic!("Expected Updated change with engine modification"),
        }
    }

    #[test]
    fn test_column_default_value_change() {
        let mut before = create_test_table("test", "1.0");
        let mut after = create_test_table("test", "1.0");

        before.columns.push(Column {
            name: "count".to_string(),
            data_type: ColumnType::Int(IntType::Int64),
            required: true,
            unique: false,
            primary_key: false,
            default: Some("auto_increment".to_string()),
            annotations: vec![],
            comment: None,
            ttl: None,
        });

        after.columns.push(Column {
            name: "count".to_string(),
            data_type: ColumnType::Int(IntType::Int64),
            required: true,
            unique: false,
            primary_key: false,
            default: Some("now()".to_string()),
            annotations: vec![],
            comment: None,
            ttl: None,
        });

        let diff = compute_table_columns_diff(&before, &after);
        assert_eq!(diff.len(), 1, "Expected one change");
        match &diff[0] {
            ColumnChange::Updated {
                before: b,
                after: a,
            } => {
                assert_eq!(b.default.as_deref(), Some("auto_increment"));
                assert_eq!(a.default.as_deref(), Some("now()"));
            }
            _ => panic!("Expected Updated change"),
        }
    }

    #[test]
    fn test_no_changes_with_reordered_columns() {
        let mut before = create_test_table("test", "1.0");
        let mut after = create_test_table("test", "1.0");

        // Add columns in one order
        before.columns.extend(vec![
            Column {
                name: "id".to_string(),
                data_type: ColumnType::Int(IntType::Int64),
                required: true,
                unique: true,
                primary_key: true,
                default: None,
                annotations: vec![],
                comment: None,
                ttl: None,
            },
            Column {
                name: "name".to_string(),
                data_type: ColumnType::String,
                required: true,
                unique: false,
                primary_key: false,
                default: None,
                annotations: vec![],
                comment: None,
                ttl: None,
            },
        ]);

        // Add same columns in different order
        after.columns.extend(vec![
            Column {
                name: "name".to_string(),
                data_type: ColumnType::String,
                required: true,
                unique: false,
                primary_key: false,
                default: None,
                annotations: vec![],
                comment: None,
                ttl: None,
            },
            Column {
                name: "id".to_string(),
                data_type: ColumnType::Int(IntType::Int64),
                required: true,
                unique: true,
                primary_key: true,
                default: None,
                annotations: vec![],
                comment: None,
                ttl: None,
            },
        ]);

        let diff = compute_table_columns_diff(&before, &after);
        assert!(
            diff.is_empty(),
            "Expected no changes despite reordered columns"
        );
    }

    #[test]
    fn test_large_table_performance() {
        let mut before = create_test_table("test", "1.0");
        let mut after = create_test_table("test", "1.0");

        // Add 1000 columns to both tables
        for i in 0..1000 {
            let col = Column {
                name: format!("col_{i}"),
                data_type: ColumnType::Int(IntType::Int64),
                required: true,
                unique: false,
                primary_key: false,
                default: None,
                annotations: vec![],
                comment: None,
                ttl: None,
            };
            before.columns.push(col.clone());
            after.columns.push(col);
        }

        // Add one change in the middle
        if let Some(col) = after.columns.get_mut(500) {
            col.data_type = ColumnType::BigInt;
        }

        let diff = compute_table_columns_diff(&before, &after);
        assert_eq!(diff.len(), 1, "Expected one change in large table");
    }

    #[test]
    fn test_all_column_types() {
        let mut before = create_test_table("test", "1.0");
        let mut after = create_test_table("test", "1.0");

        let column_types = vec![
            ColumnType::Int(IntType::Int64),
            ColumnType::BigInt,
            ColumnType::Float(FloatType::Float64),
            ColumnType::String,
            ColumnType::Boolean,
            ColumnType::DateTime { precision: None },
            ColumnType::Json,
            ColumnType::Uuid,
        ];

        for (i, col_type) in column_types.iter().enumerate() {
            before.columns.push(Column {
                name: format!("col_{i}"),
                data_type: col_type.clone(),
                required: true,
                unique: false,
                primary_key: false,
                default: None,
                annotations: vec![],
                comment: None,
                ttl: None,
            });

            // Change every other column type in the after table
            let after_type = if i % 2 == 0 {
                col_type.clone()
            } else {
                // For odd-numbered columns, always change the type
                match col_type {
                    ColumnType::Int(IntType::Int64) => ColumnType::BigInt,
                    ColumnType::BigInt => ColumnType::Int(IntType::Int64),
                    ColumnType::Float(FloatType::Float64) => ColumnType::Decimal {
                        precision: 10,
                        scale: 0,
                    },
                    ColumnType::String => ColumnType::Json,
                    ColumnType::Boolean => ColumnType::Int(IntType::Int64),
                    ColumnType::DateTime { precision: None } => ColumnType::String,
                    ColumnType::Json => ColumnType::String,
                    ColumnType::Uuid => ColumnType::String,
                    _ => ColumnType::String, // Fallback for any other types
                }
            };

            after.columns.push(Column {
                name: format!("col_{i}"),
                data_type: after_type,
                required: true,
                unique: false,
                primary_key: false,
                default: None,
                annotations: vec![],
                comment: None,
                ttl: None,
            });
        }

        let diff = compute_table_columns_diff(&before, &after);

        assert_eq!(
            diff.len(),
            column_types.len() / 2,
            "Expected changes for half of the columns"
        );
    }

    #[test]
    fn test_complex_annotation_changes() {
        let mut before = create_test_table("test", "1.0");
        let mut after = create_test_table("test", "1.0");

        before.columns.push(Column {
            name: "annotated_col".to_string(),
            data_type: ColumnType::Int(IntType::Int64),
            required: true,
            unique: false,
            primary_key: false,
            default: None,
            annotations: vec![
                ("index".to_string(), JsonValue::Bool(true)),
                ("deprecated".to_string(), JsonValue::Bool(true)),
            ],
            comment: None,
            ttl: None,
        });

        after.columns.push(Column {
            name: "annotated_col".to_string(),
            data_type: ColumnType::Int(IntType::Int64),
            required: true,
            unique: false,
            primary_key: false,
            default: None,
            annotations: vec![
                ("index".to_string(), JsonValue::Bool(true)),
                ("new_annotation".to_string(), JsonValue::Bool(true)),
            ],
            comment: None,
            ttl: None,
        });

        let diff = compute_table_columns_diff(&before, &after);
        assert_eq!(
            diff.len(),
            1,
            "Expected one change for annotation modification"
        );
        match &diff[0] {
            ColumnChange::Updated {
                before: b,
                after: a,
            } => {
                assert_eq!(b.annotations.len(), 2);
                assert_eq!(a.annotations.len(), 2);
                assert_eq!(b.annotations[0].0, "index");
                assert_eq!(b.annotations[1].0, "deprecated");
                assert_eq!(a.annotations[0].0, "index");
                assert_eq!(a.annotations[1].0, "new_annotation");
            }
            _ => panic!("Expected Updated change"),
        }
    }

    #[test]
    fn test_edge_cases() {
        let mut before = create_test_table("test", "1.0");
        let mut after = create_test_table("test", "1.0");

        // Test empty string column name
        before.columns.push(Column {
            name: "".to_string(),
            data_type: ColumnType::Int(IntType::Int64),
            required: true,
            unique: false,
            primary_key: false,
            default: None,
            annotations: vec![],
            comment: None,
            ttl: None,
        });

        after.columns.push(Column {
            name: "".to_string(),
            data_type: ColumnType::BigInt,
            required: true,
            unique: false,
            primary_key: false,
            default: None,
            annotations: vec![],
            comment: None,
            ttl: None,
        });

        // Test special characters in column name
        before.columns.push(Column {
            name: "special!@#$%^&*()".to_string(),
            data_type: ColumnType::String,
            required: true,
            unique: false,
            primary_key: false,
            default: None,
            annotations: vec![],
            comment: None,
            ttl: None,
        });

        after.columns.push(Column {
            name: "special!@#$%^&*()".to_string(),
            data_type: ColumnType::String,
            required: false,
            unique: false,
            primary_key: false,
            default: None,
            annotations: vec![],
            comment: None,
            ttl: None,
        });

        let diff = compute_table_columns_diff(&before, &after);
        assert_eq!(diff.len(), 2, "Expected changes for edge case columns");
    }

    #[test]
    fn test_columns_are_equivalent_with_enums() {
        use crate::framework::core::infrastructure::table::IntType;
        use crate::framework::core::infrastructure::table::{
            Column, ColumnType, DataEnum, EnumMember, EnumValue,
        };

        // Test 1: Identical columns should be equivalent
        let col1 = Column {
            name: "status".to_string(),
            data_type: ColumnType::String,
            required: true,
            unique: false,
            primary_key: false,
            default: None,
            annotations: vec![],
            comment: None,
            ttl: None,
        };
        let col2 = col1.clone();
        assert!(columns_are_equivalent(&col1, &col2));

        // Test 2: Different names should not be equivalent
        let mut col3 = col1.clone();
        col3.name = "different".to_string();
        assert!(!columns_are_equivalent(&col1, &col3));

        // Test 2b: Different comments should not be equivalent
        let mut col_with_comment = col1.clone();
        col_with_comment.comment = Some("User documentation".to_string());
        assert!(!columns_are_equivalent(&col1, &col_with_comment));

        // Test 3: String enum from TypeScript vs integer enum from ClickHouse
        let typescript_enum_col = Column {
            name: "record_type".to_string(),
            data_type: ColumnType::Enum(DataEnum {
                name: "RecordType".to_string(),
                values: vec![
                    EnumMember {
                        name: "TEXT".to_string(),
                        value: EnumValue::String("text".to_string()),
                    },
                    EnumMember {
                        name: "EMAIL".to_string(),
                        value: EnumValue::String("email".to_string()),
                    },
                ],
            }),
            required: true,
            unique: false,
            primary_key: true,
            default: None,
            annotations: vec![],
            comment: None,
            ttl: None,
        };

        let clickhouse_enum_col = Column {
            name: "record_type".to_string(),
            data_type: ColumnType::Enum(DataEnum {
                name: "Enum8".to_string(),
                values: vec![
                    EnumMember {
                        name: "text".to_string(),
                        value: EnumValue::Int(1),
                    },
                    EnumMember {
                        name: "email".to_string(),
                        value: EnumValue::Int(2),
                    },
                ],
            }),
            required: true,
            unique: false,
            primary_key: true,
            default: None,
            annotations: vec![],
            comment: None,
            ttl: None,
        };

        // These should be equivalent due to the enum semantic comparison
        assert!(columns_are_equivalent(
            &clickhouse_enum_col,
            &typescript_enum_col
        ));

        // Test 4: Different enum values should not be equivalent
        let different_enum_col = Column {
            name: "record_type".to_string(),
            data_type: ColumnType::Enum(DataEnum {
                name: "RecordType".to_string(),
                values: vec![EnumMember {
                    name: "TEXT".to_string(),
                    value: EnumValue::String("different".to_string()),
                }],
            }),
            required: true,
            unique: false,
            primary_key: true,
            default: None,
            annotations: vec![],
            comment: None,
            ttl: None,
        };

        assert!(!columns_are_equivalent(
            &typescript_enum_col,
            &different_enum_col
        ));

        // Test 5: Non-enum types should use standard equality
        let int_col1 = Column {
            name: "count".to_string(),
            data_type: ColumnType::Int(IntType::Int64),
            required: true,
            unique: false,
            primary_key: false,
            default: None,
            annotations: vec![],
            comment: None,
            ttl: None,
        };

        let int_col2 = Column {
            name: "count".to_string(),
            data_type: ColumnType::Int(IntType::Int32),
            required: true,
            unique: false,
            primary_key: false,
            default: None,
            annotations: vec![],
            comment: None,
            ttl: None,
        };

        assert!(!columns_are_equivalent(&int_col1, &int_col2));
    }
}

#[cfg(test)]
mod diff_sql_resources_tests {
    use super::*;
    use crate::framework::core::infrastructure_map::Change;

    // Helper function to create a test SQL resource
    fn create_sql_resource(name: &str, setup: Vec<&str>, teardown: Vec<&str>) -> SqlResource {
        SqlResource {
            name: name.to_string(),
            setup: setup.iter().map(|s| s.to_string()).collect(),
            teardown: teardown.iter().map(|s| s.to_string()).collect(),
            pulls_data_from: vec![],
            pushes_data_to: vec![],
        }
    }

    #[test]
    fn test_no_changes_empty() {
        let self_resources = HashMap::new();
        let target_resources = HashMap::new();
        let mut olap_changes = Vec::new();

        let tables = HashMap::new(); // Empty tables for tests
        InfrastructureMap::diff_sql_resources(
            &self_resources,
            &target_resources,
            &tables,
            &mut olap_changes,
        );
        assert!(olap_changes.is_empty());
    }

    #[test]
    fn test_no_changes_identical() {
        let resource1 = create_sql_resource("res1", vec!["setup1"], vec!["teardown1"]);
        let mut self_resources = HashMap::new();
        self_resources.insert(resource1.name.clone(), resource1.clone());

        let mut target_resources = HashMap::new();
        target_resources.insert(resource1.name.clone(), resource1);

        let mut olap_changes = Vec::new();
        let tables = HashMap::new(); // Empty tables for tests
        InfrastructureMap::diff_sql_resources(
            &self_resources,
            &target_resources,
            &tables,
            &mut olap_changes,
        );
        assert!(olap_changes.is_empty());
    }

    #[test]
    fn test_add_resource() {
        let self_resources = HashMap::new();
        let resource1 = create_sql_resource("res1", vec!["setup1"], vec!["teardown1"]);
        let mut target_resources = HashMap::new();
        target_resources.insert(resource1.name.clone(), resource1.clone());

        let mut olap_changes = Vec::new();
        let tables = HashMap::new(); // Empty tables for tests
        InfrastructureMap::diff_sql_resources(
            &self_resources,
            &target_resources,
            &tables,
            &mut olap_changes,
        );

        assert_eq!(olap_changes.len(), 1);
        match &olap_changes[0] {
            OlapChange::SqlResource(Change::Added(res)) => {
                assert_eq!(res.name, "res1");
            }
            _ => panic!("Expected Added change"),
        }
    }

    #[test]
    fn test_remove_resource() {
        let resource1 = create_sql_resource("res1", vec!["setup1"], vec!["teardown1"]);
        let mut self_resources = HashMap::new();
        self_resources.insert(resource1.name.clone(), resource1.clone());

        let target_resources = HashMap::new();
        let mut olap_changes = Vec::new();
        let tables = HashMap::new(); // Empty tables for tests
        InfrastructureMap::diff_sql_resources(
            &self_resources,
            &target_resources,
            &tables,
            &mut olap_changes,
        );

        assert_eq!(olap_changes.len(), 1);
        match &olap_changes[0] {
            OlapChange::SqlResource(Change::Removed(res)) => {
                assert_eq!(res.name, "res1");
            }
            _ => panic!("Expected Removed change"),
        }
    }

    #[test]
    fn test_update_resource_setup() {
        let before_resource = create_sql_resource("res1", vec!["old_setup"], vec!["teardown1"]);
        let after_resource = create_sql_resource("res1", vec!["new_setup"], vec!["teardown1"]);

        let mut self_resources = HashMap::new();
        self_resources.insert(before_resource.name.clone(), before_resource.clone());

        let mut target_resources = HashMap::new();
        target_resources.insert(after_resource.name.clone(), after_resource.clone());

        let mut olap_changes = Vec::new();
        let tables = HashMap::new(); // Empty tables for tests
        InfrastructureMap::diff_sql_resources(
            &self_resources,
            &target_resources,
            &tables,
            &mut olap_changes,
        );

        assert_eq!(olap_changes.len(), 1);
        match &olap_changes[0] {
            OlapChange::SqlResource(Change::Updated { before, after }) => {
                assert_eq!(before.name, "res1");
                assert_eq!(after.name, "res1");
                assert_eq!(before.setup, vec!["old_setup"]);
                assert_eq!(after.setup, vec!["new_setup"]);
                assert_eq!(before.teardown, vec!["teardown1"]);
                assert_eq!(after.teardown, vec!["teardown1"]);
            }
            _ => panic!("Expected Updated change"),
        }
    }

    #[test]
    fn test_update_resource_teardown() {
        let before_resource = create_sql_resource("res1", vec!["setup1"], vec!["old_teardown"]);
        let after_resource = create_sql_resource("res1", vec!["setup1"], vec!["new_teardown"]);

        let mut self_resources = HashMap::new();
        self_resources.insert(before_resource.name.clone(), before_resource.clone());

        let mut target_resources = HashMap::new();
        target_resources.insert(after_resource.name.clone(), after_resource.clone());

        let mut olap_changes = Vec::new();
        let tables = HashMap::new(); // Empty tables for tests
        InfrastructureMap::diff_sql_resources(
            &self_resources,
            &target_resources,
            &tables,
            &mut olap_changes,
        );

        assert_eq!(olap_changes.len(), 1);
        match &olap_changes[0] {
            OlapChange::SqlResource(Change::Updated { before, after }) => {
                assert_eq!(before.name, "res1");
                assert_eq!(after.name, "res1");
                assert_eq!(before.setup, vec!["setup1"]);
                assert_eq!(after.setup, vec!["setup1"]);
                assert_eq!(before.teardown, vec!["old_teardown"]);
                assert_eq!(after.teardown, vec!["new_teardown"]);
            }
            _ => panic!("Expected Updated change"),
        }
    }

    #[test]
    fn test_multiple_changes() {
        let res1_before = create_sql_resource("res1", vec!["setup1"], vec!["teardown1"]); // Unchanged
        let res2_before = create_sql_resource("res2", vec!["old_setup2"], vec!["teardown2"]); // Updated
        let res3_before = create_sql_resource("res3", vec!["setup3"], vec!["teardown3"]); // Removed

        let mut self_resources = HashMap::new();
        self_resources.insert(res1_before.name.clone(), res1_before.clone());
        self_resources.insert(res2_before.name.clone(), res2_before.clone());
        self_resources.insert(res3_before.name.clone(), res3_before.clone());

        let res1_after = create_sql_resource("res1", vec!["setup1"], vec!["teardown1"]); // Unchanged
        let res2_after = create_sql_resource("res2", vec!["new_setup2"], vec!["teardown2"]); // Updated
        let res4_after = create_sql_resource("res4", vec!["setup4"], vec!["teardown4"]); // Added

        let mut target_resources = HashMap::new();
        target_resources.insert(res1_after.name.clone(), res1_after.clone());
        target_resources.insert(res2_after.name.clone(), res2_after.clone());
        target_resources.insert(res4_after.name.clone(), res4_after.clone());

        let mut olap_changes = Vec::new();
        let tables = HashMap::new(); // Empty tables for tests
        InfrastructureMap::diff_sql_resources(
            &self_resources,
            &target_resources,
            &tables,
            &mut olap_changes,
        );

        assert_eq!(olap_changes.len(), 3); // 1 Update, 1 Remove, 1 Add

        let mut update_found = false;
        let mut remove_found = false;
        let mut add_found = false;

        for change in &olap_changes {
            match change {
                OlapChange::SqlResource(Change::Updated { before, after }) => {
                    assert_eq!(before.name, "res2");
                    assert_eq!(after.name, "res2");
                    assert_eq!(before.setup, vec!["old_setup2"]);
                    assert_eq!(after.setup, vec!["new_setup2"]);
                    update_found = true;
                }
                OlapChange::SqlResource(Change::Removed(res)) => {
                    assert_eq!(res.name, "res3");
                    remove_found = true;
                }
                OlapChange::SqlResource(Change::Added(res)) => {
                    assert_eq!(res.name, "res4");
                    add_found = true;
                }
                _ => panic!("Unexpected OlapChange variant"),
            }
        }

        assert!(update_found, "Update change not found");
        assert!(remove_found, "Remove change not found");
        assert!(add_found, "Add change not found");
    }
}

#[cfg(test)]
mod diff_topic_tests {
    use super::*;
    use crate::framework::core::infrastructure::table::{Column, ColumnType, IntType};
    use crate::framework::core::infrastructure::topic::Topic;
    use crate::framework::versions::Version;
    use std::time::Duration;

    // Helper function to create a test topic
    pub fn create_test_topic(name: &str, version_str: &str) -> Topic {
        let version = Version::from_string(version_str.to_string());
        Topic {
            name: name.to_string(),
            source_primitive: PrimitiveSignature {
                name: format!("dm_{name}"),
                primitive_type: PrimitiveTypes::DataModel,
            },
            retention_period: Duration::from_secs(86400), // Default duration
            partition_count: 1,                           // Default count
            version: Some(version.clone()),
            max_message_bytes: 1024 * 1024, // Default size
            columns: vec![Column {
                // Example column
                name: "value".to_string(),
                data_type: ColumnType::Int(IntType::Int64),
                required: true,
                unique: false,
                primary_key: false,
                default: None,
                annotations: Vec::new(),
                comment: None,
                ttl: None,
            }],
            metadata: None,
            life_cycle: LifeCycle::FullyManaged,
            schema_config: None,
        }
    }

    #[test]
    fn test_diff_topic_no_changes() {
        let mut map1 = InfrastructureMap::default();
        let mut map2 = InfrastructureMap::default();
        let topic = create_test_topic("topic1", "1.0");
        map1.add_topic(topic.clone());
        map2.add_topic(topic);

        let changes = map1.diff_with_table_strategy(&map2, &DefaultTableDiffStrategy, true);
        assert!(
            changes.streaming_engine_changes.is_empty(),
            "Expected no streaming changes"
        );
        // Check other change types are also empty to be sure
        assert!(changes.olap_changes.is_empty());
        assert!(changes.api_changes.is_empty());
        // Processes always update currently, so we don't check for empty
    }

    #[test]
    fn test_diff_topic_add() {
        let map1 = InfrastructureMap::default(); // Before state (empty)
        let mut map2 = InfrastructureMap::default(); // After state
        let topic = create_test_topic("topic1", "1.0");
        map2.add_topic(topic.clone());

        let changes = map1.diff_with_table_strategy(&map2, &DefaultTableDiffStrategy, true);
        assert_eq!(
            changes.streaming_engine_changes.len(),
            1,
            "Expected one streaming change"
        );
        match &changes.streaming_engine_changes[0] {
            StreamingChange::Topic(Change::Added(t)) => {
                assert_eq!(**t, topic, "Added topic does not match")
            }
            _ => panic!("Expected Topic Added change"),
        }
        // Ensure other change types are not affected (except processes)
        assert!(changes.olap_changes.is_empty());
        assert!(changes.api_changes.is_empty());
    }

    #[test]
    fn test_diff_topic_remove() {
        let mut map1 = InfrastructureMap::default(); // Before state
        let map2 = InfrastructureMap::default(); // After state (empty)
        let topic = create_test_topic("topic1", "1.0");
        map1.add_topic(topic.clone());

        let changes = map1.diff_with_table_strategy(&map2, &DefaultTableDiffStrategy, true);
        assert_eq!(
            changes.streaming_engine_changes.len(),
            1,
            "Expected one streaming change"
        );
        match &changes.streaming_engine_changes[0] {
            StreamingChange::Topic(Change::Removed(t)) => {
                assert_eq!(**t, topic, "Removed topic does not match")
            }
            _ => panic!("Expected Topic Removed change"),
        }
        // Ensure other change types are not affected (except processes)
        assert!(changes.olap_changes.is_empty());
        assert!(changes.api_changes.is_empty());
    }

    #[test]
    fn test_diff_topic_update() {
        let mut map1 = InfrastructureMap::default(); // Before state
        let mut map2 = InfrastructureMap::default(); // After state
        let topic_before = create_test_topic("topic1", "1.0");
        // Create a topic with the same ID-generating fields initially
        let mut topic_after = create_test_topic("topic1", "1.0"); // Keep name and version same

        // Change properties *not* involved in id() generation for DataModel topics
        // topic_after.name = "topic1_new_name".to_string(); // <-- DO NOT change name
        topic_after.partition_count = 5; // Change partition count - This IS okay
        topic_after.retention_period = Duration::from_secs(172800); // Change retention - This IS okay

        // Ensure IDs are the same before insertion
        assert_eq!(
            topic_before.id(),
            topic_after.id(),
            "Test setup error: IDs should be the same for update test"
        );

        // Use the id() method for insertion key
        map1.topics.insert(topic_before.id(), topic_before.clone());
        map2.topics.insert(topic_after.id(), topic_after.clone()); // Now uses the stable ID

        let changes = map1.diff_with_table_strategy(&map2, &DefaultTableDiffStrategy, true);
        assert_eq!(
            changes.streaming_engine_changes.len(),
            1,
            "Expected one streaming change"
        );
        match &changes.streaming_engine_changes[0] {
            StreamingChange::Topic(Change::Updated { before, after }) => {
                assert_eq!(**before, topic_before, "Before topic does not match");
                assert_eq!(**after, topic_after, "After topic does not match");
                assert_eq!(before.name, after.name, "Name should NOT have changed"); // Name is part of ID here
                assert_eq!(
                    before.version, after.version,
                    "Version should NOT have changed"
                ); // Version is part of ID here
                assert_ne!(
                    before.partition_count, after.partition_count,
                    "Partition count should have changed"
                );
                assert_ne!(
                    before.retention_period, after.retention_period,
                    "Retention period should have changed"
                );
            }
            _ => panic!("Expected Topic Updated change"),
        }
        // Ensure other change types are not affected (except processes)
        assert!(changes.olap_changes.is_empty());
        assert!(changes.api_changes.is_empty());
    }
}

#[cfg(test)]
mod diff_view_tests {
    use super::*;
    use crate::framework::core::infrastructure::view::{View, ViewType};
    use crate::framework::versions::Version;

    // Helper function to create a test view
    fn create_test_view(name: &str, version_str: &str, source_table: &str) -> View {
        let version = Version::from_string(version_str.to_string());
        View {
            name: name.to_string(),
            version: version.clone(),
            view_type: ViewType::TableAlias {
                // Defaulting to TableAlias for simplicity
                source_table_name: source_table.to_string(),
            },
            // Assuming View struct does not store source_primitive directly based on previous reads
        }
    }

    #[test]
    fn test_diff_view_no_changes() {
        let mut map1 = InfrastructureMap::default();
        let mut map2 = InfrastructureMap::default();
        let view = create_test_view("view1", "1.0", "table1");
        map1.views.insert(view.id(), view.clone());
        map2.views.insert(view.id(), view);

        let changes = map1.diff_with_table_strategy(&map2, &DefaultTableDiffStrategy, true);
        assert!(changes.olap_changes.is_empty(), "Expected no OLAP changes");
        // Check other change types are also empty to be sure (except processes)
        assert!(changes.streaming_engine_changes.is_empty());
        assert!(changes.api_changes.is_empty());
    }

    #[test]
    fn test_diff_view_add() {
        let map1 = InfrastructureMap::default(); // Before state (empty)
        let mut map2 = InfrastructureMap::default(); // After state
        let view = create_test_view("view1", "1.0", "table1");
        map2.views.insert(view.id(), view.clone());

        let changes = map1.diff_with_table_strategy(&map2, &DefaultTableDiffStrategy, true);
        assert_eq!(changes.olap_changes.len(), 1, "Expected one OLAP change");
        match &changes.olap_changes[0] {
            OlapChange::View(Change::Added(v)) => {
                assert_eq!(**v, view, "Added view does not match")
            }
            _ => panic!("Expected View Added change"),
        }
        // Ensure other change types are not affected (except processes)
        assert!(changes.streaming_engine_changes.is_empty());
        assert!(changes.api_changes.is_empty());
    }

    #[test]
    fn test_diff_view_remove() {
        let mut map1 = InfrastructureMap::default(); // Before state
        let map2 = InfrastructureMap::default(); // After state (empty)
        let view = create_test_view("view1", "1.0", "table1");
        map1.views.insert(view.id(), view.clone());

        let changes = map1.diff_with_table_strategy(&map2, &DefaultTableDiffStrategy, true);
        assert_eq!(changes.olap_changes.len(), 1, "Expected one OLAP change");
        match &changes.olap_changes[0] {
            OlapChange::View(Change::Removed(v)) => {
                assert_eq!(**v, view, "Removed view does not match")
            }
            _ => panic!("Expected View Removed change"),
        }
        // Ensure other change types are not affected (except processes)
        assert!(changes.streaming_engine_changes.is_empty());
        assert!(changes.api_changes.is_empty());
    }

    #[test]
    fn test_diff_view_update() {
        let mut map1 = InfrastructureMap::default(); // Before state
        let mut map2 = InfrastructureMap::default(); // After state
        let view_before = create_test_view("view1", "1.0", "table1");
        // Create a view with the same ID (name + version) but different properties
        let mut view_after = create_test_view("view1", "1.0", "table1");
        view_after.view_type = ViewType::TableAlias {
            // Change view_type detail
            source_table_name: "table2".to_string(),
        };

        // Ensure IDs are the same before insertion
        assert_eq!(
            view_before.id(),
            view_after.id(),
            "Test setup error: IDs should be the same for update test"
        );

        map1.views.insert(view_before.id(), view_before.clone());
        map2.views.insert(view_after.id(), view_after.clone());

        let changes = map1.diff_with_table_strategy(&map2, &DefaultTableDiffStrategy, true);
        assert_eq!(changes.olap_changes.len(), 1, "Expected one OLAP change");
        match &changes.olap_changes[0] {
            OlapChange::View(Change::Updated { before, after }) => {
                assert_eq!(**before, view_before, "Before view does not match");
                assert_eq!(**after, view_after, "After view does not match");
                assert_eq!(before.name, after.name, "Name should NOT have changed");
                assert_eq!(
                    before.version, after.version,
                    "Version should NOT have changed"
                );
                assert_ne!(
                    before.view_type, after.view_type,
                    "ViewType should have changed"
                );
            }
            _ => panic!("Expected View Updated change"),
        }
        // Ensure other change types are not affected (except processes)
        assert!(changes.streaming_engine_changes.is_empty());
        assert!(changes.api_changes.is_empty());
    }
}

#[cfg(test)]
mod diff_topic_to_table_sync_process_tests {
    use serde_json::Value;

    use super::*;
    use crate::framework::core::infrastructure::table::{Column, ColumnType};
    use crate::framework::core::infrastructure::topic_sync_process::TopicToTableSyncProcess;
    use crate::framework::versions::Version;

    // Helper function to create a test TopicToTableSyncProcess
    fn create_test_t2t_sync_process(
        source_topic_id: &str,
        target_table_id: &str,
        version_str: &str,
        primitive_name: &str,
    ) -> TopicToTableSyncProcess {
        let version = Version::from_string(version_str.to_string());
        TopicToTableSyncProcess {
            source_topic_id: source_topic_id.to_string(),
            target_table_id: target_table_id.to_string(),
            columns: vec![Column {
                // Basic column setup
                name: "data".to_string(),
                data_type: ColumnType::String,
                required: true,
                unique: false,
                primary_key: false,
                default: None,
                annotations: Vec::new(),
                comment: None,
                ttl: None,
            }],
            version: Some(version.clone()),
            source_primitive: PrimitiveSignature {
                // Source primitive info
                name: primitive_name.to_string(),
                primitive_type: PrimitiveTypes::DataModel, // Assuming source is DataModel
            },
        }
    }

    #[test]
    fn test_diff_t2t_sync_no_changes() {
        let mut map1 = InfrastructureMap::default();
        let mut map2 = InfrastructureMap::default();
        let process = create_test_t2t_sync_process("topic1_1.0", "table1_1.0", "1.0", "topic1");
        map1.topic_to_table_sync_processes
            .insert(process.id(), process.clone());
        map2.topic_to_table_sync_processes
            .insert(process.id(), process);

        let changes = map1.diff_with_table_strategy(&map2, &DefaultTableDiffStrategy, true);
        // Check only process changes, as others should be empty
        let process_change_found = changes
            .processes_changes
            .iter()
            .any(|c| matches!(c, ProcessChange::TopicToTableSyncProcess(_)));
        assert!(
            !process_change_found,
            "Expected no TopicToTableSyncProcess changes, found: {:?}",
            changes.processes_changes
        );
    }

    #[test]
    fn test_diff_t2t_sync_add() {
        let map1 = InfrastructureMap::default(); // Before state (empty)
        let mut map2 = InfrastructureMap::default(); // After state
        let process = create_test_t2t_sync_process("topic1_1.0", "table1_1.0", "1.0", "topic1");
        map2.topic_to_table_sync_processes
            .insert(process.id(), process.clone());

        let changes = map1.diff_with_table_strategy(&map2, &DefaultTableDiffStrategy, true);
        let process_change_found = changes
            .processes_changes
            .iter()
            .find(|c| matches!(c, ProcessChange::TopicToTableSyncProcess(_)));

        assert!(
            process_change_found.is_some(),
            "Expected one TopicToTableSyncProcess change"
        );
        match process_change_found.unwrap() {
            ProcessChange::TopicToTableSyncProcess(Change::Added(p)) => {
                assert_eq!(**p, process, "Added process does not match")
            }
            _ => panic!("Expected TopicToTableSyncProcess Added change"),
        }
    }

    #[test]
    fn test_diff_t2t_sync_remove() {
        let mut map1 = InfrastructureMap::default(); // Before state
        let map2 = InfrastructureMap::default(); // After state (empty)
        let process = create_test_t2t_sync_process("topic1_1.0", "table1_1.0", "1.0", "topic1");
        map1.topic_to_table_sync_processes
            .insert(process.id(), process.clone());

        let changes = map1.diff_with_table_strategy(&map2, &DefaultTableDiffStrategy, true);
        let process_change_found = changes
            .processes_changes
            .iter()
            .find(|c| matches!(c, ProcessChange::TopicToTableSyncProcess(_)));

        assert!(
            process_change_found.is_some(),
            "Expected one TopicToTableSyncProcess change"
        );
        match process_change_found.unwrap() {
            ProcessChange::TopicToTableSyncProcess(Change::Removed(p)) => {
                assert_eq!(**p, process, "Removed process does not match")
            }
            _ => panic!("Expected TopicToTableSyncProcess Removed change"),
        }
    }

    #[test]
    fn test_diff_t2t_sync_update() {
        let mut map1 = InfrastructureMap::default(); // Before state
        let mut map2 = InfrastructureMap::default(); // After state

        // ID depends on source_topic_id, target_table_id, version
        let source_topic_id = "topic1_1.0";
        let target_table_id = "table1_1.0";
        let version_str = "1.0";
        let primitive_name = "topic1";

        let process_before = create_test_t2t_sync_process(
            source_topic_id,
            target_table_id,
            version_str,
            primitive_name,
        );
        let mut process_after = create_test_t2t_sync_process(
            source_topic_id,
            target_table_id,
            version_str,
            primitive_name,
        );

        // Change a field *not* part of the ID, e.g., columns
        process_after.columns = vec![Column {
            name: "new_data".to_string(),
            data_type: ColumnType::BigInt,
            required: false,
            unique: true,
            primary_key: true,
            default: None,
            annotations: vec![("note".to_string(), Value::String("changed".to_string()))],
            comment: None,
            ttl: None,
        }];

        assert_eq!(
            process_before.id(),
            process_after.id(),
            "Test setup error: IDs should be the same for update test"
        );

        map1.topic_to_table_sync_processes
            .insert(process_before.id(), process_before.clone());
        map2.topic_to_table_sync_processes
            .insert(process_after.id(), process_after.clone());

        let changes = map1.diff_with_table_strategy(&map2, &DefaultTableDiffStrategy, true);
        let process_change_found = changes
            .processes_changes
            .iter()
            .find(|c| matches!(c, ProcessChange::TopicToTableSyncProcess(_)));

        assert!(
            process_change_found.is_some(),
            "Expected one TopicToTableSyncProcess change"
        );
        match process_change_found.unwrap() {
            ProcessChange::TopicToTableSyncProcess(Change::Updated { before, after }) => {
                assert_eq!(**before, process_before, "Before process does not match");
                assert_eq!(**after, process_after, "After process does not match");
                assert_eq!(
                    before.source_topic_id, after.source_topic_id,
                    "Source topic ID should NOT change"
                );
                assert_eq!(
                    before.target_table_id, after.target_table_id,
                    "Target table ID should NOT change"
                );
                assert_eq!(before.version, after.version, "Version should NOT change");
                assert_ne!(before.columns, after.columns, "Columns should have changed");
            }
            _ => panic!("Expected TopicToTableSyncProcess Updated change"),
        }
    }
}

#[cfg(test)]
mod diff_topic_to_topic_sync_process_tests {
    use super::*;
    use crate::framework::core::infrastructure::topic_sync_process::TopicToTopicSyncProcess;

    // Helper function to create a test TopicToTopicSyncProcess
    fn create_test_topic_topic_sync_process(
        source_topic_id: &str,
        target_topic_id: &str,
        primitive_name: &str,
    ) -> TopicToTopicSyncProcess {
        TopicToTopicSyncProcess {
            source_topic_id: source_topic_id.to_string(),
            target_topic_id: target_topic_id.to_string(), // This is the ID used for the map key
            source_primitive: PrimitiveSignature {
                name: primitive_name.to_string(),
                primitive_type: PrimitiveTypes::Function, // Assuming source is Function based on definition
            },
        }
    }

    #[test]
    fn test_diff_topic_topic_sync_no_changes() {
        let mut map1 = InfrastructureMap::default();
        let mut map2 = InfrastructureMap::default();
        let process = create_test_topic_topic_sync_process("source_t1", "target_t1", "func1");
        map1.topic_to_topic_sync_processes
            .insert(process.id(), process.clone());
        map2.topic_to_topic_sync_processes
            .insert(process.id(), process);

        let changes = map1.diff_with_table_strategy(&map2, &DefaultTableDiffStrategy, true);
        let process_change_found = changes
            .processes_changes
            .iter()
            .any(|c| matches!(c, ProcessChange::TopicToTopicSyncProcess(_)));
        assert!(
            !process_change_found,
            "Expected no TopicToTopicSyncProcess changes, found: {:?}",
            changes.processes_changes
        );
    }

    #[test]
    fn test_diff_topic_topic_sync_add() {
        let map1 = InfrastructureMap::default(); // Before state (empty)
        let mut map2 = InfrastructureMap::default(); // After state
        let process = create_test_topic_topic_sync_process("source_t1", "target_t1", "func1");
        map2.topic_to_topic_sync_processes
            .insert(process.id(), process.clone());

        let changes = map1.diff_with_table_strategy(&map2, &DefaultTableDiffStrategy, true);
        let process_change_found = changes
            .processes_changes
            .iter()
            .find(|c| matches!(c, ProcessChange::TopicToTopicSyncProcess(_)));

        assert!(
            process_change_found.is_some(),
            "Expected one TopicToTopicSyncProcess change"
        );
        match process_change_found.unwrap() {
            ProcessChange::TopicToTopicSyncProcess(Change::Added(p)) => {
                assert_eq!(**p, process, "Added process does not match")
            }
            _ => panic!("Expected TopicToTopicSyncProcess Added change"),
        }
    }

    #[test]
    fn test_diff_topic_topic_sync_remove() {
        let mut map1 = InfrastructureMap::default(); // Before state
        let map2 = InfrastructureMap::default(); // After state (empty)
        let process = create_test_topic_topic_sync_process("source_t1", "target_t1", "func1");
        map1.topic_to_topic_sync_processes
            .insert(process.id(), process.clone());

        let changes = map1.diff_with_table_strategy(&map2, &DefaultTableDiffStrategy, true);
        let process_change_found = changes
            .processes_changes
            .iter()
            .find(|c| matches!(c, ProcessChange::TopicToTopicSyncProcess(_)));

        assert!(
            process_change_found.is_some(),
            "Expected one TopicToTopicSyncProcess change"
        );
        match process_change_found.unwrap() {
            ProcessChange::TopicToTopicSyncProcess(Change::Removed(p)) => {
                assert_eq!(**p, process, "Removed process does not match")
            }
            _ => panic!("Expected TopicToTopicSyncProcess Removed change"),
        }
    }

    #[test]
    fn test_diff_topic_topic_sync_update() {
        let mut map1 = InfrastructureMap::default(); // Before state
        let mut map2 = InfrastructureMap::default(); // After state

        // ID is target_topic_id
        let target_topic_id = "target_t1";
        let primitive_name = "func1";

        let process_before =
            create_test_topic_topic_sync_process("source_t1", target_topic_id, primitive_name);
        let mut process_after =
            create_test_topic_topic_sync_process("source_t1", target_topic_id, primitive_name);

        // Change a field *not* part of the ID, e.g., source_topic_id or source_primitive
        process_after.source_topic_id = "source_t2".to_string();
        process_after.source_primitive.name = "func1_new".to_string();

        assert_eq!(
            process_before.id(),
            process_after.id(),
            "Test setup error: IDs should be the same for update test"
        );

        map1.topic_to_topic_sync_processes
            .insert(process_before.id(), process_before.clone());
        map2.topic_to_topic_sync_processes
            .insert(process_after.id(), process_after.clone());

        let changes = map1.diff_with_table_strategy(&map2, &DefaultTableDiffStrategy, true);
        let process_change_found = changes
            .processes_changes
            .iter()
            .find(|c| matches!(c, ProcessChange::TopicToTopicSyncProcess(_)));

        assert!(
            process_change_found.is_some(),
            "Expected one TopicToTopicSyncProcess change"
        );
        match process_change_found.unwrap() {
            ProcessChange::TopicToTopicSyncProcess(Change::Updated { before, after }) => {
                assert_eq!(**before, process_before, "Before process does not match");
                assert_eq!(**after, process_after, "After process does not match");
                assert_eq!(
                    before.target_topic_id, after.target_topic_id,
                    "Target topic ID (key) should NOT change"
                );
                assert_ne!(
                    before.source_topic_id, after.source_topic_id,
                    "Source topic ID should have changed"
                );
                assert_ne!(
                    before.source_primitive, after.source_primitive,
                    "Source primitive should have changed"
                );
            }
            _ => panic!("Expected TopicToTopicSyncProcess Updated change"),
        }
    }
}

#[cfg(test)]
mod diff_function_process_tests {
    use super::*;
    use crate::framework::core::infrastructure::function_process::FunctionProcess;
    use crate::framework::languages::SupportedLanguages;
    use crate::framework::versions::Version;
    use std::path::PathBuf;

    // Helper function to create a test FunctionProcess
    fn create_test_function_process(
        name: &str,
        source_topic_id: &str,
        target_topic_id: Option<&str>,
        version_str: &str,
    ) -> FunctionProcess {
        let version = Version::from_string(version_str.to_string());
        FunctionProcess {
            name: name.to_string(),
            source_topic_id: source_topic_id.to_string(),
            target_topic_id: target_topic_id.map(|s| s.to_string()),
            executable: PathBuf::from(format!("path/to/{name}.py")),
            parallel_process_count: 1,
            version: Some(version),               // Use Option<String>
            language: SupportedLanguages::Python, // Default language
            source_primitive: PrimitiveSignature {
                name: name.to_string(),
                primitive_type: PrimitiveTypes::Function,
            },
            metadata: None,
        }
    }

    #[test]
    fn test_diff_function_process_no_changes_triggers_update() {
        // NOTE: Current diff logic *always* treats existing function processes as UPDATED.
        // This test verifies that behavior.
        let mut map1 = InfrastructureMap::default();
        let mut map2 = InfrastructureMap::default();
        let process = create_test_function_process("func1", "t1_1.0", Some("t2_1.0"), "1.0");
        map1.function_processes
            .insert(process.id(), process.clone());
        map2.function_processes
            .insert(process.id(), process.clone()); // Identical process

        let changes = map1.diff_with_table_strategy(&map2, &DefaultTableDiffStrategy, true);
        let process_change_found = changes
            .processes_changes
            .iter()
            .find(|c| matches!(c, ProcessChange::FunctionProcess(_)));

        assert!(
            process_change_found.is_some(),
            "Expected one FunctionProcess change (even if identical)"
        );
        match process_change_found.unwrap() {
            ProcessChange::FunctionProcess(Change::Updated { before, after }) => {
                assert_eq!(**before, process, "Before process does not match");
                assert_eq!(**after, process, "After process does not match");
            }
            _ => panic!("Expected FunctionProcess Updated change due to current logic"),
        }
    }

    #[test]
    fn test_diff_function_process_add() {
        let map1 = InfrastructureMap::default(); // Before state (empty)
        let mut map2 = InfrastructureMap::default(); // After state
        let process = create_test_function_process("func1", "t1_1.0", Some("t2_1.0"), "1.0");
        map2.function_processes
            .insert(process.id(), process.clone());

        let changes = map1.diff_with_table_strategy(&map2, &DefaultTableDiffStrategy, true);
        let process_change_found = changes
            .processes_changes
            .iter()
            .find(|c| matches!(c, ProcessChange::FunctionProcess(_)));

        assert!(
            process_change_found.is_some(),
            "Expected one FunctionProcess change"
        );
        match process_change_found.unwrap() {
            ProcessChange::FunctionProcess(Change::Added(p)) => {
                assert_eq!(**p, process, "Added process does not match")
            }
            _ => panic!("Expected FunctionProcess Added change"),
        }
    }

    #[test]
    fn test_diff_function_process_remove() {
        let mut map1 = InfrastructureMap::default(); // Before state
        let map2 = InfrastructureMap::default(); // After state (empty)
        let process = create_test_function_process("func1", "t1_1.0", Some("t2_1.0"), "1.0");
        map1.function_processes
            .insert(process.id(), process.clone());

        let changes = map1.diff_with_table_strategy(&map2, &DefaultTableDiffStrategy, true);
        let process_change_found = changes
            .processes_changes
            .iter()
            .find(|c| matches!(c, ProcessChange::FunctionProcess(_)));

        assert!(
            process_change_found.is_some(),
            "Expected one FunctionProcess change"
        );
        match process_change_found.unwrap() {
            ProcessChange::FunctionProcess(Change::Removed(p)) => {
                assert_eq!(**p, process, "Removed process does not match")
            }
            _ => panic!("Expected FunctionProcess Removed change"),
        }
    }

    #[test]
    fn test_diff_function_process_update() {
        // Verifies that an actual change is still registered as Updated
        let mut map1 = InfrastructureMap::default(); // Before state
        let mut map2 = InfrastructureMap::default(); // After state

        let name = "func1";
        let source_topic_id = "t1_1.0";
        let target_topic_id = Some("t2_1.0");
        let version_str = "1.0";

        let process_before =
            create_test_function_process(name, source_topic_id, target_topic_id, version_str);
        let mut process_after =
            create_test_function_process(name, source_topic_id, target_topic_id, version_str);

        // Change a field
        process_after.parallel_process_count = 5;
        process_after.executable = PathBuf::from("path/to/new_func1.py");

        assert_eq!(
            process_before.id(),
            process_after.id(),
            "Test setup error: IDs should be the same for update test"
        );

        map1.function_processes
            .insert(process_before.id(), process_before.clone());
        map2.function_processes
            .insert(process_after.id(), process_after.clone());

        let changes = map1.diff_with_table_strategy(&map2, &DefaultTableDiffStrategy, true);
        let process_change_found = changes
            .processes_changes
            .iter()
            .find(|c| matches!(c, ProcessChange::FunctionProcess(_)));

        assert!(
            process_change_found.is_some(),
            "Expected one FunctionProcess change"
        );
        match process_change_found.unwrap() {
            ProcessChange::FunctionProcess(Change::Updated { before, after }) => {
                assert_eq!(**before, process_before, "Before process does not match");
                assert_eq!(**after, process_after, "After process does not match");
                assert_ne!(
                    before.parallel_process_count, after.parallel_process_count,
                    "Parallel count should have changed"
                );
                assert_ne!(
                    before.executable, after.executable,
                    "Executable path should have changed"
                );
            }
            _ => panic!("Expected FunctionProcess Updated change"),
        }
    }
}

#[cfg(test)]
mod diff_orchestration_worker_tests {
    use super::*;
    use crate::framework::core::infrastructure::orchestration_worker::OrchestrationWorker;
    use crate::framework::languages::SupportedLanguages;

    // Helper function to create a test OrchestrationWorker
    // Note: The ID is determined by the language
    fn create_test_orchestration_worker(lang: SupportedLanguages) -> OrchestrationWorker {
        OrchestrationWorker {
            supported_language: lang,
        }
    }

    #[test]
    fn test_diff_orchestration_worker_no_changes_triggers_update() {
        // NOTE: Current diff logic *always* treats existing workers as UPDATED.
        // This test verifies that behavior.
        let mut map1 = InfrastructureMap::default();
        let mut map2 = InfrastructureMap::default();
        let worker = create_test_orchestration_worker(SupportedLanguages::Python);
        let id = worker.id();
        map1.orchestration_workers
            .insert(id.clone(), worker.clone());
        map2.orchestration_workers
            .insert(id.clone(), worker.clone()); // Identical worker

        let changes = map1.diff_with_table_strategy(&map2, &DefaultTableDiffStrategy, true);
        let process_change_found = changes
            .processes_changes
            .iter()
            .find(|c| matches!(c, ProcessChange::OrchestrationWorker(_)));

        assert!(
            process_change_found.is_some(),
            "Expected one OrchestrationWorker change (even if identical)"
        );
        match process_change_found.unwrap() {
            ProcessChange::OrchestrationWorker(Change::Updated { before, after }) => {
                assert_eq!(before.id(), id, "Before worker ID does not match");
                assert_eq!(after.id(), id, "After worker ID does not match");
                // Can compare the workers directly if PartialEq is derived/implemented
                assert_eq!(**before, worker, "Before worker does not match expected");
                assert_eq!(**after, worker, "After worker does not match expected");
            }
            _ => panic!("Expected OrchestrationWorker Updated change due to current logic"),
        }
    }

    #[test]
    fn test_diff_orchestration_worker_add() {
        let map1 = InfrastructureMap::default(); // Before state (empty)
        let mut map2 = InfrastructureMap::default(); // After state
        let worker = create_test_orchestration_worker(SupportedLanguages::Python);
        let id = worker.id();
        map2.orchestration_workers
            .insert(id.clone(), worker.clone());

        let changes = map1.diff_with_table_strategy(&map2, &DefaultTableDiffStrategy, true);
        let process_change_found = changes
            .processes_changes
            .iter()
            .find(|c| matches!(c, ProcessChange::OrchestrationWorker(_)));

        assert!(
            process_change_found.is_some(),
            "Expected one OrchestrationWorker change"
        );
        match process_change_found.unwrap() {
            ProcessChange::OrchestrationWorker(Change::Added(w)) => {
                assert_eq!(w.id(), id, "Added worker ID does not match");
                assert_eq!(**w, worker, "Added worker does not match expected");
            }
            _ => panic!("Expected OrchestrationWorker Added change"),
        }
    }

    #[test]
    fn test_diff_orchestration_worker_remove() {
        let mut map1 = InfrastructureMap::default(); // Before state
        let map2 = InfrastructureMap::default(); // After state (empty)
        let worker = create_test_orchestration_worker(SupportedLanguages::Python);
        let id = worker.id();
        map1.orchestration_workers
            .insert(id.clone(), worker.clone());

        let changes = map1.diff_with_table_strategy(&map2, &DefaultTableDiffStrategy, true);
        let process_change_found = changes
            .processes_changes
            .iter()
            .find(|c| matches!(c, ProcessChange::OrchestrationWorker(_)));

        assert!(
            process_change_found.is_some(),
            "Expected one OrchestrationWorker change"
        );
        match process_change_found.unwrap() {
            ProcessChange::OrchestrationWorker(Change::Removed(w)) => {
                assert_eq!(w.id(), id, "Removed worker ID does not match");
                assert_eq!(**w, worker, "Removed worker does not match expected");
            }
            _ => panic!("Expected OrchestrationWorker Removed change"),
        }
    }

    #[test]
    fn test_diff_orchestration_worker_update_language() {
        // Current logic always updates, but this shows it handles different languages
        let mut map1 = InfrastructureMap::default();
        let mut map2 = InfrastructureMap::default();
        let worker_py = create_test_orchestration_worker(SupportedLanguages::Python);
        let worker_ts = create_test_orchestration_worker(SupportedLanguages::Typescript);

        // Scenario: Python worker removed, TS worker added
        map1.orchestration_workers
            .insert(worker_py.id(), worker_py.clone());
        map2.orchestration_workers
            .insert(worker_ts.id(), worker_ts.clone());

        let changes = map1.diff_with_table_strategy(&map2, &DefaultTableDiffStrategy, true);

        let mut removed_found = false;
        let mut added_found = false;

        for change in changes.processes_changes {
            if let ProcessChange::OrchestrationWorker(Change::Removed(w)) = &change {
                if w.supported_language == SupportedLanguages::Python {
                    removed_found = true;
                }
            }
            if let ProcessChange::OrchestrationWorker(Change::Added(w)) = &change {
                if w.supported_language == SupportedLanguages::Typescript {
                    added_found = true;
                }
            }
        }

        assert!(removed_found, "Python worker removal not detected");
        assert!(added_found, "Typescript worker addition not detected");
    }
}<|MERGE_RESOLUTION|>--- conflicted
+++ resolved
@@ -2641,11 +2641,8 @@
             life_cycle: LifeCycle::FullyManaged,
             engine_params_hash: None,
             table_settings: None,
-<<<<<<< HEAD
+            indexes: vec![],
             table_ttl_setting: None,
-=======
-            indexes: vec![],
->>>>>>> c4770763
         };
 
         let after = Table {
@@ -2698,11 +2695,8 @@
             life_cycle: LifeCycle::FullyManaged,
             engine_params_hash: None,
             table_settings: None,
-<<<<<<< HEAD
+            indexes: vec![],
             table_ttl_setting: None,
-=======
-            indexes: vec![],
->>>>>>> c4770763
         };
 
         let diff = compute_table_columns_diff(&before, &after);
@@ -2874,11 +2868,8 @@
             life_cycle: LifeCycle::FullyManaged,
             engine_params_hash: None,
             table_settings: None,
-<<<<<<< HEAD
+            indexes: vec![],
             table_ttl_setting: None,
-=======
-            indexes: vec![],
->>>>>>> c4770763
         }
     }
 
