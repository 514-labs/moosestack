//! # Infrastructure Map Module
//!
//! This module is a cornerstone of the Moose framework, providing a comprehensive representation
//! of all infrastructure components and their relationships. It serves as the source of truth for
//! the entire system architecture and enables infrastructure-as-code capabilities.
//!
//! ## Overview
//!
//! The `InfrastructureMap` tracks all components of the system:
//! - Data storage components (tables, views)
//! - Streaming components (topics)
//! - API components (endpoints)
//! - Process components (synchronization processes, function processes, etc.)
//!
//! This map enables the framework to:
//! 1. Generate a complete representation of the required infrastructure
//! 2. Compare infrastructure states to determine necessary changes
//! 3. Apply changes to actual infrastructure components
//! 4. Persist infrastructure state for later reference
//!
//! ## Key Components
//!
//! - `InfrastructureMap`: The main struct containing all infrastructure components
//! - `InfraChanges`: Represents changes between two infrastructure states
//! - Change enums: Various enums representing specific types of changes to components
//!
//! ## Usage Flow
//!
//! 1. Generate an `InfrastructureMap` from primitive components
//! 2. Compare maps to determine changes using `diff()`
//! 3. Apply changes to actual infrastructure
//! 4. Store the updated map for future reference
//!
//! This module is essential for maintaining consistency between the defined infrastructure
//! and the actual deployed components.
use super::infrastructure::api_endpoint::{APIType, ApiEndpoint};
use super::infrastructure::consumption_webserver::ConsumptionApiWebServer;
use super::infrastructure::function_process::FunctionProcess;
use super::infrastructure::olap_process::OlapProcess;
use super::infrastructure::orchestration_worker::OrchestrationWorker;
use super::infrastructure::sql_resource::SqlResource;
use super::infrastructure::table::{Column, OrderBy, Table};
use super::infrastructure::topic::Topic;
use super::infrastructure::topic_sync_process::{TopicToTableSyncProcess, TopicToTopicSyncProcess};
use super::infrastructure::view::View;
use super::partial_infrastructure_map::LifeCycle;
use super::partial_infrastructure_map::PartialInfrastructureMap;
use super::primitive_map::PrimitiveMap;
use crate::cli::display::{show_message_wrapper, Message, MessageType};
use crate::framework::core::infra_reality_checker::find_table_from_infra_map;
use crate::framework::core::infrastructure_map::Change::Added;
use crate::framework::languages::SupportedLanguages;
use crate::framework::python::datamodel_config::load_main_py;
use crate::framework::scripts::Workflow;
use crate::infrastructure::olap::clickhouse::codec_expressions_are_equivalent;
use crate::infrastructure::olap::clickhouse::config::DEFAULT_DATABASE_NAME;
use crate::infrastructure::olap::clickhouse::queries::ClickhouseEngine;
use crate::infrastructure::redis::redis_client::RedisClient;
use crate::project::Project;
use crate::proto::infrastructure_map::InfrastructureMap as ProtoInfrastructureMap;
use crate::utilities::secrets::CREDENTIAL_PLACEHOLDER;
use anyhow::{Context, Result};
use protobuf::{EnumOrUnknown, Message as ProtoMessage};
use serde::{Deserialize, Serialize};
use std::collections::HashMap;
use std::fs;
use std::path::Path;

/// Strategy trait for handling database-specific table diffing logic
///
/// Different OLAP engines have different capabilities for handling schema changes.
/// This trait allows database-specific modules to define how table updates should
/// be decomposed into atomic operations that the database can actually perform.
pub trait TableDiffStrategy {
    /// Converts a table update into the appropriate change operations
    /// based on database capabilities. Returns the actual operations
    /// that will be shown to the user in the plan.
    ///
    /// # Arguments
    /// * `before` - The table before changes
    /// * `after` - The table after changes
    /// * `column_changes` - Detailed column-level changes
    /// * `order_by_change` - Changes to the ORDER BY clause
    /// * `partition_by_change` - Changes to the PARTITION BY clause
    /// * `default_database` - The configured default database name for equivalence checks
    ///
    /// # Returns
    /// A vector of `OlapChange` representing the actual operations needed
    fn diff_table_update(
        &self,
        before: &Table,
        after: &Table,
        column_changes: Vec<ColumnChange>,
        order_by_change: OrderByChange,
        partition_by_change: PartitionByChange,
        default_database: &str,
    ) -> Vec<OlapChange>;
}

/// Default table diff strategy for databases that support most ALTER operations
///
/// This strategy assumes the database can handle:
/// - Column additions, removals, and modifications via ALTER TABLE
/// - ORDER BY changes via ALTER TABLE
/// - Primary key changes via ALTER TABLE
///
/// This is suitable for most modern SQL databases.
pub struct DefaultTableDiffStrategy;

impl TableDiffStrategy for DefaultTableDiffStrategy {
    fn diff_table_update(
        &self,
        before: &Table,
        after: &Table,
        column_changes: Vec<ColumnChange>,
        order_by_change: OrderByChange,
        partition_by_change: PartitionByChange,
        _default_database: &str,
    ) -> Vec<OlapChange> {
        // Most databases can handle all changes via ALTER TABLE operations
        // Return the standard table update change
        vec![OlapChange::Table(TableChange::Updated {
            name: before.name.clone(),
            column_changes,
            order_by_change,
            partition_by_change,
            before: before.clone(),
            after: after.clone(),
        })]
    }
}

/// Error types for InfrastructureMap protocol buffer operations
///
/// This enum defines errors that can occur when converting between protocol
/// buffer representations and Rust representations of the infrastructure map.
#[derive(Debug, thiserror::Error)]
#[error("Failed to convert infrastructure map from proto")]
#[non_exhaustive]
pub enum InfraMapProtoError {
    /// Error occurred during protobuf parsing
    #[error("Failed to parse proto message")]
    ProtoParseError(#[from] protobuf::Error),

    /// A required field was missing in the protobuf message
    #[error("Missing required field: {field_name}")]
    MissingField { field_name: String },
}

/// Error types for InfrastructureMap operations
///
/// This enum defines errors that can occur when working with the infrastructure map,
/// particularly when trying to access components that don't exist.
#[derive(Debug, thiserror::Error)]
pub enum InfraMapError {
    /// Error when a topic with the specified ID cannot be found
    #[error("Topic {topic_id} not found in the infrastructure map")]
    TopicNotFound { topic_id: String },

    /// Error when a table with the specified ID cannot be found
    #[error("Table {table_id} not found in the infrastructure map")]
    TableNotFound { table_id: String },
}

/// Types of primitives that can be represented in the infrastructure
///
/// These represent the core building blocks of the system that can be
/// transformed into infrastructure components.
#[derive(Debug, Clone, PartialEq, Serialize, Deserialize)]
pub enum PrimitiveTypes {
    /// A data model that defines the structure of data
    DataModel,
    /// A function that processes data
    Function,
    /// A database block for OLAP operations
    DBBlock,
    /// An API for consumption of data
    ConsumptionAPI,
}

/// TODO: delete this DM V1 type
#[derive(Debug, Clone, PartialEq, Serialize, Deserialize)]
pub struct PrimitiveSignature {
    /// Name of the primitive component
    pub name: String,
    /// Type of the primitive component
    pub primitive_type: PrimitiveTypes,
}

impl PrimitiveSignature {
    /// Converts this signature to its protocol buffer representation
    pub fn to_proto(&self) -> crate::proto::infrastructure_map::PrimitiveSignature {
        crate::proto::infrastructure_map::PrimitiveSignature {
            name: self.name.clone(),
            primitive_type: EnumOrUnknown::new(self.primitive_type.to_proto()),
            special_fields: Default::default(),
        }
    }

    pub fn from_proto(proto: crate::proto::infrastructure_map::PrimitiveSignature) -> Self {
        PrimitiveSignature {
            name: proto.name,
            primitive_type: PrimitiveTypes::from_proto(proto.primitive_type.unwrap()),
        }
    }
}

impl PrimitiveTypes {
    /// Converts this primitive type to its protocol buffer representation
    ///
    /// Maps each variant of the enum to the corresponding protocol buffer enum value.
    ///
    /// # Returns
    /// The protocol buffer enum value corresponding to this primitive type
    fn to_proto(&self) -> crate::proto::infrastructure_map::PrimitiveTypes {
        match self {
            PrimitiveTypes::DataModel => {
                crate::proto::infrastructure_map::PrimitiveTypes::DATA_MODEL
            }
            PrimitiveTypes::Function => crate::proto::infrastructure_map::PrimitiveTypes::FUNCTION,
            PrimitiveTypes::DBBlock => crate::proto::infrastructure_map::PrimitiveTypes::DB_BLOCK,
            PrimitiveTypes::ConsumptionAPI => {
                crate::proto::infrastructure_map::PrimitiveTypes::CONSUMPTION_API
            }
        }
    }

    /// Creates a primitive type from its protocol buffer representation
    ///
    /// Maps each protocol buffer enum value to the corresponding Rust enum variant.
    ///
    /// # Arguments
    /// * `proto` - The protocol buffer enum value to convert
    ///
    /// # Returns
    /// The corresponding PrimitiveTypes variant
    pub fn from_proto(proto: crate::proto::infrastructure_map::PrimitiveTypes) -> Self {
        match proto {
            crate::proto::infrastructure_map::PrimitiveTypes::DATA_MODEL => {
                PrimitiveTypes::DataModel
            }
            crate::proto::infrastructure_map::PrimitiveTypes::FUNCTION => PrimitiveTypes::Function,
            crate::proto::infrastructure_map::PrimitiveTypes::DB_BLOCK => PrimitiveTypes::DBBlock,
            crate::proto::infrastructure_map::PrimitiveTypes::CONSUMPTION_API => {
                PrimitiveTypes::ConsumptionAPI
            }
        }
    }
}

/// Represents a change to a database column
///
/// This enum captures the three possible states of change for a column:
/// addition, removal, or update with before and after states.
#[derive(Debug, Clone, Serialize, Deserialize)]
#[allow(clippy::large_enum_variant)]
pub enum ColumnChange {
    /// A new column has been added
    Added {
        column: Column,
        position_after: Option<String>,
    },
    /// An existing column has been removed
    Removed(Column),
    /// An existing column has been modified
    Updated { before: Column, after: Column },
}

/// Represents changes to the order_by configuration of a table
///
/// Tracks the before and after states of the ordering columns.
#[derive(Debug, Clone, Serialize, Deserialize)]
pub struct OrderByChange {
    /// Previous ORDER BY configuration
    pub before: OrderBy,
    /// New ORDER BY configuration
    pub after: OrderBy,
}

/// Represents changes to the partition_by configuration of a table
///
/// Tracks the before and after states of the partition expression.
#[derive(Debug, Clone, Serialize, Deserialize)]
pub struct PartitionByChange {
    /// Previous PARTITION BY configuration
    pub before: Option<String>,
    /// New PARTITION BY configuration
    pub after: Option<String>,
}

/// Represents a change to a database table
///
/// This captures the complete picture of table changes, including additions,
/// removals, and detailed updates with column-level changes.
#[derive(Debug, Clone, Serialize, Deserialize)]
#[allow(clippy::large_enum_variant)]
pub enum TableChange {
    /// A new table has been added
    Added(Table),
    /// An existing table has been removed
    Removed(Table),
    /// An existing table has been modified
    Updated {
        /// Name of the table that was updated
        name: String,
        /// List of column-level changes
        column_changes: Vec<ColumnChange>,
        /// Changes to the ordering columns
        order_by_change: OrderByChange,
        /// Changes to the partitioning expression
        partition_by_change: PartitionByChange,
        /// Complete representation of the table before changes
        before: Table,
        /// Complete representation of the table after changes
        after: Table,
    },
    /// Only table settings have been modified (can use ALTER TABLE MODIFY SETTING)
    SettingsChanged {
        /// Name of the table
        name: String,
        /// Table settings before the change
        before_settings: Option<std::collections::HashMap<String, String>>,
        /// Table settings after the change
        after_settings: Option<std::collections::HashMap<String, String>>,
        /// Complete table representation for context
        table: Table,
    },
    /// Table-level TTL changed
    TtlChanged {
        name: String,
        before: Option<String>,
        after: Option<String>,
        table: Table,
    },
    /// A validation error occurred - the requested change is not allowed
    ValidationError {
        /// Name of the table
        table_name: String,
        /// Error message explaining why the change is not allowed
        message: String,
        /// Complete representation of the table before the invalid change
        before: Box<Table>,
        /// Complete representation of the table after the invalid change
        after: Box<Table>,
    },
}

/// Generic representation of a change to any infrastructure component
///
/// This type-parametrized enum can represent changes to any serializable
/// component type in a consistent way.
#[derive(Debug, Clone, Serialize, Deserialize)]
pub enum Change<T: Serialize> {
    /// A new component has been added
    Added(Box<T>),
    /// An existing component has been removed
    Removed(Box<T>),
    /// An existing component has been modified
    Updated { before: Box<T>, after: Box<T> },
}

/// High-level categories of infrastructure changes
///
/// This enum categorizes changes by the part of the infrastructure they affect.
#[allow(clippy::large_enum_variant)]
#[derive(Debug, Clone, Serialize, Deserialize)]
pub enum InfraChange {
    /// Changes to OLAP (Online Analytical Processing) components
    Olap(OlapChange),
    /// Changes to streaming components
    Streaming(StreamingChange),
    /// Changes to API components
    Api(ApiChange),
    /// Changes to WebApp components
    WebApp(WebAppChange),
    /// Changes to process components
    Process(ProcessChange),
}

/// Changes to OLAP (database) components
///
/// This includes changes to tables and views.
#[derive(Debug, Clone, Serialize, Deserialize)]
#[allow(clippy::large_enum_variant)]
pub enum OlapChange {
    /// Change to a database table
    Table(TableChange),
    /// Change to a database view (internal alias views)
    View(Change<View>),
    /// Change to SQL resource (legacy, for raw SQL)
    SqlResource(Change<SqlResource>),
    /// Change to a structured materialized view
    MaterializedView(Change<super::infrastructure::materialized_view::MaterializedView>),
    /// Change to a structured custom view (user-defined SELECT views)
    CustomView(Change<super::infrastructure::view::CustomView>),
    /// Explicit operation to populate a materialized view with initial data
    PopulateMaterializedView {
        /// Name of the materialized view
        view_name: String,
        /// Target table that will receive the data
        target_table: String,
        /// Target database (if different from default)
        target_database: Option<String>,
        /// The SELECT statement to populate with
        select_statement: String,
        /// Source tables that data is pulled from
        source_tables: Vec<String>,
        /// Whether to truncate the target table before populating
        should_truncate: bool,
    },
}

/// Changes to streaming components
///
/// Currently only includes changes to topics.
#[derive(Debug, Clone, Serialize, Deserialize)]
pub enum StreamingChange {
    /// Change to a streaming topic
    Topic(Change<Topic>),
}

/// Changes to API components
///
/// Currently only includes changes to API endpoints.
#[derive(Debug, Clone, Serialize, Deserialize)]
pub enum ApiChange {
    /// Change to an API endpoint
    ApiEndpoint(Change<ApiEndpoint>),
}

/// Changes to WebApp components
#[derive(Debug, Clone, Serialize, Deserialize)]
pub enum WebAppChange {
    /// Change to a WebApp
    WebApp(Change<super::infrastructure::web_app::WebApp>),
}

/// Changes to process components
///
/// This includes various types of processes that operate on the infrastructure.
#[derive(Debug, Clone, Serialize, Deserialize)]
pub enum ProcessChange {
    /// Change to a process that syncs data from a topic to a table
    TopicToTableSyncProcess(Change<TopicToTableSyncProcess>),
    /// Change to a process that syncs data between topics
    TopicToTopicSyncProcess(Change<TopicToTopicSyncProcess>),
    /// Change to a function process
    FunctionProcess(Change<FunctionProcess>),
    /// Change to an OLAP process
    OlapProcess(Change<OlapProcess>),
    /// Change to a consumption API web server
    ConsumptionApiWebServer(Change<ConsumptionApiWebServer>),
    /// Change to an orchestration worker
    OrchestrationWorker(Change<OrchestrationWorker>),
}

/// Collection of all changes detected between two infrastructure states
///
/// This struct aggregates changes across all parts of the infrastructure
/// and is the primary output of the difference calculation.
#[derive(Debug, Clone, Default, Serialize, Deserialize)]
pub struct InfraChanges {
    /// Changes to OLAP (database) components
    pub olap_changes: Vec<OlapChange>,
    /// Changes to process components
    pub processes_changes: Vec<ProcessChange>,
    /// Changes to API components
    pub api_changes: Vec<ApiChange>,
    /// Changes to WebApp components
    pub web_app_changes: Vec<WebAppChange>,
    /// Changes to streaming components
    pub streaming_engine_changes: Vec<StreamingChange>,
}

impl InfraChanges {
    /// Checks if there are any changes in this collection
    ///
    /// Returns true if all change vectors are empty, false otherwise.
    pub fn is_empty(&self) -> bool {
        self.olap_changes.is_empty()
            && self.processes_changes.is_empty()
            && self.api_changes.is_empty()
            && self.web_app_changes.is_empty()
            && self.streaming_engine_changes.is_empty()
    }
}

/// Represents the complete infrastructure map of the system, containing all components and their relationships
///
/// Default function for serde to provide default database name
fn default_database_name() -> String {
    DEFAULT_DATABASE_NAME.to_string()
}

/// The `InfrastructureMap` is the central data structure of the Moose framework's infrastructure management.
/// It contains a comprehensive representation of all infrastructure components and their relationships,
/// serving as the source of truth for the entire system architecture.
///
/// Components are organized by type and indexed by appropriate identifiers for efficient lookup.
/// The map can be serialized to/from various formats (JSON, Protocol Buffers) for persistence
/// and can be compared with other maps to detect changes.
///
/// The relationship between the components is maintained by reference rather than by value.
/// Helper methods facilitate navigating the map and finding related components.
///
/// Note: This type has a custom `Serialize` implementation that sorts all JSON keys
/// alphabetically for deterministic output in version-controlled migration files.
#[derive(Debug, Clone, Deserialize)]
pub struct InfrastructureMap {
    #[serde(default = "default_database_name")]
    pub default_database: String,
    /// Collection of topics indexed by topic ID
    pub topics: HashMap<String, Topic>,

    /// Collection of API endpoints indexed by endpoint ID
    pub api_endpoints: HashMap<String, ApiEndpoint>,

    /// Collection of database tables indexed by table name
    pub tables: HashMap<String, Table>,

    /// Collection of database views indexed by view name
    pub views: HashMap<String, View>,

    /// Processes that sync data from topics to tables
    pub topic_to_table_sync_processes: HashMap<String, TopicToTableSyncProcess>,

    /// Processes that sync data between topics
    #[serde(default = "HashMap::new")]
    pub topic_to_topic_sync_processes: HashMap<String, TopicToTopicSyncProcess>,

    /// Collection of function processes that transform data
    pub function_processes: HashMap<String, FunctionProcess>,

    /// Process handling OLAP database operations
    // TODO change to a hashmap of processes when we have several
    pub block_db_processes: OlapProcess,

    /// Web server handling consumption API endpoints
    // Not sure if we will want to change that or not in the future to be able to tell
    // the new consumption endpoints that were added or removed.
    pub consumption_api_web_server: ConsumptionApiWebServer,

    /// Collection of orchestration workers indexed by worker ID
    #[serde(default = "HashMap::new")]
    pub orchestration_workers: HashMap<String, OrchestrationWorker>,

    /// resources that have setup and teardown (legacy, for raw SQL)
    #[serde(default)]
    pub sql_resources: HashMap<String, SqlResource>,

    /// Collection of workflows indexed by workflow name
    #[serde(default)]
    pub workflows: HashMap<String, Workflow>,

    /// Collection of web applications indexed by name
    #[serde(default)]
    pub web_apps: HashMap<String, super::infrastructure::web_app::WebApp>,

    /// Collection of materialized views indexed by MV name
    #[serde(default)]
    pub materialized_views:
        HashMap<String, super::infrastructure::materialized_view::MaterializedView>,

    /// Collection of custom views indexed by view name
    #[serde(default)]
    pub custom_views: HashMap<String, super::infrastructure::view::CustomView>,
}

impl InfrastructureMap {
    /// Creates an empty infrastructure map from project configuration.
    ///
    /// This is used when loading state from storage returns None (first migration scenario).
    /// All fields are initialized to empty/default values except `default_database`,
    /// which is extracted from the project's ClickHouse configuration.
    ///
    /// # Why explicit field listing?
    /// This method explicitly lists all fields instead of using `..Default::default()`
    /// to force compiler errors when new fields are added to InfrastructureMap.
    /// This ensures developers must consciously decide: does this new field need
    /// project configuration (like default_database), or can it safely default to empty?
    ///
    /// # Arguments
    /// * `project` - The project context containing configuration
    ///
    /// # Returns
    /// An empty infrastructure map with the database name from project configuration
    pub fn empty_from_project(project: &Project) -> Self {
        Self {
            default_database: project.clickhouse_config.db_name.clone(),
            topics: Default::default(),
            api_endpoints: Default::default(),
            tables: Default::default(),
            views: Default::default(),
            topic_to_table_sync_processes: Default::default(),
            topic_to_topic_sync_processes: Default::default(),
            function_processes: Default::default(),
            block_db_processes: OlapProcess {},
            consumption_api_web_server: ConsumptionApiWebServer {},
            orchestration_workers: Default::default(),
            sql_resources: Default::default(),
            workflows: Default::default(),
            web_apps: Default::default(),
            materialized_views: Default::default(),
            custom_views: Default::default(),
        }
    }

    /// Creates a new infrastructure map from a project and primitive map
    ///
    /// This is the primary constructor for creating an infrastructure map. It transforms
    /// the high-level primitives (data models, functions, blocks, etc.) into concrete
    /// infrastructure components and their relationships.
    ///
    /// The method handles complex logic like:
    /// - Processing data models with version changes first
    /// - Creating appropriate infrastructure for each primitive type
    /// - Setting up relationships between components
    /// - Handling special cases for unchanged components with version changes
    ///
    /// # Arguments
    /// * `project` - The project context with configuration and features
    /// * `primitive_map` - The map of primitives to transform into infrastructure
    ///
    /// # Returns
    /// A complete infrastructure map with all components and their relationships
    pub fn new(project: &Project, primitive_map: PrimitiveMap) -> InfrastructureMap {
        // Get the default database name from the project configuration
        let default_database = &project.clickhouse_config.db_name;
        let mut tables = HashMap::new();
        let mut views = HashMap::new();
        let mut topics = HashMap::new();
        let mut api_endpoints = HashMap::new();
        let mut topic_to_table_sync_processes = HashMap::new();
        let topic_to_topic_sync_processes = HashMap::new();
        let mut function_processes = HashMap::new();

        // Process data models that have changes in their latest version
        // This ensures we create new infrastructure for updated data models first
        let mut data_models_that_have_not_changed_with_new_version = vec![];

        // Iterate through data models and process those that have changes
        for data_model in primitive_map.data_models_iter() {
            // Check if the data model has changed compared to its previous version
            if primitive_map
                .datamodels
                .has_data_model_changed_with_previous_version(
                    &data_model.name,
                    data_model.version.as_str(),
                )
            {
                let topic = Topic::from_data_model(data_model);
                let api_endpoint = ApiEndpoint::from_data_model(data_model, &topic);

                // If storage is enabled for this data model, create necessary infrastructure
                if data_model.config.storage.enabled {
                    let table = data_model.to_table();
                    let topic_to_table_sync_process =
                        TopicToTableSyncProcess::new(&topic, &table, default_database);

                    tables.insert(table.id(default_database), table);
                    topic_to_table_sync_processes.insert(
                        topic_to_table_sync_process.id(),
                        topic_to_table_sync_process,
                    );
                }

                // If streaming engine is enabled, create topics and API endpoints
                if project.features.streaming_engine {
                    topics.insert(topic.id(), topic);
                    api_endpoints.insert(api_endpoint.id(), api_endpoint);
                }
            } else {
                // Store unchanged data models for later processing
                // This allows us to reference infrastructure created by older versions
                data_models_that_have_not_changed_with_new_version.push(data_model);
            }
        }

        // Process data models that haven't changed with their registered versions
        // For those requiring storage, we create views pointing to the oldest table
        // that has the data with the same schema. We also reuse existing topics.
        for data_model in data_models_that_have_not_changed_with_new_version {
            match primitive_map
                .datamodels
                .find_earliest_similar_version(&data_model.name, data_model.version.as_str())
            {
                Some(previous_version_model) => {
                    // This will be already created with the previous data model.
                    // That's why we don't add it to the map
                    let previous_version_topic = Topic::from_data_model(previous_version_model);
                    let api_endpoint =
                        ApiEndpoint::from_data_model(data_model, &previous_version_topic);

                    if data_model.config.storage.enabled
                        && previous_version_model.config.storage.enabled
                    {
                        let view = View::alias_view(data_model, previous_version_model);
                        views.insert(view.id(), view);
                    }

                    if project.features.streaming_engine {
                        api_endpoints.insert(api_endpoint.id(), api_endpoint);
                    }
                }
                None => {
                    tracing::error!(
                        "Could not find previous version with no change for data model: {} {}",
                        data_model.name,
                        data_model.version
                    );
                    tracing::debug!("Data Models Dump: {:?}", primitive_map.datamodels);
                }
            }
        }

        if !project.features.streaming_engine && !primitive_map.functions.is_empty() {
            tracing::error!("Streaming disabled. Functions are disabled.");
            show_message_wrapper(
                MessageType::Error,
                Message {
                    action: "Disabled".to_string(),
                    details: format!(
                        "Streaming is disabled but {} function(s) found.",
                        primitive_map.functions.len()
                    ),
                },
            );
        } else {
            for function in primitive_map.functions.iter() {
                // Currently we are not creating 1 per function source and target.
                // We reuse the topics that were created from the data models.
                // Unless for streaming function migrations where we will have to create new topics.

                let function_process = FunctionProcess::from_function(function, &topics);
                function_processes.insert(function_process.id(), function_process);
            }
        }

        // TODO update here when we have several blocks processes
        let block_db_processes = OlapProcess::from_blocks(&primitive_map.blocks);

        // consumption api endpoints
        let consumption_api_web_server = ConsumptionApiWebServer {};
        if !project.features.apis && !primitive_map.consumption.endpoint_files.is_empty() {
            tracing::error!("Analytics APIs disabled. API endpoints will not be available.");
            show_message_wrapper(
                MessageType::Error,
                Message {
                    action: "Disabled".to_string(),
                    details: format!(
                        "Analytics APIs feature is disabled but {} API endpoint(s) found. Enable 'apis = true' in moose.config.toml.",
                        primitive_map.consumption.endpoint_files.len()
                    ),
                },
            );
        } else {
            for api_endpoint in primitive_map.consumption.endpoint_files {
                let api_endpoint_infra = ApiEndpoint::from(api_endpoint);
                api_endpoints.insert(api_endpoint_infra.id(), api_endpoint_infra);
            }
        }

        // Orchestration workers
        let mut orchestration_workers = HashMap::new();
        let orchestration_worker = OrchestrationWorker::new(project.language);
        orchestration_workers.insert(orchestration_worker.id(), orchestration_worker);

        InfrastructureMap {
            default_database: default_database.clone(),
            topics,
            api_endpoints,
            topic_to_table_sync_processes,
            topic_to_topic_sync_processes,
            tables,
            views,
            function_processes,
            block_db_processes,
            consumption_api_web_server,
            orchestration_workers,
            sql_resources: Default::default(),
            workflows: Default::default(),
            web_apps: Default::default(),
            materialized_views: Default::default(),
            custom_views: Default::default(),
        }
    }

    /// Generates all the changes needed for initial infrastructure deployment
    ///
    /// This method creates a complete set of changes representing the creation of
    /// all components in this infrastructure map. It's used when deploying to an
    /// environment with no existing infrastructure.
    ///
    /// # Arguments
    /// * `project` - The project context with configuration and features
    ///
    /// # Returns
    /// An `InfraChanges` object containing all components marked as additions
    pub fn init(&self, project: &Project) -> InfraChanges {
        let olap_changes = self.init_tables();
        let processes_changes = self.init_processes(project);
        let api_changes = self.init_api_endpoints();
        let streaming_engine_changes = self.init_topics();

        InfraChanges {
            olap_changes,
            processes_changes,
            api_changes,
            streaming_engine_changes,
            web_app_changes: vec![],
        }
    }

    /// Creates changes for initial topic deployment
    ///
    /// Generates changes representing the creation of all topics in this map.
    ///
    /// # Returns
    /// A vector of `StreamingChange` objects for topic creation
    pub fn init_topics(&self) -> Vec<StreamingChange> {
        self.topics
            .values()
            .map(|topic| StreamingChange::Topic(Change::<Topic>::Added(Box::new(topic.clone()))))
            .collect()
    }

    /// Creates changes for initial API endpoint deployment
    ///
    /// Generates changes representing the creation of all API endpoints in this map.
    ///
    /// # Returns
    /// A vector of `ApiChange` objects for endpoint creation
    pub fn init_api_endpoints(&self) -> Vec<ApiChange> {
        self.api_endpoints
            .values()
            .map(|api_endpoint| {
                ApiChange::ApiEndpoint(Change::<ApiEndpoint>::Added(Box::new(api_endpoint.clone())))
            })
            .collect()
    }

    /// Creates changes for initial WebApp deployment
    ///
    /// Generates changes representing the creation of all WebApps in this map.
    ///
    /// # Returns
    /// A vector of `WebAppChange` objects for WebApp creation
    pub fn init_web_apps(&self) -> Vec<WebAppChange> {
        self.web_apps
            .values()
            .map(|web_app| {
                WebAppChange::WebApp(Change::<super::infrastructure::web_app::WebApp>::Added(
                    Box::new(web_app.clone()),
                ))
            })
            .collect()
    }

    /// Creates changes for initial table deployment
    ///
    /// Generates changes representing the creation of all tables in this map.
    ///
    /// # Returns
    /// A vector of `OlapChange` objects for table creation
    pub fn init_tables(&self) -> Vec<OlapChange> {
        self.tables
            .values()
            .map(|table| OlapChange::Table(TableChange::Added(table.clone())))
            .chain(
                self.sql_resources
                    .values()
                    .map(|resource| OlapChange::SqlResource(Added(Box::new(resource.clone())))),
            )
            .collect()
    }

    /// Creates changes for initial process deployment
    ///
    /// Generates changes representing the creation of all processes in this map.
    ///
    /// # Arguments
    /// * `project` - The project context with configuration and features
    ///
    /// # Returns
    /// A vector of `ProcessChange` objects for process creation
    pub fn init_processes(&self, project: &Project) -> Vec<ProcessChange> {
        let mut process_changes: Vec<ProcessChange> = self
            .topic_to_table_sync_processes
            .values()
            .map(|topic_to_table_sync_process| {
                ProcessChange::TopicToTableSyncProcess(Change::<TopicToTableSyncProcess>::Added(
                    Box::new(topic_to_table_sync_process.clone()),
                ))
            })
            .collect();

        let mut topic_to_topic_process_changes: Vec<ProcessChange> = self
            .topic_to_topic_sync_processes
            .values()
            .map(|topic_to_table_sync_process| {
                ProcessChange::TopicToTopicSyncProcess(Change::<TopicToTopicSyncProcess>::Added(
                    Box::new(topic_to_table_sync_process.clone()),
                ))
            })
            .collect();
        process_changes.append(&mut topic_to_topic_process_changes);

        let mut function_process_changes: Vec<ProcessChange> = self
            .function_processes
            .values()
            .map(|function_process| {
                ProcessChange::FunctionProcess(Change::<FunctionProcess>::Added(Box::new(
                    function_process.clone(),
                )))
            })
            .collect();

        process_changes.append(&mut function_process_changes);

        // TODO Change this when we have multiple processes for blocks
        // Only add OLAP process if OLAP is enabled
        if project.features.olap {
            process_changes.push(ProcessChange::OlapProcess(Change::<OlapProcess>::Added(
                Box::new(OlapProcess {}),
            )));
        }

        // Only add Analytics API server if apis feature is enabled
        if project.features.apis {
            process_changes.push(ProcessChange::ConsumptionApiWebServer(Change::<
                ConsumptionApiWebServer,
            >::Added(
                Box::new(ConsumptionApiWebServer {}),
            )));
        }

        process_changes.push(ProcessChange::OrchestrationWorker(Change::<
            OrchestrationWorker,
        >::Added(
            Box::new(OrchestrationWorker {
                supported_language: project.language,
            }),
        )));
        process_changes
    }

    /// Compares this infrastructure map with a target map using a custom table diff strategy
    ///
    /// This method is similar to `diff()` but allows specifying a custom strategy for
    /// handling table differences. This is useful for database-specific behavior where
    /// certain operations need to be decomposed differently (e.g., ClickHouse requiring
    /// drop+create for ORDER BY changes).
    ///
    /// # Arguments
    /// * `target_map` - The target infrastructure map to compare against
    /// * `table_diff_strategy` - Strategy for handling database-specific table diffing
    ///
    /// # Returns
    /// An `InfraChanges` object containing all detected changes
    pub fn diff_with_table_strategy(
        &self,
        target_map: &InfrastructureMap,
        table_diff_strategy: &dyn TableDiffStrategy,
        respect_life_cycle: bool,
        is_production: bool,
        ignore_ops: &[crate::infrastructure::olap::clickhouse::IgnorableOperation],
    ) -> InfraChanges {
        let mut changes = InfraChanges::default();

        // Topics
        Self::diff_topics(
            &self.topics,
            &target_map.topics,
            &mut changes.streaming_engine_changes,
            respect_life_cycle,
        );

        // API Endpoints
        Self::diff_api_endpoints(
            &self.api_endpoints,
            &target_map.api_endpoints,
            &mut changes.api_changes,
        );

        // WebApps
        Self::diff_web_apps(
            &self.web_apps,
            &target_map.web_apps,
            &mut changes.web_app_changes,
        );

        // Tables (using custom strategy)
        tracing::info!("Analyzing changes in Tables...");
        let olap_changes_len_before = changes.olap_changes.len();
        Self::diff_tables_with_strategy(
            &self.tables,
            &target_map.tables,
            &mut changes.olap_changes,
            table_diff_strategy,
            respect_life_cycle,
            &target_map.default_database,
            ignore_ops,
        );
        let table_changes = changes.olap_changes.len() - olap_changes_len_before;
        tracing::info!("Table changes detected: {}", table_changes);

        // Views
        Self::diff_views(&self.views, &target_map.views, &mut changes.olap_changes);

        // SQL Resources (needs tables context for MV population detection)
        tracing::info!("Analyzing changes in SQL Resources...");
        let olap_changes_len_before = changes.olap_changes.len();
        Self::diff_sql_resources(
            &self.sql_resources,
            &target_map.sql_resources,
            &target_map.tables, // Pass target tables for MV analysis
            is_production,
            &mut changes.olap_changes,
        );
        let sql_resource_changes = changes.olap_changes.len() - olap_changes_len_before;
        tracing::info!("SQL Resource changes detected: {}", sql_resource_changes);

        // All process types
        self.diff_all_processes(target_map, &mut changes.processes_changes);

        // Summary
        tracing::info!(
            "Total changes detected - OLAP: {}, Processes: {}, API: {}, WebApps: {}, Streaming: {}",
            changes.olap_changes.len(),
            changes.processes_changes.len(),
            changes.api_changes.len(),
            changes.web_app_changes.len(),
            changes.streaming_engine_changes.len()
        );

        changes
    }

    /// Compare topics between two infrastructure maps and compute the differences
    ///
    /// This method identifies added, removed, and updated topics by comparing
    /// the source and target topic maps, respecting lifecycle constraints.
    ///
    /// # Arguments
    /// * `self_topics` - HashMap of source topics to compare from
    /// * `target_topics` - HashMap of target topics to compare against
    /// * `streaming_changes` - Mutable vector to collect the identified changes
    ///
    /// # Returns
    /// A tuple of (additions, removals, updates) counts
    fn diff_topics(
        self_topics: &HashMap<String, Topic>,
        target_topics: &HashMap<String, Topic>,
        streaming_changes: &mut Vec<StreamingChange>,
        respect_life_cycle: bool,
    ) -> (usize, usize, usize) {
        tracing::info!("Analyzing changes in Topics...");
        let mut topic_updates = 0;
        let mut topic_removals = 0;
        let mut topic_additions = 0;

        for (id, topic) in self_topics {
            if let Some(target_topic) = target_topics.get(id) {
                if !topics_equal_ignore_metadata(topic, target_topic) {
                    // Respect lifecycle: ExternallyManaged topics are never modified
                    if target_topic.life_cycle == LifeCycle::ExternallyManaged && respect_life_cycle
                    {
                        tracing::debug!(
                            "Topic '{}' has changes but is externally managed - skipping update",
                            topic.name
                        );
                    } else {
                        tracing::debug!("Topic updated: {} ({})", topic.name, id);
                        topic_updates += 1;
                        streaming_changes.push(StreamingChange::Topic(Change::<Topic>::Updated {
                            before: Box::new(topic.clone()),
                            after: Box::new(target_topic.clone()),
                        }));
                    }
                }
            } else {
                // Respect lifecycle: DeletionProtected and ExternallyManaged topics are never removed
                match (topic.life_cycle, respect_life_cycle) {
                    (LifeCycle::FullyManaged, _) | (_, false) => {
                        tracing::debug!("Topic removed: {} ({})", topic.name, id);
                        topic_removals += 1;
                        streaming_changes.push(StreamingChange::Topic(Change::<Topic>::Removed(
                            Box::new(topic.clone()),
                        )));
                    }
                    (LifeCycle::DeletionProtected, true) => {
                        tracing::debug!(
                            "Topic '{}' marked for removal but is deletion-protected - skipping removal",
                            topic.name
                        );
                    }
                    (LifeCycle::ExternallyManaged, true) => {
                        tracing::debug!(
                            "Topic '{}' marked for removal but is externally managed - skipping removal",
                            topic.name
                        );
                    }
                }
            }
        }

        for (id, topic) in target_topics {
            if !self_topics.contains_key(id) {
                // Respect lifecycle: ExternallyManaged topics are never added automatically
                if topic.life_cycle == LifeCycle::ExternallyManaged && respect_life_cycle {
                    tracing::debug!(
                        "Topic '{}' marked for addition but is externally managed - skipping addition",
                        topic.name
                    );
                } else {
                    tracing::debug!("Topic added: {} ({})", topic.name, id);
                    topic_additions += 1;
                    streaming_changes.push(StreamingChange::Topic(Change::<Topic>::Added(
                        Box::new(topic.clone()),
                    )));
                }
            }
        }

        tracing::info!(
            "Topic changes: {} added, {} removed, {} updated",
            topic_additions,
            topic_removals,
            topic_updates
        );

        (topic_additions, topic_removals, topic_updates)
    }

    /// Compare API endpoints between two infrastructure maps and compute the differences
    ///
    /// This method identifies added, removed, and updated API endpoints by comparing
    /// the source and target endpoint maps.
    ///
    /// # Arguments
    /// * `self_endpoints` - HashMap of source API endpoints to compare from
    /// * `target_endpoints` - HashMap of target API endpoints to compare against
    /// * `api_changes` - Mutable vector to collect the identified changes
    ///
    /// # Returns
    /// A tuple of (additions, removals, updates) counts
    fn diff_api_endpoints(
        self_endpoints: &HashMap<String, ApiEndpoint>,
        target_endpoints: &HashMap<String, ApiEndpoint>,
        api_changes: &mut Vec<ApiChange>,
    ) -> (usize, usize, usize) {
        tracing::info!("Analyzing changes in API Endpoints...");
        let mut endpoint_updates = 0;
        let mut endpoint_removals = 0;
        let mut endpoint_additions = 0;

        for (id, endpoint) in self_endpoints {
            if let Some(target_endpoint) = target_endpoints.get(id) {
                if !api_endpoints_equal_ignore_metadata(endpoint, target_endpoint) {
                    tracing::debug!("API Endpoint updated: {}", id);
                    endpoint_updates += 1;
                    api_changes.push(ApiChange::ApiEndpoint(Change::<ApiEndpoint>::Updated {
                        before: Box::new(endpoint.clone()),
                        after: Box::new(target_endpoint.clone()),
                    }));
                }
            } else {
                tracing::debug!("API Endpoint removed: {}", id);
                endpoint_removals += 1;
                api_changes.push(ApiChange::ApiEndpoint(Change::<ApiEndpoint>::Removed(
                    Box::new(endpoint.clone()),
                )));
            }
        }

        for (id, endpoint) in target_endpoints {
            if !self_endpoints.contains_key(id) {
                tracing::debug!("API Endpoint added: {}", id);
                endpoint_additions += 1;
                api_changes.push(ApiChange::ApiEndpoint(Change::<ApiEndpoint>::Added(
                    Box::new(endpoint.clone()),
                )));
            }
        }

        tracing::info!(
            "API Endpoint changes: {} added, {} removed, {} updated",
            endpoint_additions,
            endpoint_removals,
            endpoint_updates
        );

        (endpoint_additions, endpoint_removals, endpoint_updates)
    }

    /// Compare WebApps between two infrastructure maps and compute the differences
    ///
    /// This method identifies added, removed, and updated WebApps by comparing
    /// the source and target WebApp maps.
    ///
    /// # Arguments
    /// * `self_web_apps` - HashMap of source WebApps to compare from
    /// * `target_web_apps` - HashMap of target WebApps to compare against
    /// * `web_app_changes` - Mutable vector to collect the identified changes
    ///
    /// # Returns
    /// A tuple of (additions, removals, updates) counts
    fn diff_web_apps(
        self_web_apps: &HashMap<String, super::infrastructure::web_app::WebApp>,
        target_web_apps: &HashMap<String, super::infrastructure::web_app::WebApp>,
        web_app_changes: &mut Vec<WebAppChange>,
    ) -> (usize, usize, usize) {
        tracing::info!("Analyzing changes in WebApps...");
        let mut webapp_updates = 0;
        let mut webapp_removals = 0;
        let mut webapp_additions = 0;

        for (id, webapp) in self_web_apps {
            if let Some(target_webapp) = target_web_apps.get(id) {
                if webapp != target_webapp {
                    tracing::debug!("WebApp updated: {}", id);
                    webapp_updates += 1;
                    web_app_changes.push(WebAppChange::WebApp(Change::Updated {
                        before: Box::new(webapp.clone()),
                        after: Box::new(target_webapp.clone()),
                    }));
                }
            } else {
                tracing::debug!("WebApp removed: {}", id);
                webapp_removals += 1;
                web_app_changes.push(WebAppChange::WebApp(Change::Removed(Box::new(
                    webapp.clone(),
                ))));
            }
        }

        for (id, webapp) in target_web_apps {
            if !self_web_apps.contains_key(id) {
                tracing::debug!("WebApp added: {}", id);
                webapp_additions += 1;
                web_app_changes.push(WebAppChange::WebApp(Change::Added(Box::new(
                    webapp.clone(),
                ))));
            }
        }

        tracing::info!(
            "WebApp changes: {} added, {} removed, {} updated",
            webapp_additions,
            webapp_removals,
            webapp_updates
        );

        (webapp_additions, webapp_removals, webapp_updates)
    }

    /// Compare views between two infrastructure maps and compute the differences
    ///
    /// This method identifies added, removed, and updated views by comparing
    /// the source and target view maps.
    ///
    /// # Arguments
    /// * `self_views` - HashMap of source views to compare from
    /// * `target_views` - HashMap of target views to compare against
    /// * `olap_changes` - Mutable vector to collect the identified changes
    ///
    /// # Returns
    /// A tuple of (additions, removals, updates) counts
    fn diff_views(
        self_views: &HashMap<String, View>,
        target_views: &HashMap<String, View>,
        olap_changes: &mut Vec<OlapChange>,
    ) -> (usize, usize, usize) {
        tracing::info!("Analyzing changes in Views...");
        let mut view_updates = 0;
        let mut view_removals = 0;
        let mut view_additions = 0;

        // Check for updates and removals
        for (id, view) in self_views {
            if let Some(target_view) = target_views.get(id) {
                if view != target_view {
                    tracing::debug!("View updated: {} ({})", view.name, id);
                    view_updates += 1;
                    olap_changes.push(OlapChange::View(Change::Updated {
                        before: Box::new(view.clone()),
                        after: Box::new(target_view.clone()),
                    }));
                }
            } else {
                tracing::debug!("View removed: {} ({})", view.name, id);
                view_removals += 1;
                olap_changes.push(OlapChange::View(Change::Removed(Box::new(view.clone()))));
            }
        }

        // Check for additions
        for (id, view) in target_views {
            if !self_views.contains_key(id) {
                tracing::debug!("View added: {} ({})", view.name, id);
                view_additions += 1;
                olap_changes.push(OlapChange::View(Change::Added(Box::new(view.clone()))));
            }
        }

        tracing::info!(
            "View changes: {} added, {} removed, {} updated",
            view_additions,
            view_removals,
            view_updates
        );

        (view_additions, view_removals, view_updates)
    }

    /// Diff all process-related changes between two infrastructure maps
    ///
    /// This orchestrates diffing for all process types by calling specialized functions
    fn diff_all_processes(
        &self,
        target_map: &InfrastructureMap,
        process_changes: &mut Vec<ProcessChange>,
    ) {
        Self::diff_topic_to_table_sync_processes(
            &self.topic_to_table_sync_processes,
            &target_map.topic_to_table_sync_processes,
            process_changes,
        );

        Self::diff_topic_to_topic_sync_processes(
            &self.topic_to_topic_sync_processes,
            &target_map.topic_to_topic_sync_processes,
            process_changes,
        );

        Self::diff_function_processes(
            &self.function_processes,
            &target_map.function_processes,
            process_changes,
        );

        Self::diff_olap_processes(
            &self.block_db_processes,
            &target_map.block_db_processes,
            process_changes,
        );

        Self::diff_consumption_api_processes(
            &self.consumption_api_web_server,
            &target_map.consumption_api_web_server,
            process_changes,
        );

        Self::diff_orchestration_workers(
            &self.orchestration_workers,
            &target_map.orchestration_workers,
            process_changes,
        );
    }

    /// Compare TopicToTableSyncProcess changes between two infrastructure maps
    fn diff_topic_to_table_sync_processes(
        self_processes: &HashMap<String, TopicToTableSyncProcess>,
        target_processes: &HashMap<String, TopicToTableSyncProcess>,
        process_changes: &mut Vec<ProcessChange>,
    ) -> (usize, usize, usize) {
        tracing::info!("Analyzing changes in Topic-to-Table Sync Processes...");
        let mut process_updates = 0;
        let mut process_removals = 0;
        let mut process_additions = 0;

        for (id, process) in self_processes {
            if let Some(target_process) = target_processes.get(id) {
                if process != target_process {
                    tracing::debug!("TopicToTableSyncProcess updated: {}", id);
                    process_updates += 1;
                    process_changes.push(ProcessChange::TopicToTableSyncProcess(Change::<
                        TopicToTableSyncProcess,
                    >::Updated {
                        before: Box::new(process.clone()),
                        after: Box::new(target_process.clone()),
                    }));
                }
            } else {
                tracing::debug!("TopicToTableSyncProcess removed: {}", id);
                process_removals += 1;
                process_changes.push(ProcessChange::TopicToTableSyncProcess(Change::<
                    TopicToTableSyncProcess,
                >::Removed(
                    Box::new(process.clone()),
                )));
            }
        }

        for (id, process) in target_processes {
            if !self_processes.contains_key(id) {
                tracing::debug!("TopicToTableSyncProcess added: {}", id);
                process_additions += 1;
                process_changes.push(ProcessChange::TopicToTableSyncProcess(Change::<
                    TopicToTableSyncProcess,
                >::Added(
                    Box::new(process.clone()),
                )));
            }
        }

        tracing::info!(
            "Topic-to-Table Sync Process changes: {} added, {} removed, {} updated",
            process_additions,
            process_removals,
            process_updates
        );

        (process_additions, process_removals, process_updates)
    }

    /// Compare TopicToTopicSyncProcess changes between two infrastructure maps
    fn diff_topic_to_topic_sync_processes(
        self_processes: &HashMap<String, TopicToTopicSyncProcess>,
        target_processes: &HashMap<String, TopicToTopicSyncProcess>,
        process_changes: &mut Vec<ProcessChange>,
    ) -> (usize, usize, usize) {
        tracing::info!("Analyzing changes in Topic-to-Topic Sync Processes...");
        let mut process_updates = 0;
        let mut process_removals = 0;
        let mut process_additions = 0;

        for (id, process) in self_processes {
            if let Some(target_process) = target_processes.get(id) {
                if process != target_process {
                    tracing::debug!("TopicToTopicSyncProcess updated: {}", id);
                    process_updates += 1;
                    process_changes.push(ProcessChange::TopicToTopicSyncProcess(Change::<
                        TopicToTopicSyncProcess,
                    >::Updated {
                        before: Box::new(process.clone()),
                        after: Box::new(target_process.clone()),
                    }));
                }
            } else {
                tracing::debug!("TopicToTopicSyncProcess removed: {}", id);
                process_removals += 1;
                process_changes.push(ProcessChange::TopicToTopicSyncProcess(Change::<
                    TopicToTopicSyncProcess,
                >::Removed(
                    Box::new(process.clone()),
                )));
            }
        }

        for (id, process) in target_processes {
            if !self_processes.contains_key(id) {
                tracing::debug!("TopicToTopicSyncProcess added: {}", id);
                process_additions += 1;
                process_changes.push(ProcessChange::TopicToTopicSyncProcess(Change::<
                    TopicToTopicSyncProcess,
                >::Added(
                    Box::new(process.clone()),
                )));
            }
        }

        tracing::info!(
            "Topic-to-Topic Sync Process changes: {} added, {} removed, {} updated",
            process_additions,
            process_removals,
            process_updates
        );

        (process_additions, process_removals, process_updates)
    }

    /// Compare FunctionProcess changes between two infrastructure maps
    fn diff_function_processes(
        self_processes: &HashMap<String, FunctionProcess>,
        target_processes: &HashMap<String, FunctionProcess>,
        process_changes: &mut Vec<ProcessChange>,
    ) -> (usize, usize, usize) {
        tracing::info!("Analyzing changes in Function Processes...");
        let mut process_updates = 0;
        let mut process_removals = 0;
        let mut process_additions = 0;

        for (id, process) in self_processes {
            if let Some(target_process) = target_processes.get(id) {
                // Always treat function processes as updated if they exist in both maps
                // This ensures function code changes are always redeployed
                tracing::debug!("FunctionProcess updated (forced): {}", id);
                process_updates += 1;
                process_changes.push(ProcessChange::FunctionProcess(
                    Change::<FunctionProcess>::Updated {
                        before: Box::new(process.clone()),
                        after: Box::new(target_process.clone()),
                    },
                ));
            } else {
                tracing::debug!("FunctionProcess removed: {}", id);
                process_removals += 1;
                process_changes.push(ProcessChange::FunctionProcess(
                    Change::<FunctionProcess>::Removed(Box::new(process.clone())),
                ));
            }
        }

        for (id, process) in target_processes {
            if !self_processes.contains_key(id) {
                tracing::debug!("FunctionProcess added: {}", id);
                process_additions += 1;
                process_changes.push(ProcessChange::FunctionProcess(
                    Change::<FunctionProcess>::Added(Box::new(process.clone())),
                ));
            }
        }

        tracing::info!(
            "Function Process changes: {} added, {} removed, {} updated",
            process_additions,
            process_removals,
            process_updates
        );

        (process_additions, process_removals, process_updates)
    }

    /// Compare OLAP process changes between two infrastructure maps
    fn diff_olap_processes(
        self_process: &OlapProcess,
        target_process: &OlapProcess,
        process_changes: &mut Vec<ProcessChange>,
    ) {
        tracing::info!("Analyzing changes in OLAP processes...");

        // Currently we assume there is always a change and restart the processes
        // TODO: Once we refactor to have multiple processes, we should compare actual changes
        tracing::debug!("OLAP Process updated (assumed for now)");
        process_changes.push(ProcessChange::OlapProcess(Change::<OlapProcess>::Updated {
            before: Box::new(self_process.clone()),
            after: Box::new(target_process.clone()),
        }));
    }

    /// Compare Consumption API process changes between two infrastructure maps
    fn diff_consumption_api_processes(
        self_process: &ConsumptionApiWebServer,
        target_process: &ConsumptionApiWebServer,
        process_changes: &mut Vec<ProcessChange>,
    ) {
        tracing::info!("Analyzing changes in Analytics API processes...");

        // We are currently not tracking individual consumption endpoints, so we will just restart
        // the consumption web server when something changed
        tracing::debug!("Analytics API Web Server updated (assumed for now)");
        process_changes.push(ProcessChange::ConsumptionApiWebServer(Change::<
            ConsumptionApiWebServer,
        >::Updated {
            before: Box::new(self_process.clone()),
            after: Box::new(target_process.clone()),
        }));
    }

    /// Compare OrchestrationWorker changes between two infrastructure maps
    fn diff_orchestration_workers(
        self_workers: &HashMap<String, OrchestrationWorker>,
        target_workers: &HashMap<String, OrchestrationWorker>,
        process_changes: &mut Vec<ProcessChange>,
    ) -> (usize, usize, usize) {
        tracing::info!("Analyzing changes in Orchestration Workers...");
        let mut worker_updates = 0;
        let mut worker_removals = 0;
        let mut worker_additions = 0;

        for (id, worker) in self_workers {
            if let Some(target_worker) = target_workers.get(id) {
                // Always treat workers as updated to ensure redeployment
                tracing::debug!(
                    "OrchestrationWorker updated (forced): {} ({})",
                    id,
                    worker.supported_language
                );
                worker_updates += 1;
                process_changes.push(ProcessChange::OrchestrationWorker(Change::<
                    OrchestrationWorker,
                >::Updated {
                    before: Box::new(worker.clone()),
                    after: Box::new(target_worker.clone()),
                }));
            } else {
                tracing::debug!(
                    "OrchestrationWorker removed: {} ({})",
                    id,
                    worker.supported_language
                );
                worker_removals += 1;
                process_changes.push(ProcessChange::OrchestrationWorker(Change::<
                    OrchestrationWorker,
                >::Removed(
                    Box::new(worker.clone()),
                )));
            }
        }

        for (id, worker) in target_workers {
            if !self_workers.contains_key(id) {
                tracing::debug!(
                    "OrchestrationWorker added: {} ({})",
                    id,
                    worker.supported_language
                );
                worker_additions += 1;
                process_changes.push(ProcessChange::OrchestrationWorker(Change::<
                    OrchestrationWorker,
                >::Added(
                    Box::new(worker.clone()),
                )));
            }
        }

        tracing::info!(
            "Orchestration Worker changes: {} added, {} removed, {} updated",
            worker_additions,
            worker_removals,
            worker_updates
        );

        (worker_additions, worker_removals, worker_updates)
    }

    /// Compare SQL resources between two infrastructure maps and compute the differences
    ///
    /// This method identifies added, removed, and updated SQL resources by comparing
    /// the source and target SQL resource maps.
    ///
    /// Changes are collected in the provided changes vector with detailed logging
    /// of what has changed.
    ///
    /// # Arguments
    /// * `self_sql_resources` - HashMap of source SQL resources to compare from
    /// * `target_sql_resources` - HashMap of target SQL resources to compare against
    /// * `target_tables` - Target tables for MV population analysis
    /// * `is_production` - Whether running in production environment
    /// * `olap_changes` - Mutable vector to collect the identified changes
    pub fn diff_sql_resources(
        self_sql_resources: &HashMap<String, SqlResource>,
        target_sql_resources: &HashMap<String, SqlResource>,
        target_tables: &HashMap<String, Table>,
        is_production: bool,
        olap_changes: &mut Vec<OlapChange>,
    ) {
        tracing::info!(
            "Analyzing SQL resource differences between {} source resources and {} target resources",
            self_sql_resources.len(),
            target_sql_resources.len()
        );

        let mut sql_resource_updates = 0;
        let mut sql_resource_removals = 0;
        let mut sql_resource_additions = 0;

        for (id, sql_resource) in self_sql_resources {
            if let Some(target_sql_resource) = target_sql_resources.get(id) {
                if sql_resource != target_sql_resource {
                    // TODO: if only the teardown code changed, we should not need to execute any changes
                    tracing::debug!("SQL resource '{}' has differences", id);
                    sql_resource_updates += 1;
                    olap_changes.push(OlapChange::SqlResource(Change::Updated {
                        before: Box::new(sql_resource.clone()),
                        after: Box::new(target_sql_resource.clone()),
                    }));

                    // Check if updated SQL resource is a materialized view that needs population
                    use crate::infrastructure::olap::clickhouse::diff_strategy::ClickHouseTableDiffStrategy;
                    ClickHouseTableDiffStrategy::check_materialized_view_population(
                        target_sql_resource,
                        target_tables,
                        true,
                        is_production,
                        olap_changes,
                    );
                }
            } else {
                tracing::debug!("SQL resource '{}' removed", id);
                sql_resource_removals += 1;
                olap_changes.push(OlapChange::SqlResource(Change::Removed(Box::new(
                    sql_resource.clone(),
                ))));
            }
        }

        for (id, sql_resource) in target_sql_resources {
            if !self_sql_resources.contains_key(id) {
                tracing::debug!("SQL resource '{}' added", id);
                sql_resource_additions += 1;
                olap_changes.push(OlapChange::SqlResource(Change::Added(Box::new(
                    sql_resource.clone(),
                ))));

                // Check if this is a materialized view that needs population (ClickHouse-specific)
                use crate::infrastructure::olap::clickhouse::diff_strategy::ClickHouseTableDiffStrategy;
                ClickHouseTableDiffStrategy::check_materialized_view_population(
                    sql_resource,
                    target_tables,
                    true,
                    is_production,
                    olap_changes,
                );
            }
        }

        tracing::info!(
            "SQL resource changes: {} added, {} removed, {} updated",
            sql_resource_additions,
            sql_resource_removals,
            sql_resource_updates
        );
    }

    /// Compare tables between two infrastructure maps and compute the differences
    ///
    /// This method identifies added, removed, and updated tables by comparing
    /// the source and target table maps. For updated tables, it performs a detailed
    /// analysis of column-level changes and uses the provided strategy to determine
    /// the appropriate operations based on database capabilities.
    ///
    /// Changes are collected in the provided changes vector with detailed logging
    /// of what has changed.
    ///
    /// # Arguments
    /// * `self_tables` - HashMap of source tables to compare from
    /// * `target_tables` - HashMap of target tables to compare against
    /// * `olap_changes` - Mutable vector to collect the identified changes
    /// * `strategy` - Strategy for handling database-specific table diffing logic
    /// * `default_database` - The configured default database name
    /// * `ignore_ops` - Operations to ignore during comparison (e.g., ModifyPartitionBy)
    pub fn diff_tables_with_strategy(
        self_tables: &HashMap<String, Table>,
        target_tables: &HashMap<String, Table>,
        olap_changes: &mut Vec<OlapChange>,
        strategy: &dyn TableDiffStrategy,
        respect_life_cycle: bool,
        default_database: &str,
        ignore_ops: &[crate::infrastructure::olap::clickhouse::IgnorableOperation],
    ) {
        tracing::info!(
            "Analyzing table differences between {} source tables and {} target tables",
            self_tables.len(),
            target_tables.len()
        );

        // Normalize tables for comparison if ignore_ops is provided
        let (normalized_self, normalized_target) = if !ignore_ops.is_empty() {
            tracing::info!(
                "Normalizing tables before comparison. Ignore list: {:?}",
                ignore_ops
            );
            let normalized_self: HashMap<String, Table> = self_tables
                .iter()
                .map(|(name, table)| {
                    (
                        name.clone(),
                        crate::infrastructure::olap::clickhouse::normalize_table_for_diff(
                            table, ignore_ops,
                        ),
                    )
                })
                .collect();
            let normalized_target: HashMap<String, Table> = target_tables
                .iter()
                .map(|(name, table)| {
                    (
                        name.clone(),
                        crate::infrastructure::olap::clickhouse::normalize_table_for_diff(
                            table, ignore_ops,
                        ),
                    )
                })
                .collect();
            (normalized_self, normalized_target)
        } else {
            (self_tables.clone(), target_tables.clone())
        };

        let mut table_updates = 0;
        let mut table_removals = 0;
        let mut table_additions = 0;

        // Use normalized tables for comparison, but original tables for changes
        // Iterate over key-value pairs to preserve the HashMap key for lookups
        for (key, normalized_table) in normalized_self.iter() {
            // self_tables can be from remote where the keys are IDs with another database prefix
            // but they are then the default database,
            //   the `database` field is None and we build the ID ourselves
            if let Some(normalized_target) =
                normalized_target.get(&normalized_table.id(default_database))
            {
                if !tables_equal_ignore_metadata(normalized_table, normalized_target) {
                    // Get original tables for use in changes using the HashMap key
                    // not the computed ID, since remote keys may differ from computed IDs
                    let table = self_tables
                        .get(key)
                        .expect("normalized_self and self_tables should have same keys");
                    let target_table = target_tables
                        .get(&normalized_target.id(default_database))
                        .expect("normalized_target exists, so target_table should too");

                    // Respect lifecycle: ExternallyManaged tables are never modified
                    if target_table.life_cycle == LifeCycle::ExternallyManaged && respect_life_cycle
                    {
                        tracing::debug!(
                            "Table '{}' has changes but is externally managed - skipping update",
                            table.name
                        );
                    } else {
                        // Compute the basic diff components
                        let mut column_changes = compute_table_columns_diff(table, target_table);

                        // For DeletionProtected tables, filter out destructive column changes
                        if target_table.life_cycle == LifeCycle::DeletionProtected
                            && respect_life_cycle
                        {
                            let original_len = column_changes.len();
                            column_changes.retain(|change| match change {
                                ColumnChange::Removed(_) => {
                                    tracing::debug!(
                                        "Filtering out column removal for deletion-protected table '{}'",
                                        table.name
                                    );
                                    false // Remove destructive column removals
                                }
                                ColumnChange::Added { .. } => true, // Allow additive changes
                                ColumnChange::Updated { .. } => true, // Allow column updates
                            });

                            if original_len != column_changes.len() {
                                tracing::info!(
                                    "Filtered {} destructive column changes for deletion-protected table '{}'",
                                    original_len - column_changes.len(),
                                    table.name
                                );
                            }
                        }

                        // Compute PARTITION BY changes from normalized tables to respect ignore_ops
                        // Using normalized tables ensures that ignored operations don't incorrectly
                        // trigger drop+create when only non-ignored changes exist
                        let partition_by_changed =
                            normalized_table.partition_by != normalized_target.partition_by;
                        let partition_by_change = PartitionByChange {
                            before: normalized_table.partition_by.clone(),
                            after: normalized_target.partition_by.clone(),
                        };
                        let order_by_changed = !table.order_by_equals(target_table);

                        // Detect engine change (e.g., MergeTree -> ReplacingMergeTree)
                        let engine_changed = table.engine != target_table.engine;

                        // Note: We intentionally do NOT check for cluster_name changes here.
                        // cluster_name is a deployment directive (how to run DDL), not a schema property.
                        // The inframap will be updated with the new cluster_name value, and future DDL
                        // operations will use it, but changing cluster_name doesn't trigger operations.

                        let order_by_change = if order_by_changed {
                            OrderByChange {
                                before: table.order_by.clone(),
                                after: target_table.order_by.clone(),
                            }
                        } else {
                            OrderByChange {
                                before: OrderBy::Fields(vec![]),
                                after: OrderBy::Fields(vec![]),
                            }
                        };

                        // Detect index changes (secondary/data-skipping indexes)
                        let indexes_changed = table.indexes != target_table.indexes;

                        // Detect and emit table-level TTL changes
                        // Use normalized comparison to avoid false positives from ClickHouse's TTL normalization
                        if !ttl_expressions_are_equivalent(
                            &table.table_ttl_setting,
                            &target_table.table_ttl_setting,
                        ) {
                            tracing::debug!(
                                "Table '{}' has table-level TTL change: {:?} -> {:?}",
                                table.name,
                                table.table_ttl_setting,
                                target_table.table_ttl_setting
                            );
                            olap_changes.push(OlapChange::Table(TableChange::TtlChanged {
                                name: table.name.clone(),
                                before: table.table_ttl_setting.clone(),
                                after: target_table.table_ttl_setting.clone(),
                                table: target_table.clone(),
                            }));
                            table_updates += 1;
                        }

                        // Column-level TTL changes are handled as regular column modifications
                        // since ClickHouse requires the full column definition when modifying TTL

                        let table_settings_changed =
                            table.table_settings != target_table.table_settings;

                        // Only process changes if there are actual differences to report
                        // Note: cluster_name changes are intentionally excluded - they don't trigger operations
                        if !column_changes.is_empty()
                            || order_by_changed
                            || partition_by_changed
                            || engine_changed
                            || indexes_changed
                            || table_settings_changed
                        {
                            // Use the strategy to determine the appropriate changes
                            let strategy_changes = strategy.diff_table_update(
                                table,
                                target_table,
                                column_changes,
                                order_by_change,
                                partition_by_change,
                                default_database,
                            );

                            // Only count as a table update if the strategy returned actual operations
                            if !strategy_changes.is_empty() {
                                table_updates += 1;
                                olap_changes.extend(strategy_changes);
                            }
                        }
                    }
                }
            } else {
                // Get original table for removal using the HashMap key
                let table = self_tables
                    .get(key)
                    .expect("normalized_self and self_tables should have same keys");
                // Respect lifecycle: DeletionProtected and ExternallyManaged tables are never removed
                match (table.life_cycle, respect_life_cycle) {
                    (LifeCycle::FullyManaged, _) | (_, false) => {
                        tracing::debug!("Table '{}' removed", table.name);
                        table_removals += 1;
                        olap_changes.push(OlapChange::Table(TableChange::Removed(table.clone())));
                    }
                    (LifeCycle::DeletionProtected, true) => {
                        tracing::debug!(
                            "Table '{}' marked for removal but is deletion-protected - skipping removal",
                            table.name
                        );
                    }
                    (LifeCycle::ExternallyManaged, true) => {
                        tracing::debug!(
                            "Table '{}' marked for removal but is externally managed - skipping removal",
                            table.name
                        );
                    }
                }
            }
        }

        // Check for additions using normalized tables for comparison, but add original tables
        for table in target_tables.values() {
            if find_table_from_infra_map(table, &normalized_self, default_database).is_none() {
                // Respect lifecycle: ExternallyManaged tables are never added automatically
                if table.life_cycle == LifeCycle::ExternallyManaged && respect_life_cycle {
                    tracing::debug!(
                        "Table '{}' marked for addition but is externally managed - skipping addition",
                        table.name
                    );
                } else {
                    tracing::debug!(
                        "Table '{}' added with {} columns",
                        table.name,
                        table.columns.len()
                    );
                    for col in &table.columns {
                        tracing::trace!("  - Column: {} ({})", col.name, col.data_type);
                    }
                    table_additions += 1;
                    olap_changes.push(OlapChange::Table(TableChange::Added(table.clone())));
                }
            }
        }

        tracing::info!(
            "Table changes: {} added, {} removed, {} updated",
            table_additions,
            table_removals,
            table_updates
        );
    }

    /// Compare tables between two infrastructure maps and compute the differences
    ///
    /// This is a backward-compatible version that uses the default table diff strategy.
    /// For database-specific behavior, use `diff_tables_with_strategy` instead.
    ///
    /// # Arguments
    /// * `self_tables` - HashMap of source tables to compare from
    /// * `target_tables` - HashMap of target tables to compare against
    /// * `olap_changes` - Mutable vector to collect the identified changes
    /// * `default_database` - The configured default database name
    pub fn diff_tables(
        self_tables: &HashMap<String, Table>,
        target_tables: &HashMap<String, Table>,
        olap_changes: &mut Vec<OlapChange>,
        respect_life_cycle: bool,
        default_database: &str,
    ) {
        let default_strategy = DefaultTableDiffStrategy;
        Self::diff_tables_with_strategy(
            self_tables,
            target_tables,
            olap_changes,
            &default_strategy,
            respect_life_cycle,
            default_database,
            &[], // No ignore operations for backward compatibility
        );
    }

    /// Simple table comparison for backward compatibility
    ///
    /// Returns None if tables are identical, Some(TableChange) if they differ.
    /// This is a simplified version of the old diff_table method for use in
    /// places that just need to check if two tables are the same.
    ///
    /// # Arguments
    /// * `table` - The first table to compare
    /// * `target_table` - The second table to compare
    ///
    /// # Returns
    /// * `Option<TableChange>` - None if identical, Some(change) if different
    pub fn simple_table_diff(table: &Table, target_table: &Table) -> Option<TableChange> {
        if table == target_table {
            return None;
        }

        let column_changes = compute_table_columns_diff(table, target_table);
        let order_by_changed = !table.order_by_equals(target_table);

        let order_by_change = if order_by_changed {
            OrderByChange {
                before: table.order_by.clone(),
                after: target_table.order_by.clone(),
            }
        } else {
            OrderByChange {
                before: OrderBy::Fields(vec![]),
                after: OrderBy::Fields(vec![]),
            }
        };

        let partition_by_changed = table.partition_by != target_table.partition_by;
        let partition_by_change = PartitionByChange {
            before: table.partition_by.clone(),
            after: target_table.partition_by.clone(),
        };

        // Only return changes if there are actual differences to report
        // Detect index changes
        let indexes_changed = table.indexes != target_table.indexes;

        // Detect table-level TTL changes - use normalized comparison
        let ttl_changed = !ttl_expressions_are_equivalent(
            &table.table_ttl_setting,
            &target_table.table_ttl_setting,
        );

        if !column_changes.is_empty()
            || order_by_changed
            || partition_by_changed
            || indexes_changed
            || ttl_changed
        {
            Some(TableChange::Updated {
                name: table.name.clone(),
                column_changes,
                order_by_change,
                partition_by_change,
                before: table.clone(),
                after: target_table.clone(),
            })
        } else {
            None
        }
    }

    /// Simple table comparison with lifecycle-aware filtering for backward compatibility
    ///
    /// This method replicates the old diff_table_with_lifecycle behavior for tests.
    /// For DeletionProtected tables, it filters out destructive changes like column removals.
    ///
    /// # Arguments
    /// * `table` - The first table to compare
    /// * `target_table` - The second table to compare
    ///
    /// # Returns
    /// * `Option<TableChange>` - None if identical, Some(change) if different
    pub fn simple_table_diff_with_lifecycle(
        table: &Table,
        target_table: &Table,
    ) -> Option<TableChange> {
        if table == target_table {
            return None;
        }

        let mut column_changes = compute_table_columns_diff(table, target_table);

        // For DeletionProtected tables, filter out destructive column changes
        if target_table.life_cycle == LifeCycle::DeletionProtected {
            let original_len = column_changes.len();
            column_changes.retain(|change| match change {
                ColumnChange::Removed(_) => {
                    tracing::debug!(
                        "Filtering out column removal for deletion-protected table '{}'",
                        table.name
                    );
                    false // Remove destructive column removals
                }
                ColumnChange::Added { .. } => true, // Allow additive changes
                ColumnChange::Updated { .. } => true, // Allow column updates
            });

            if original_len != column_changes.len() {
                tracing::info!(
                    "Filtered {} destructive column changes for deletion-protected table '{}'",
                    original_len - column_changes.len(),
                    table.name
                );
            }
        }

        let order_by_changed = !table.order_by_equals(target_table);

        let order_by_change = if order_by_changed {
            OrderByChange {
                before: table.order_by.clone(),
                after: target_table.order_by.clone(),
            }
        } else {
            OrderByChange {
                before: OrderBy::Fields(vec![]),
                after: OrderBy::Fields(vec![]),
            }
        };

        let partition_by_changed = table.partition_by != target_table.partition_by;
        let partition_by_change = PartitionByChange {
            before: table.partition_by.clone(),
            after: target_table.partition_by.clone(),
        };

        // Detect index changes
        let indexes_changed = table.indexes != target_table.indexes;

        // Detect table-level TTL changes - use normalized comparison
        let ttl_changed = !ttl_expressions_are_equivalent(
            &table.table_ttl_setting,
            &target_table.table_ttl_setting,
        );

        // Only return changes if there are actual differences to report
        if !column_changes.is_empty()
            || order_by_changed
            || partition_by_changed
            || indexes_changed
            || ttl_changed
        {
            Some(TableChange::Updated {
                name: table.name.clone(),
                column_changes,
                order_by_change,
                partition_by_change,
                before: table.clone(),
                after: target_table.clone(),
            })
        } else {
            None
        }
    }

    /// Serializes the infrastructure map to JSON and saves it to a file
    ///
    /// # Arguments
    /// * `path` - The path where the JSON file should be saved
    ///
    /// # Returns
    /// A Result indicating success or an IO error
    pub fn save_to_json(&self, path: &Path) -> Result<(), std::io::Error> {
        let json = serde_json::to_string(self)?;
        fs::write(path, json)
    }

    /// Loads an infrastructure map from a JSON file
    ///
    /// # Arguments
    /// * `path` - The path to the JSON file
    ///
    /// # Returns
    /// A Result containing either the loaded map or an IO error
    pub fn load_from_json(path: &Path) -> Result<Self, std::io::Error> {
        let json = fs::read_to_string(path)?;
        let infra_map = serde_json::from_str(&json)?;
        Ok(infra_map)
    }

    /// Resolves runtime environment variables for engine credentials and table settings.
    ///
    /// Must be called at runtime (dev/prod mode) rather than build time to avoid
    /// baking credentials into Docker images.
    pub fn resolve_runtime_credentials_from_env(&mut self) -> Result<(), String> {
        use crate::infrastructure::olap::clickhouse::queries::ClickhouseEngine;
        use crate::utilities::secrets::resolve_optional_runtime_env;

        for table in self.tables.values_mut() {
            let mut should_recalc_hash = false;

            // Helper closure to resolve AWS credentials for S3-based engines
            let resolve_aws_credentials = |access_key: &mut Option<String>,
                                           secret_key: &mut Option<String>,
                                           engine_name: &str|
             -> Result<(), String> {
                let resolved_access_key = resolve_optional_runtime_env(access_key).map_err(
                    |e| {
                        format!(
                            "Failed to resolve runtime environment variable for table '{}' field 'awsAccessKeyId': {}",
                            table.name, e
                        )
                    },
                )?;

                let resolved_secret_key = resolve_optional_runtime_env(secret_key).map_err(
                    |e| {
                        format!(
                            "Failed to resolve runtime environment variable for table '{}' field 'awsSecretAccessKey': {}",
                            table.name, e
                        )
                    },
                )?;

                *access_key = resolved_access_key;
                *secret_key = resolved_secret_key;

                tracing::debug!(
                    "Resolved {} credentials for table '{}' at runtime",
                    engine_name,
                    table.name
                );

                Ok(())
            };

            match &mut table.engine {
                ClickhouseEngine::S3Queue {
                    aws_access_key_id,
                    aws_secret_access_key,
                    ..
                } => {
                    resolve_aws_credentials(aws_access_key_id, aws_secret_access_key, "S3Queue")?;
                    should_recalc_hash = true;
                }
                ClickhouseEngine::S3 {
                    aws_access_key_id,
                    aws_secret_access_key,
                    ..
                } => {
                    resolve_aws_credentials(aws_access_key_id, aws_secret_access_key, "S3")?;
                    should_recalc_hash = true;
                }
                ClickhouseEngine::IcebergS3 {
                    aws_access_key_id,
                    aws_secret_access_key,
                    ..
                } => {
                    resolve_aws_credentials(aws_access_key_id, aws_secret_access_key, "IcebergS3")?;
                    should_recalc_hash = true;
                }
                _ => {
                    // No credentials to resolve for other engine types
                    // Kafka credentials are now in table_settings, not engine config
                }
            }

            // Recalculate engine_params_hash after resolving credentials
            if should_recalc_hash {
                table.engine_params_hash = Some(table.engine.non_alterable_params_hash());
                tracing::debug!(
                    "Recalculated engine_params_hash for table '{}' after credential resolution",
                    table.name
                );
            }

            // Resolve runtime environment variables in table_settings (e.g., Kafka security settings)
            let mut settings_changed = false;
            if let Some(ref mut settings) = table.table_settings {
                for (key, value) in settings.iter_mut() {
                    let resolved_value = resolve_optional_runtime_env(&Some(value.clone()))
                        .map_err(|e| {
                            format!(
                                "Failed to resolve runtime environment variable for table '{}' setting '{}': {}",
                                table.name, key, e
                            )
                        })?;

                    if let Some(new_value) = resolved_value {
                        if new_value != *value {
                            *value = new_value;
                            settings_changed = true;
                            tracing::debug!(
                                "Resolved setting '{}' for table '{}' from runtime environment",
                                key,
                                table.name
                            );
                        }
                    }
                }
            }

            // Recalculate table_settings_hash after resolving credentials (same as engine_params_hash)
            if settings_changed {
                table.table_settings_hash = table.compute_table_settings_hash();
                tracing::debug!(
                    "Recalculated table_settings_hash for table '{}' after credential resolution",
                    table.name
                );
            }
        }

        Ok(())
    }

    /// Stores the infrastructure map in Redis for persistence and sharing
    ///
    /// Serializes the map to protocol buffers and stores it in Redis using
    /// a service-specific prefix.
    ///
    /// # Arguments
    /// * `redis_client` - The Redis client to use for storage
    ///
    /// # Returns
    /// A Result indicating success or an error
    pub async fn store_in_redis(&self, redis_client: &RedisClient) -> Result<()> {
        let encoded: Vec<u8> = self.to_proto().write_to_bytes()?;
        redis_client
            .set_with_service_prefix("infrastructure_map", &encoded)
            .await
            .context("Failed to store InfrastructureMap in Redis")?;

        Ok(())
    }

    /// Loads an infrastructure map from Redis
    ///
    /// Attempts to retrieve the map from Redis and deserialize it from
    /// protocol buffers.
    ///
    /// # Arguments
    /// * `redis_client` - The Redis client to use for retrieval
    ///
    /// # Returns
    /// A Result containing either the loaded map (if found) or None (if not found),
    /// or an error if retrieval or deserialization failed
    pub async fn load_from_redis(redis_client: &RedisClient) -> Result<Option<Self>> {
        let encoded = redis_client
            .get_with_service_prefix("infrastructure_map")
            .await
            .context("Failed to get InfrastructureMap from Redis")?;

        if let Some(encoded) = encoded {
            let decoded = InfrastructureMap::from_proto(encoded).map_err(|e| {
                anyhow::anyhow!("Failed to decode InfrastructureMap from proto: {}", e)
            })?;
            Ok(Some(decoded))
        } else {
            Ok(None)
        }
    }

    /// Loads an infrastructure map using the last deployment's Redis key prefix.
    pub async fn load_from_last_redis_prefix(redis_client: &RedisClient) -> Result<Option<Self>> {
        let last_prefix = &redis_client.config.last_key_prefix;

        tracing::info!(
            "Loading InfrastructureMap from last Redis prefix: {}",
            last_prefix
        );

        let encoded = redis_client
            .get_with_explicit_prefix(last_prefix, "infrastructure_map")
            .await
            .context("Failed to get InfrastructureMap from Redis using LAST_KEY_PREFIX");

        if let Err(e) = encoded {
            tracing::error!("{}", e);
            return Ok(None);
        }

        if let Ok(Some(encoded)) = encoded {
            let decoded = InfrastructureMap::from_proto(encoded).map_err(|e| {
                anyhow::anyhow!("Failed to decode InfrastructureMap from proto: {}", e)
            })?;
            Ok(Some(decoded))
        } else {
            Ok(None)
        }
    }

    /// Converts the infrastructure map to its protocol buffer representation
    ///
    /// This creates a complete protocol buffer representation of the map
    /// for serialization and transport.
    ///
    /// # Returns
    /// A protocol buffer representation of the infrastructure map
    pub fn to_proto(&self) -> ProtoInfrastructureMap {
        ProtoInfrastructureMap {
            default_database: self.default_database.clone(),
            topics: self
                .topics
                .iter()
                .map(|(k, v)| (k.clone(), v.to_proto()))
                .collect(),
            api_endpoints: self
                .api_endpoints
                .iter()
                .map(|(k, v)| (k.clone(), v.to_proto()))
                .collect(),
            tables: self
                .tables
                .iter()
                .map(|(k, v)| (k.clone(), v.to_proto()))
                .collect(),
            views: self
                .views
                .iter()
                .map(|(k, v)| (k.clone(), v.to_proto()))
                .collect(),
            topic_to_table_sync_processes: self
                .topic_to_table_sync_processes
                .iter()
                .map(|(k, v)| (k.clone(), v.to_proto()))
                .collect(),
            topic_to_topic_sync_processes: self
                .topic_to_topic_sync_processes
                .iter()
                .map(|(k, v)| (k.clone(), v.to_proto()))
                .collect(),
            function_processes: self
                .function_processes
                .iter()
                .map(|(k, v)| (k.clone(), v.to_proto()))
                .collect(),
            // Still here for reverse compatibility
            initial_data_loads: HashMap::new(),
            orchestration_workers: self
                .orchestration_workers
                .iter()
                .map(|(k, v)| (k.clone(), v.to_proto()))
                .collect(),
            sql_resources: self
                .sql_resources
                .iter()
                .map(|(k, v)| (k.clone(), v.to_proto()))
                .collect(),
            web_apps: self
                .web_apps
                .iter()
                .map(|(k, v)| (k.clone(), v.to_proto()))
                .collect(),
            materialized_views: self
                .materialized_views
                .iter()
                .map(|(k, v)| (k.clone(), v.to_proto()))
                .collect(),
            custom_views: self
                .custom_views
                .iter()
                .map(|(k, v)| (k.clone(), v.to_proto()))
                .collect(),
            special_fields: Default::default(),
        }
    }

    /// Serializes the infrastructure map to protocol buffer bytes
    ///
    /// # Returns
    /// A byte vector containing the serialized map
    pub fn to_proto_bytes(&self) -> Vec<u8> {
        self.to_proto().write_to_bytes().unwrap()
    }

    /// Creates an infrastructure map from its protocol buffer representation
    ///
    /// # Arguments
    /// * `bytes` - The byte vector containing the serialized map
    ///
    /// # Returns
    /// A Result containing either the deserialized map or a proto error
    pub fn from_proto(bytes: Vec<u8>) -> Result<Self, InfraMapProtoError> {
        let proto = ProtoInfrastructureMap::parse_from_bytes(&bytes)?;

        Ok(InfrastructureMap {
            default_database: proto.default_database,
            topics: proto
                .topics
                .into_iter()
                .map(|(k, v)| (k, Topic::from_proto(v)))
                .collect(),
            api_endpoints: proto
                .api_endpoints
                .into_iter()
                .map(|(k, v)| (k, ApiEndpoint::from_proto(v)))
                .collect(),
            tables: proto
                .tables
                .into_iter()
                .map(|(k, v)| (k, Table::from_proto(v)))
                .collect(),
            views: proto
                .views
                .into_iter()
                .map(|(k, v)| (k, View::from_proto(v)))
                .collect(),
            topic_to_table_sync_processes: proto
                .topic_to_table_sync_processes
                .into_iter()
                .map(|(k, v)| (k, TopicToTableSyncProcess::from_proto(v)))
                .collect(),
            topic_to_topic_sync_processes: proto
                .topic_to_topic_sync_processes
                .into_iter()
                .map(|(k, v)| (k, TopicToTopicSyncProcess::from_proto(v)))
                .collect(),
            function_processes: proto
                .function_processes
                .into_iter()
                .map(|(k, v)| (k, FunctionProcess::from_proto(v)))
                .collect(),
            orchestration_workers: proto
                .orchestration_workers
                .into_iter()
                .map(|(k, v)| (k, OrchestrationWorker::from_proto(v)))
                .collect(),
            consumption_api_web_server: ConsumptionApiWebServer {},
            block_db_processes: OlapProcess {},
            sql_resources: proto
                .sql_resources
                .into_iter()
                .map(|(k, v)| (k, SqlResource::from_proto(v)))
                .collect(),
            // TODO: add proto
            workflows: HashMap::new(),
            web_apps: proto
                .web_apps
                .into_iter()
                .map(|(k, v)| (k, super::infrastructure::web_app::WebApp::from_proto(&v)))
                .collect(),
            materialized_views: proto
                .materialized_views
                .into_iter()
                .map(|(k, v)| {
                    (
                        k,
                        super::infrastructure::materialized_view::MaterializedView::from_proto(v),
                    )
                })
                .collect(),
            custom_views: proto
                .custom_views
                .into_iter()
                .map(|(k, v)| (k, super::infrastructure::view::CustomView::from_proto(v)))
                .collect(),
        })
    }

    /// Adds a table to the infrastructure map
    ///
    /// # Arguments
    /// * `table` - The table to add
    pub fn add_table(&mut self, table: Table) {
        self.tables.insert(table.id(&self.default_database), table);
    }

    /// Finds a table by name
    ///
    /// # Arguments
    /// * `name` - The name of the table to find
    ///
    /// # Returns
    /// An Option containing a reference to the table if found
    pub fn find_table_by_name(&self, name: &str) -> Option<&Table> {
        self.tables.values().find(|table| table.name == name)
    }

    /// Normalizes the infrastructure map for backward compatibility
    ///
    /// This applies the same normalization logic as partial_infrastructure_map.rs
    /// to ensure consistent comparison between old and new infrastructure maps.
    ///
    /// Specifically:
    /// - Falls back to primary key columns for order_by when it's empty (for MergeTree tables)
    /// - Ensures arrays are always required=true (ClickHouse doesn't support Nullable(Array))
    /// - Converts old SqlResource entries that are actually materialized views to structured MaterializedView
    /// - Converts old SqlResource entries that are actually views to structured CustomView
    ///
    /// This is needed because older CLI versions didn't persist order_by when it was
    /// derived from primary key columns, and older moose-lib versions emitted MVs/Views as SqlResources.
    pub fn normalize(mut self) -> Self {
        use crate::framework::core::infrastructure::materialized_view::{
            MaterializedView, SelectQuery, TableReference,
        };
        use crate::framework::core::infrastructure::table::ColumnType;
        use crate::framework::core::infrastructure::view::CustomView;
        use crate::infrastructure::olap::clickhouse::sql_parser::{
            extract_source_tables_from_query, parse_create_materialized_view,
        };

        self.tables.values_mut().for_each(|table| {
            // Fall back to primary key columns if order_by is empty for MergeTree engines
            // This ensures backward compatibility when order_by isn't explicitly set
            // We only do this for MergeTree family to avoid breaking S3 tables
            if table.order_by.is_empty() {
                table.order_by = table.order_by_with_fallback();
            }

            // Normalize columns: ClickHouse doesn't support Nullable(Array(...))
            // Arrays must always be NOT NULL (required=true)
            for col in &mut table.columns {
                if matches!(col.data_type, ColumnType::Array { .. }) {
                    col.required = true;
                }
            }
        });

        // Convert old SqlResource entries that are actually MVs or Views to structured types.
        // This handles backward compatibility with older moose-lib versions.
        //
        // Old moose-lib generated these exact patterns:
        // - MV setup: "CREATE MATERIALIZED VIEW IF NOT EXISTS <name> TO <target> AS <select>"
        // - View setup: "CREATE VIEW IF NOT EXISTS <name> AS <select>"
        // - Both teardown: "DROP VIEW IF EXISTS <name>"
        // - Both have exactly 1 setup statement and 1 teardown statement
        let mut sql_resources_to_remove = Vec::new();

        for (key, sql_resource) in &self.sql_resources {
            // moose-lib always generates exactly 1 setup and 1 teardown statement
            if sql_resource.setup.len() != 1 || sql_resource.teardown.len() != 1 {
                continue;
            }

            let setup_sql = &sql_resource.setup[0];
            let teardown_sql = &sql_resource.teardown[0];

            // Verify teardown matches moose-lib pattern exactly
            if !teardown_sql.starts_with("DROP VIEW IF EXISTS") {
                continue;
            }

            // Check if this is a CREATE MATERIALIZED VIEW statement (moose-lib generated)
            // Must have TO clause which distinguishes it from regular views
            if setup_sql.starts_with("CREATE MATERIALIZED VIEW IF NOT EXISTS")
                && setup_sql.contains(" TO ")
            {
                if let Ok(mv_stmt) = parse_create_materialized_view(setup_sql) {
                    // Convert source tables to TableReference
                    let source_tables: Vec<TableReference> = mv_stmt
                        .source_tables
                        .into_iter()
                        .map(|t| TableReference {
                            database: t.database,
                            table: t.table,
                        })
                        .collect();

                    // Create the target table reference
                    let target_table = TableReference {
                        database: mv_stmt.target_database,
                        table: mv_stmt.target_table,
                    };

                    let mv = MaterializedView {
                        name: sql_resource.name.clone(),
                        database: sql_resource.database.clone(),
                        select_query: SelectQuery::new(mv_stmt.select_statement, source_tables),
                        target_table,
                        source_file: sql_resource.source_file.clone(),
                    };

                    // Insert into materialized_views map (use same key)
                    self.materialized_views
                        .insert(mv.id(&self.default_database), mv);
                    sql_resources_to_remove.push(key.clone());
                }
            }
            // Check if this is a CREATE VIEW statement (moose-lib generated)
            // Must NOT contain "MATERIALIZED" and must have AS clause
            else if setup_sql.starts_with("CREATE VIEW IF NOT EXISTS")
                && !setup_sql.contains("MATERIALIZED")
                && setup_sql.contains(" AS ")
            {
                // Find the AS clause to extract the SELECT
                if let Some(as_pos) = setup_sql.find(" AS ") {
                    let select_sql = setup_sql[as_pos + 4..].trim().to_string();

                    // Extract source tables from the SELECT using the parser
                    let source_tables = extract_source_tables_from_query(&select_sql)
                        .unwrap_or_default()
                        .into_iter()
                        .map(|t| TableReference {
                            database: t.database,
                            table: t.table,
                        })
                        .collect();

                    let view = CustomView {
                        name: sql_resource.name.clone(),
                        database: sql_resource.database.clone(),
                        select_query: SelectQuery::new(select_sql, source_tables),
                        source_file: sql_resource.source_file.clone(),
                    };

                    self.custom_views
                        .insert(view.id(&self.default_database), view);
                    sql_resources_to_remove.push(key.clone());
                }
            }
        }

        // Remove converted SqlResources
        for key in sql_resources_to_remove {
            self.sql_resources.remove(&key);
        }

        self
    }

    /// Masks sensitive credentials before exporting to JSON migration files.
    pub fn mask_credentials_for_json_export(mut self) -> Self {
        for table in self.tables.values_mut() {
            match &mut table.engine {
                ClickhouseEngine::S3Queue {
                    aws_access_key_id,
                    aws_secret_access_key,
                    ..
                }
                | ClickhouseEngine::S3 {
                    aws_access_key_id,
                    aws_secret_access_key,
                    ..
                }
                | ClickhouseEngine::IcebergS3 {
                    aws_access_key_id,
                    aws_secret_access_key,
                    ..
                } => {
                    if aws_access_key_id.is_some() {
                        *aws_access_key_id = Some(CREDENTIAL_PLACEHOLDER.to_string());
                    }
                    if aws_secret_access_key.is_some() {
                        *aws_secret_access_key = Some(CREDENTIAL_PLACEHOLDER.to_string());
                    }
                }
                _ => {}
            }

            // Mask engine-specific sensitive settings (e.g., Kafka credentials)
            if let Some(ref mut settings) = table.table_settings {
                for key in table.engine.sensitive_settings() {
                    if let Some(value) = settings.get_mut(*key) {
                        *value = CREDENTIAL_PLACEHOLDER.to_string();
                    }
                }
            }
        }

        self
    }

    /// Adds a topic to the infrastructure map
    ///
    /// # Arguments
    /// * `topic` - The topic to add
    pub fn add_topic(&mut self, topic: Topic) {
        self.topics.insert(topic.id(), topic);
    }

    /// Loads an infrastructure map from user code
    ///
    /// # Arguments
    /// * `project` - The project to load the infrastructure map from
    /// * `resolve_credentials` - Whether to resolve credentials from environment variables.
    ///   Set to `false` for build-time operations like `moose check` to avoid baking credentials
    ///   into Docker images. Set to `true` for runtime operations that need to interact with infrastructure.
    ///
    /// # Returns
    /// A Result containing the infrastructure map or an error
    pub async fn load_from_user_code(
        project: &Project,
        resolve_credentials: bool,
    ) -> anyhow::Result<Self> {
        let partial = if project.language == SupportedLanguages::Typescript {
            let process = crate::framework::typescript::export_collectors::collect_from_index(
                project,
                &project.project_location,
            )?;

            PartialInfrastructureMap::from_subprocess(process, "index.ts").await?
        } else {
            load_main_py(project, &project.project_location).await?
        };
        let mut infra_map = partial.into_infra_map(
            project.language,
            &project.main_file(),
            &project.clickhouse_config.db_name,
        )?;

        // Resolve runtime credentials at runtime if requested
        if resolve_credentials {
            infra_map
                .resolve_runtime_credentials_from_env()
                .map_err(|e| anyhow::anyhow!("Failed to resolve runtime credentials: {}", e))?;
        }

        // Provide explicit feedback when streams are defined but streaming engine is disabled
        if !project.features.streaming_engine && infra_map.uses_streaming() {
            show_message_wrapper(
                MessageType::Error,
                Message {
                    action: "Disabled".to_string(),
                    details: format!(
                        "Streaming is disabled but {} stream(s) found. Enable it by setting [features].streaming_engine = true in moose.config.toml",
                        infra_map.topics.len()
                    ),
                },
            );
        }

        // Provide explicit feedback when consumption APIs are defined but APIs feature is disabled
        if !project.features.apis && infra_map.has_consumption_apis() {
            let consumption_api_count = infra_map
                .api_endpoints
                .values()
                .filter(|endpoint| matches!(endpoint.api_type, APIType::EGRESS { .. }))
                .count();

            show_message_wrapper(
                MessageType::Error,
                Message {
                    action: "Disabled".to_string(),
                    details: format!(
                        "Analytics APIs feature is disabled but {} API endpoint(s) found. Enable it by setting [features].apis = true in moose.config.toml",
                        consumption_api_count
                    ),
                },
            );
        }

        Ok(infra_map)
    }

    /// Gets a topic by its ID
    ///
    /// # Arguments
    /// * `id` - The ID of the topic to get
    ///
    /// # Returns
    /// An Option containing a reference to the topic if found
    pub fn find_topic_by_id(&self, id: &str) -> Option<&Topic> {
        self.topics.get(id)
    }

    /// Gets a topic by its ID, returning an error if not found
    ///
    /// This method is similar to `find_topic_by_id` but returns a Result
    /// instead of an Option, making it more suitable for contexts where
    /// a missing topic should be treated as an error.
    ///
    /// # Arguments
    /// * `id` - The ID of the topic to get
    ///
    /// # Returns
    /// A Result containing a reference to the topic if found, or an InfraMapError if not found
    ///
    /// # Errors
    /// Returns `InfraMapError::TopicNotFound` if no topic with the given ID exists
    pub fn get_topic(&self, id: &str) -> Result<&Topic, InfraMapError> {
        self.find_topic_by_id(id)
            .ok_or(InfraMapError::TopicNotFound {
                topic_id: id.to_string(),
            })
    }

    /// Gets a table by its ID, returning an error if not found
    ///
    /// This method is similar to `find_table_by_id` but returns a Result
    /// instead of an Option, making it more suitable for contexts where
    /// a missing table should be treated as an error.
    ///
    /// # Arguments
    /// * `id` - The ID of the table to get
    ///
    /// # Returns
    /// A Result containing a reference to the table if found, or an InfraMapError if not found
    ///
    /// # Errors
    /// Returns `InfraMapError::TableNotFound` if no table with the given ID exists
    ///
    pub fn get_table(&self, id: &str) -> Result<&Table, InfraMapError> {
        self.find_table_by_id(id)
            .ok_or(InfraMapError::TableNotFound {
                table_id: id.to_string(),
            })
    }

    /// Finds a table by its ID
    ///
    /// # Arguments
    /// * `id` - The ID of the table to find
    ///
    /// # Returns
    /// An Option containing a reference to the table if found
    pub fn find_table_by_id(&self, id: &str) -> Option<&Table> {
        self.tables.get(id)
    }

    /// Gets a topic by its name
    ///
    /// # Arguments
    /// * `name` - The name of the topic to get
    ///
    /// # Returns
    /// An Option containing a reference to the topic if found
    pub fn find_topic_by_name(&self, name: &str) -> Option<&Topic> {
        self.topics.values().find(|topic| topic.name == name)
    }

    pub fn uses_olap(&self) -> bool {
        !self.tables.is_empty()
            || !self.views.is_empty()
            || !self.topic_to_table_sync_processes.is_empty()
            || !self.sql_resources.is_empty()
    }

    pub fn uses_streaming(&self) -> bool {
        !self.topics.is_empty()
            || !self.topic_to_table_sync_processes.is_empty()
            || !self.topic_to_topic_sync_processes.is_empty()
            || !self.function_processes.is_empty()
            || self
                .api_endpoints
                .iter()
                .any(|(_, api)| matches!(&api.api_type, APIType::INGRESS { .. }))
    }

    pub fn has_consumption_apis(&self) -> bool {
        self.api_endpoints
            .values()
            .any(|endpoint| matches!(endpoint.api_type, APIType::EGRESS { .. }))
    }
}

/// Compare two optional TTL expressions for equivalence, accounting for ClickHouse normalization.
///
/// ClickHouse normalizes "INTERVAL N DAY" to "toIntervalDay(N)", so direct string comparison
/// will always detect false differences. This function normalizes both expressions first.
///
/// # Arguments
/// * `before` - The first TTL expression (or None)
/// * `after` - The second TTL expression (or None)
///
/// # Returns
/// `true` if the TTL expressions are semantically equivalent, `false` otherwise
fn ttl_expressions_are_equivalent(before: &Option<String>, after: &Option<String>) -> bool {
    use crate::infrastructure::olap::clickhouse::normalize_ttl_expression;
    match (before, after) {
        (None, None) => true,
        (Some(before_ttl), Some(after_ttl)) => {
            normalize_ttl_expression(before_ttl) == normalize_ttl_expression(after_ttl)
        }
        _ => false, // One has TTL, the other doesn't
    }
}

/// Check if two columns are semantically equivalent
///
/// This handles special cases like enum types where ClickHouse's representation
/// may differ from the source TypeScript but is semantically the same.
/// Also handles TTL expressions where ClickHouse normalizes INTERVAL syntax to toInterval* functions.
///
/// # Arguments
/// * `before` - The first column to compare
/// * `after` - The second column to compare
///
/// # Returns
/// `true` if the columns are semantically equivalent, `false` otherwise
fn columns_are_equivalent(before: &Column, after: &Column) -> bool {
    // Check all non-data_type and non-ttl and non-codec fields first
    if before.name != after.name
        || before.required != after.required
        || before.unique != after.unique
        // primary_key change is handled at the table level
        || before.default != after.default
        || before.materialized != after.materialized
        || before.annotations != after.annotations
        || before.comment != after.comment
    {
        return false;
    }

    // Special handling for TTL comparison: normalize both expressions before comparing
    if !ttl_expressions_are_equivalent(&before.ttl, &after.ttl) {
        return false;
    }

    // Special handling for codec comparison: normalize both expressions before comparing
    // This handles cases where ClickHouse adds default parameters (e.g., Delta → Delta(4))
    if !codec_expressions_are_equivalent(&before.codec, &after.codec) {
        return false;
    }

    // Use ClickHouse-specific semantic comparison for data types
    // This handles special cases like enums and JSON types with order-independent typed_paths
    use crate::infrastructure::olap::clickhouse::diff_strategy::column_types_are_equivalent;
    column_types_are_equivalent(&before.data_type, &after.data_type)
}

/// Check if two topics are equal, ignoring metadata
///
/// Metadata changes (like source file location) should not trigger redeployments.
///
/// # Arguments
/// * `a` - The first topic to compare
/// * `b` - The second topic to compare
///
/// # Returns
/// `true` if the topics are equal ignoring metadata, `false` otherwise
fn topics_equal_ignore_metadata(a: &Topic, b: &Topic) -> bool {
    let mut a = a.clone();
    let mut b = b.clone();
    a.metadata = None;
    b.metadata = None;
    a == b
}

/// Check if two tables are equal, ignoring metadata
///
/// Metadata changes (like source file location) should not trigger redeployments.
///
/// # Arguments
/// * `a` - The first table to compare
/// * `b` - The second table to compare
///
/// # Returns
/// `true` if the tables are equal ignoring metadata, `false` otherwise
fn tables_equal_ignore_metadata(a: &Table, b: &Table) -> bool {
    let mut a = a.clone();
    let mut b = b.clone();
    a.metadata = None;
    b.metadata = None;
    a == b
}

/// Check if two API endpoints are equal, ignoring metadata
///
/// Metadata changes (like source file location) should not trigger redeployments.
///
/// # Arguments
/// * `a` - The first API endpoint to compare
/// * `b` - The second API endpoint to compare
///
/// # Returns
/// `true` if the API endpoints are equal ignoring metadata, `false` otherwise
fn api_endpoints_equal_ignore_metadata(a: &ApiEndpoint, b: &ApiEndpoint) -> bool {
    let mut a = a.clone();
    let mut b = b.clone();
    a.metadata = None;
    b.metadata = None;
    a == b
}

/// Computes the detailed differences between two table versions
///
/// This function performs a column-by-column comparison between two tables
/// and identifies added, removed, and modified columns. For modified columns,
/// it logs the specific attributes that have changed.
///
/// # Arguments
/// * `before` - The original table
/// * `after` - The modified table
///
/// # Returns
/// A vector of `ColumnChange` objects describing the differences
pub fn compute_table_columns_diff(before: &Table, after: &Table) -> Vec<ColumnChange> {
    let mut diff = Vec::new();

    // Create a HashMap of the 'before' columns: O(n)
    let before_columns: HashMap<&String, &Column> =
        before.columns.iter().map(|col| (&col.name, col)).collect();

    // Create a HashMap of the 'after' columns: O(n)
    let after_columns: HashMap<&String, &Column> =
        after.columns.iter().map(|col| (&col.name, col)).collect();

    // Process additions and updates: O(n)
    for (i, after_col) in after.columns.iter().enumerate() {
        if let Some(&before_col) = before_columns.get(&after_col.name) {
            if !columns_are_equivalent(before_col, after_col) {
                tracing::debug!(
                    "Column '{}' modified from {:?} to {:?}",
                    after_col.name,
                    before_col,
                    after_col
                );
                diff.push(ColumnChange::Updated {
                    before: before_col.clone(),
                    after: after_col.clone(),
                });
            } else {
                tracing::debug!("Column '{}' unchanged", after_col.name);
            }
        } else {
            diff.push(ColumnChange::Added {
                column: after_col.clone(),
                position_after: if i == 0 {
                    None
                } else {
                    Some(after.columns[i - 1].name.clone())
                },
            });
        }
    }

    // Process removals: O(n)
    for before_col in &before.columns {
        if !after_columns.contains_key(&before_col.name) {
            tracing::debug!("Column '{}' has been removed", before_col.name);
            diff.push(ColumnChange::Removed(before_col.clone()));
        }
    }

    diff
}

impl Default for InfrastructureMap {
    /// Creates a default empty infrastructure map
    ///
    /// This creates an infrastructure map with empty collections for all component types.
    /// Useful for testing or as a starting point for building a map programmatically.
    ///
    /// # Returns
    /// An empty infrastructure map
    fn default() -> Self {
        Self {
            default_database: default_database_name(),
            topics: HashMap::new(),
            api_endpoints: HashMap::new(),
            tables: HashMap::new(),
            views: HashMap::new(),
            topic_to_table_sync_processes: HashMap::new(),
            topic_to_topic_sync_processes: HashMap::new(),
            function_processes: HashMap::new(),
            block_db_processes: OlapProcess {},
            consumption_api_web_server: ConsumptionApiWebServer {},
            orchestration_workers: HashMap::new(),
            sql_resources: HashMap::new(),
            workflows: HashMap::new(),
            web_apps: HashMap::new(),
            materialized_views: HashMap::new(),
            custom_views: HashMap::new(),
        }
    }
}

impl serde::Serialize for InfrastructureMap {
    /// Custom serialization with sorted keys for deterministic output.
    ///
    /// Migration files are version-controlled, so we need consistent output.
    /// Without sorted keys, HashMap serialization order is random, causing noisy diffs.
    fn serialize<S>(&self, serializer: S) -> Result<S::Ok, S::Error>
    where
        S: serde::Serializer,
    {
        // We need to temporarily derive Serialize on a shadow type to avoid infinite recursion
        // Create a JSON value using the derived Serialize, then sort keys
        #[derive(serde::Serialize)]
        struct InfrastructureMapForSerialization<'a> {
            #[serde(skip_serializing_if = "Option::is_none")]
            default_database: Option<&'a String>,
            topics: &'a HashMap<String, Topic>,
            api_endpoints: &'a HashMap<String, ApiEndpoint>,
            tables: &'a HashMap<String, Table>,
            views: &'a HashMap<String, View>,
            topic_to_table_sync_processes: &'a HashMap<String, TopicToTableSyncProcess>,
            topic_to_topic_sync_processes: &'a HashMap<String, TopicToTopicSyncProcess>,
            function_processes: &'a HashMap<String, FunctionProcess>,
            block_db_processes: &'a OlapProcess,
            consumption_api_web_server: &'a ConsumptionApiWebServer,
            orchestration_workers: &'a HashMap<String, OrchestrationWorker>,
            sql_resources: &'a HashMap<String, SqlResource>,
            workflows: &'a HashMap<String, Workflow>,
            web_apps: &'a HashMap<String, super::infrastructure::web_app::WebApp>,
        }

        // Mask credentials before serialization (for JSON migration files)
        // This is done automatically in the Serialize impl so all JSON exports are safe
        let masked_inframap = self.clone().mask_credentials_for_json_export();

        let shadow_map = InfrastructureMapForSerialization {
            default_database: Some(&masked_inframap.default_database),
            topics: &masked_inframap.topics,
            api_endpoints: &masked_inframap.api_endpoints,
            tables: &masked_inframap.tables,
            views: &masked_inframap.views,
            topic_to_table_sync_processes: &masked_inframap.topic_to_table_sync_processes,
            topic_to_topic_sync_processes: &masked_inframap.topic_to_topic_sync_processes,
            function_processes: &masked_inframap.function_processes,
            block_db_processes: &masked_inframap.block_db_processes,
            consumption_api_web_server: &masked_inframap.consumption_api_web_server,
            orchestration_workers: &masked_inframap.orchestration_workers,
            sql_resources: &masked_inframap.sql_resources,
            workflows: &masked_inframap.workflows,
            web_apps: &masked_inframap.web_apps,
        };

        // Serialize to JSON value, sort keys, then serialize that
        let json_value = serde_json::to_value(&shadow_map).map_err(serde::ser::Error::custom)?;
        let sorted_value = crate::utilities::json::sort_json_keys(json_value);
        sorted_value.serialize(serializer)
    }
}

#[cfg(test)]
mod tests {
    use crate::framework::core::infrastructure::table::IntType;
    use crate::framework::core::infrastructure_map::DefaultTableDiffStrategy;
    use crate::framework::core::infrastructure_map::{
        Change, InfrastructureMap, OlapChange, OrderBy, StreamingChange, TableChange,
    };
    use crate::framework::core::{
        infrastructure::table::{Column, ColumnType, Table},
        infrastructure_map::{
            compute_table_columns_diff, ColumnChange, PrimitiveSignature, PrimitiveTypes,
        },
        partial_infrastructure_map::LifeCycle,
    };
    use crate::framework::versions::Version;
    use crate::infrastructure::olap::clickhouse::config::DEFAULT_DATABASE_NAME;
    use crate::infrastructure::olap::clickhouse::queries::ClickhouseEngine;

    #[test]
    fn test_compute_table_diff() {
        let before = Table {
            name: "test_table".to_string(),
            engine: ClickhouseEngine::MergeTree,
            columns: vec![
                Column {
                    name: "id".to_string(),
                    data_type: ColumnType::Int(IntType::Int64),
                    required: true,
                    unique: true,
                    primary_key: true,
                    default: None,
                    annotations: vec![],
                    comment: None,
                    ttl: None,
                    codec: None,
                    materialized: None,
                },
                Column {
                    name: "name".to_string(),
                    data_type: ColumnType::String,
                    required: true,
                    unique: false,
                    primary_key: false,
                    default: None,
                    annotations: vec![],
                    comment: None,
                    ttl: None,
                    codec: None,
                    materialized: None,
                },
                Column {
                    name: "to_be_removed".to_string(),
                    data_type: ColumnType::String,
                    required: false,
                    unique: false,
                    primary_key: false,
                    default: None,
                    annotations: vec![],
                    comment: None,
                    ttl: None,
                    codec: None,
                    materialized: None,
                },
            ],
            order_by: OrderBy::Fields(vec!["id".to_string()]),
            partition_by: None,
            sample_by: None,
            version: Some(Version::from_string("1.0".to_string())),
            source_primitive: PrimitiveSignature {
                name: "test_primitive".to_string(),
                primitive_type: PrimitiveTypes::DataModel,
            },
            metadata: None,
            life_cycle: LifeCycle::FullyManaged,
            engine_params_hash: None,
            table_settings_hash: None,
            table_settings: None,
            indexes: vec![],
            database: None,
            table_ttl_setting: None,
            cluster_name: None,
            primary_key_expression: None,
        };

        let after = Table {
            name: "test_table".to_string(),
            engine: ClickhouseEngine::MergeTree,
            columns: vec![
                Column {
                    name: "id".to_string(),
                    data_type: ColumnType::BigInt, // Changed type
                    required: true,
                    unique: true,
                    primary_key: true,
                    default: None,
                    annotations: vec![],
                    comment: None,
                    ttl: None,
                    codec: None,
                    materialized: None,
                },
                Column {
                    name: "name".to_string(),
                    data_type: ColumnType::String,
                    required: true,
                    unique: false,
                    primary_key: false,
                    default: None,
                    annotations: vec![],
                    comment: None,
                    ttl: None,
                    codec: None,
                    materialized: None,
                },
                Column {
                    name: "age".to_string(), // New column
                    data_type: ColumnType::Int(IntType::Int64),
                    required: false,
                    unique: false,
                    primary_key: false,
                    default: None,
                    annotations: vec![],
                    comment: None,
                    ttl: None,
                    codec: None,
                    materialized: None,
                },
            ],
            order_by: OrderBy::Fields(vec!["id".to_string(), "name".to_string()]), // Changed order_by
            partition_by: None,
            sample_by: None,
            version: Some(Version::from_string("1.1".to_string())),
            source_primitive: PrimitiveSignature {
                name: "test_primitive".to_string(),
                primitive_type: PrimitiveTypes::DataModel,
            },
            metadata: None,
            life_cycle: LifeCycle::FullyManaged,
            engine_params_hash: None,
            table_settings_hash: None,
            table_settings: None,
            indexes: vec![],
            database: None,
            table_ttl_setting: None,
            cluster_name: None,
            primary_key_expression: None,
        };

        let diff = compute_table_columns_diff(&before, &after);

        assert_eq!(diff.len(), 3);
        assert!(
            matches!(&diff[0], ColumnChange::Updated { before, after } if before.name == "id" && matches!(after.data_type, ColumnType::BigInt))
        );
        assert!(
            matches!(&diff[1], ColumnChange::Added{column, position_after: Some(pos) } if column.name == "age" && pos == "name")
        );
        assert!(matches!(&diff[2], ColumnChange::Removed(col) if col.name == "to_be_removed"));
    }

    #[test]
    fn test_lifecycle_aware_table_diff() {
        // Test DeletionProtected table filtering out column removals
        let mut before_table = super::diff_tests::create_test_table("test_table", "1.0");
        before_table.life_cycle = LifeCycle::DeletionProtected;
        before_table.columns = vec![
            Column {
                name: "id".to_string(),
                data_type: ColumnType::Int(IntType::Int64),
                required: true,
                unique: false,
                primary_key: true,
                default: None,
                annotations: vec![],
                comment: None,
                ttl: None,
                codec: None,
                materialized: None,
            },
            Column {
                name: "to_remove".to_string(),
                data_type: ColumnType::String,
                required: false,
                unique: false,
                primary_key: false,
                default: None,
                annotations: vec![],
                comment: None,
                ttl: None,
                codec: None,
                materialized: None,
            },
        ];

        let mut after_table = super::diff_tests::create_test_table("test_table", "1.0");
        after_table.life_cycle = LifeCycle::DeletionProtected;
        after_table.columns = vec![
            Column {
                name: "id".to_string(),
                data_type: ColumnType::Int(IntType::Int64),
                required: true,
                unique: false,
                primary_key: true,
                default: None,
                annotations: vec![],
                comment: None,
                ttl: None,
                codec: None,
                materialized: None,
            },
            Column {
                name: "new_column".to_string(),
                data_type: ColumnType::String,
                required: false,
                unique: false,
                primary_key: false,
                default: None,
                annotations: vec![],
                comment: None,
                ttl: None,
                codec: None,
                materialized: None,
            },
        ];

        // Test normal diff (should show removal and addition)
        let normal_diff = InfrastructureMap::simple_table_diff(&before_table, &after_table);
        assert!(normal_diff.is_some());
        if let Some(TableChange::Updated { column_changes, .. }) = normal_diff {
            assert_eq!(column_changes.len(), 2); // One removal, one addition
            assert!(column_changes
                .iter()
                .any(|c| matches!(c, ColumnChange::Removed(_))));
            assert!(column_changes
                .iter()
                .any(|c| matches!(c, ColumnChange::Added { .. })));
        }

        // Test lifecycle-aware diff (should filter out removal, keep addition)
        let lifecycle_diff =
            InfrastructureMap::simple_table_diff_with_lifecycle(&before_table, &after_table);
        assert!(lifecycle_diff.is_some());
        if let Some(TableChange::Updated { column_changes, .. }) = lifecycle_diff {
            assert_eq!(column_changes.len(), 1); // Only addition, removal filtered out
            assert!(column_changes
                .iter()
                .all(|c| matches!(c, ColumnChange::Added { .. })));
            assert!(!column_changes
                .iter()
                .any(|c| matches!(c, ColumnChange::Removed(_))));
        }
    }

    #[test]
    fn test_externally_managed_diff_filtering() {
        let mut map1 = InfrastructureMap::default();
        let mut map2 = InfrastructureMap::default();

        // Create externally managed table that would normally be removed
        let mut externally_managed_table =
            super::diff_tests::create_test_table("external_table", "1.0");
        externally_managed_table.life_cycle = LifeCycle::ExternallyManaged;
        map1.tables.insert(
            externally_managed_table.id(DEFAULT_DATABASE_NAME),
            externally_managed_table.clone(),
        );

        // Create externally managed topic that would normally be added
        let mut externally_managed_topic =
            super::diff_topic_tests::create_test_topic("external_topic", "1.0");
        externally_managed_topic.life_cycle = LifeCycle::ExternallyManaged;
        map2.add_topic(externally_managed_topic.clone());

        let changes =
            map1.diff_with_table_strategy(&map2, &DefaultTableDiffStrategy, true, false, &[]);

        // Should have no OLAP changes (table removal filtered out)
        let table_removals = changes
            .olap_changes
            .iter()
            .filter(|c| matches!(c, OlapChange::Table(TableChange::Removed(_))))
            .count();
        assert_eq!(
            table_removals, 0,
            "Externally managed table should not be removed"
        );

        // Should have no streaming changes (topic addition filtered out)
        let topic_additions = changes
            .streaming_engine_changes
            .iter()
            .filter(|c| matches!(c, StreamingChange::Topic(Change::Added(_))))
            .count();
        assert_eq!(
            topic_additions, 0,
            "Externally managed topic should not be added"
        );
    }
}

#[cfg(test)]
mod diff_tests {
    use super::*;
    use crate::framework::core::infrastructure::table::{Column, ColumnType, FloatType, IntType};
    use crate::framework::versions::Version;
    use crate::infrastructure::olap::clickhouse::queries::ClickhouseEngine;
    use serde_json::Value as JsonValue;

    // Helper function to create a basic test table
    pub fn create_test_table(name: &str, version: &str) -> Table {
        Table {
            name: name.to_string(),
            engine: ClickhouseEngine::MergeTree,
            columns: vec![],
            order_by: OrderBy::Fields(vec![]),
            partition_by: None,
            sample_by: None,
            version: Some(Version::from_string(version.to_string())),
            source_primitive: PrimitiveSignature {
                name: "test_primitive".to_string(),
                primitive_type: PrimitiveTypes::DataModel,
            },
            metadata: None,
            life_cycle: LifeCycle::FullyManaged,
            engine_params_hash: None,
            table_settings_hash: None,
            table_settings: None,
            indexes: vec![],
            database: None,
            table_ttl_setting: None,
            cluster_name: None,
            primary_key_expression: None,
        }
    }

    #[test]
    fn test_empty_tables_no_changes() {
        let table1 = create_test_table("test", "1.0");
        let table2 = create_test_table("test", "1.0");

        let diff = compute_table_columns_diff(&table1, &table2);
        assert!(diff.is_empty(), "Expected no changes between empty tables");
    }

    #[test]
    fn test_column_addition() {
        let before = create_test_table("test", "1.0");
        let mut after = create_test_table("test", "1.0");

        after.columns.push(Column {
            name: "new_column".to_string(),
            data_type: ColumnType::Int(IntType::Int64),
            required: true,
            unique: false,
            primary_key: false,
            default: None,
            annotations: vec![],
            comment: None,
            ttl: None,
            codec: None,
            materialized: None,
        });

        let diff = compute_table_columns_diff(&before, &after);
        assert_eq!(diff.len(), 1, "Expected one change");
        match &diff[0] {
            ColumnChange::Added {
                column: col,
                position_after: None,
            } => {
                assert_eq!(col.name, "new_column");
                assert_eq!(col.data_type, ColumnType::Int(IntType::Int64));
            }
            _ => panic!("Expected Added change"),
        }
    }

    #[test]
    fn test_column_removal() {
        let mut before = create_test_table("test", "1.0");
        let after = create_test_table("test", "1.0");

        before.columns.push(Column {
            name: "to_remove".to_string(),
            data_type: ColumnType::Int(IntType::Int64),
            required: true,
            unique: false,
            primary_key: false,
            default: None,
            annotations: vec![],
            comment: None,
            ttl: None,
            codec: None,
            materialized: None,
        });

        let diff = compute_table_columns_diff(&before, &after);
        assert_eq!(diff.len(), 1, "Expected one change");
        match &diff[0] {
            ColumnChange::Removed(col) => {
                assert_eq!(col.name, "to_remove");
                assert_eq!(col.data_type, ColumnType::Int(IntType::Int64));
            }
            _ => panic!("Expected Removed change"),
        }
    }

    #[test]
    fn test_column_type_change() {
        let mut before = create_test_table("test", "1.0");
        let mut after = create_test_table("test", "1.0");

        before.columns.push(Column {
            name: "age".to_string(),
            data_type: ColumnType::Int(IntType::Int64),
            required: true,
            unique: false,
            primary_key: false,
            default: None,
            annotations: vec![],
            comment: None,
            ttl: None,
            codec: None,
            materialized: None,
        });

        after.columns.push(Column {
            name: "age".to_string(),
            data_type: ColumnType::BigInt,
            required: true,
            unique: false,
            primary_key: false,
            default: None,
            annotations: vec![],
            comment: None,
            ttl: None,
            codec: None,
            materialized: None,
        });

        let diff = compute_table_columns_diff(&before, &after);
        assert_eq!(diff.len(), 1, "Expected one change");
        match &diff[0] {
            ColumnChange::Updated {
                before: b,
                after: a,
            } => {
                assert_eq!(b.name, "age");
                assert_eq!(b.data_type, ColumnType::Int(IntType::Int64));
                assert_eq!(a.data_type, ColumnType::BigInt);
            }
            _ => panic!("Expected Updated change"),
        }
    }

    #[test]
    fn test_multiple_changes() {
        let mut before = create_test_table("test", "1.0");
        let mut after = create_test_table("test", "1.0");

        // Add columns to before table
        before.columns.extend(vec![
            Column {
                name: "id".to_string(),
                data_type: ColumnType::Int(IntType::Int64),
                required: true,
                unique: true,
                primary_key: true,
                default: None,
                annotations: vec![],
                comment: None,
                ttl: None,
                codec: None,
                materialized: None,
            },
            Column {
                name: "to_remove".to_string(),
                data_type: ColumnType::String,
                required: false,
                unique: false,
                primary_key: false,
                default: None,
                annotations: vec![],
                comment: None,
                ttl: None,
                codec: None,
                materialized: None,
            },
            Column {
                name: "to_modify".to_string(),
                data_type: ColumnType::Int(IntType::Int64),
                required: false,
                unique: false,
                primary_key: false,
                default: None,
                annotations: vec![],
                comment: None,
                ttl: None,
                codec: None,
                materialized: None,
            },
        ]);

        // Add columns to after table
        after.columns.extend(vec![
            Column {
                name: "id".to_string(), // unchanged
                data_type: ColumnType::Int(IntType::Int64),
                required: true,
                unique: true,
                primary_key: true,
                default: None,
                annotations: vec![],
                comment: None,
                ttl: None,
                codec: None,
                materialized: None,
            },
            Column {
                name: "to_modify".to_string(), // modified
                data_type: ColumnType::Int(IntType::Int64),
                required: true, // changed
                unique: true,   // changed
                primary_key: false,
                default: None,
                annotations: vec![],
                comment: None,
                ttl: None,
                codec: None,
                materialized: None,
            },
            Column {
                name: "new_column".to_string(), // added
                data_type: ColumnType::String,
                required: false,
                unique: false,
                primary_key: false,
                default: None,
                annotations: vec![],
                comment: None,
                ttl: None,
                codec: None,
                materialized: None,
            },
        ]);

        let diff = compute_table_columns_diff(&before, &after);
        assert_eq!(diff.len(), 3, "Expected three changes");

        // Count each type of change
        let mut added = 0;
        let mut removed = 0;
        let mut updated = 0;

        for change in diff {
            match change {
                ColumnChange::Added {
                    column: col,
                    position_after,
                } => {
                    assert_eq!(col.name, "new_column");
                    assert_eq!(position_after.as_deref(), Some("to_modify"));
                    added += 1;
                }
                ColumnChange::Removed(col) => {
                    assert_eq!(col.name, "to_remove");
                    removed += 1;
                }
                ColumnChange::Updated {
                    before: b,
                    after: a,
                } => {
                    assert_eq!(b.name, "to_modify");
                    assert_eq!(a.name, "to_modify");
                    assert!(!b.required && a.required);
                    assert!(!b.unique && a.unique);
                    updated += 1;
                }
            }
        }

        assert_eq!(added, 1, "Expected one addition");
        assert_eq!(removed, 1, "Expected one removal");
        assert_eq!(updated, 1, "Expected one update");
    }

    #[test]
    fn test_order_by_changes() {
        let mut before = create_test_table("test", "1.0");
        let mut after = create_test_table("test", "1.0");

        before.order_by = OrderBy::Fields(vec!["id".to_string()]);
        after.order_by = OrderBy::Fields(vec!["id".to_string(), "name".to_string()]);

        // Set database field for both tables
        before.database = Some(DEFAULT_DATABASE_NAME.to_string());
        after.database = Some(DEFAULT_DATABASE_NAME.to_string());

        let before_id = before.id(DEFAULT_DATABASE_NAME);
        let after_id = after.id(DEFAULT_DATABASE_NAME);

        let mut changes = Vec::new();
        InfrastructureMap::diff_tables(
            &HashMap::from([(before_id.clone(), before)]),
            &HashMap::from([(after_id, after)]),
            &mut changes,
            true,
            DEFAULT_DATABASE_NAME,
        );

        assert_eq!(changes.len(), 1, "Expected one change");
        match &changes[0] {
            OlapChange::Table(TableChange::Updated {
                order_by_change, ..
            }) => {
                assert_eq!(
                    order_by_change.before,
                    OrderBy::Fields(vec!["id".to_string(),])
                );
                assert_eq!(
                    order_by_change.after,
                    OrderBy::Fields(vec!["id".to_string(), "name".to_string(),])
                );
            }
            _ => panic!("Expected Updated change with order_by modification"),
        }
    }

    #[test]
    fn test_engine_change_detects_update() {
        let mut before = create_test_table("test", "1.0");
        let mut after = create_test_table("test", "1.0");

        before.engine = ClickhouseEngine::MergeTree;
        after.engine = ClickhouseEngine::ReplacingMergeTree {
            ver: None,
            is_deleted: None,
        };

        // Set database field for both tables
        before.database = Some(DEFAULT_DATABASE_NAME.to_string());
        after.database = Some(DEFAULT_DATABASE_NAME.to_string());

        let before_id = before.id(DEFAULT_DATABASE_NAME);
        let after_id = after.id(DEFAULT_DATABASE_NAME);

        let mut changes = Vec::new();
        InfrastructureMap::diff_tables(
            &HashMap::from([(before_id.clone(), before)]),
            &HashMap::from([(after_id, after)]),
            &mut changes,
            true,
            DEFAULT_DATABASE_NAME,
        );

        assert_eq!(changes.len(), 1, "Expected one change");
        match &changes[0] {
            OlapChange::Table(TableChange::Updated {
                before: b,
                after: a,
                ..
            }) => {
                assert!(matches!(&b.engine, ClickhouseEngine::MergeTree));
                assert!(matches!(
                    &a.engine,
                    ClickhouseEngine::ReplacingMergeTree { .. }
                ));
            }
            _ => panic!("Expected Updated change with engine modification"),
        }
    }

    #[test]
    fn test_column_default_value_change() {
        let mut before = create_test_table("test", "1.0");
        let mut after = create_test_table("test", "1.0");

        before.columns.push(Column {
            name: "count".to_string(),
            data_type: ColumnType::Int(IntType::Int64),
            required: true,
            unique: false,
            primary_key: false,
            default: Some("auto_increment".to_string()),
            annotations: vec![],
            comment: None,
            ttl: None,
            codec: None,
            materialized: None,
        });

        after.columns.push(Column {
            name: "count".to_string(),
            data_type: ColumnType::Int(IntType::Int64),
            required: true,
            unique: false,
            primary_key: false,
            default: Some("now()".to_string()),
            annotations: vec![],
            comment: None,
            ttl: None,
            codec: None,
            materialized: None,
        });

        let diff = compute_table_columns_diff(&before, &after);
        assert_eq!(diff.len(), 1, "Expected one change");
        match &diff[0] {
            ColumnChange::Updated {
                before: b,
                after: a,
            } => {
                assert_eq!(b.default.as_deref(), Some("auto_increment"));
                assert_eq!(a.default.as_deref(), Some("now()"));
            }
            _ => panic!("Expected Updated change"),
        }
    }

    #[test]
    fn test_no_changes_with_reordered_columns() {
        let mut before = create_test_table("test", "1.0");
        let mut after = create_test_table("test", "1.0");

        // Add columns in one order
        before.columns.extend(vec![
            Column {
                name: "id".to_string(),
                data_type: ColumnType::Int(IntType::Int64),
                required: true,
                unique: true,
                primary_key: true,
                default: None,
                annotations: vec![],
                comment: None,
                ttl: None,
                codec: None,
                materialized: None,
            },
            Column {
                name: "name".to_string(),
                data_type: ColumnType::String,
                required: true,
                unique: false,
                primary_key: false,
                default: None,
                annotations: vec![],
                comment: None,
                ttl: None,
                codec: None,
                materialized: None,
            },
        ]);

        // Add same columns in different order
        after.columns.extend(vec![
            Column {
                name: "name".to_string(),
                data_type: ColumnType::String,
                required: true,
                unique: false,
                primary_key: false,
                default: None,
                annotations: vec![],
                comment: None,
                ttl: None,
                codec: None,
                materialized: None,
            },
            Column {
                name: "id".to_string(),
                data_type: ColumnType::Int(IntType::Int64),
                required: true,
                unique: true,
                primary_key: true,
                default: None,
                annotations: vec![],
                comment: None,
                ttl: None,
                codec: None,
                materialized: None,
            },
        ]);

        let diff = compute_table_columns_diff(&before, &after);
        assert!(
            diff.is_empty(),
            "Expected no changes despite reordered columns"
        );
    }

    #[test]
    fn test_large_table_performance() {
        let mut before = create_test_table("test", "1.0");
        let mut after = create_test_table("test", "1.0");

        // Add 1000 columns to both tables
        for i in 0..1000 {
            let col = Column {
                name: format!("col_{i}"),
                data_type: ColumnType::Int(IntType::Int64),
                required: true,
                unique: false,
                primary_key: false,
                default: None,
                annotations: vec![],
                comment: None,
                ttl: None,
                codec: None,
                materialized: None,
            };
            before.columns.push(col.clone());
            after.columns.push(col);
        }

        // Add one change in the middle
        if let Some(col) = after.columns.get_mut(500) {
            col.data_type = ColumnType::BigInt;
        }

        let diff = compute_table_columns_diff(&before, &after);
        assert_eq!(diff.len(), 1, "Expected one change in large table");
    }

    #[test]
    fn test_all_column_types() {
        let mut before = create_test_table("test", "1.0");
        let mut after = create_test_table("test", "1.0");

        let column_types = [
            ColumnType::Int(IntType::Int64),
            ColumnType::BigInt,
            ColumnType::Float(FloatType::Float64),
            ColumnType::String,
            ColumnType::Boolean,
            ColumnType::DateTime { precision: None },
            ColumnType::Json(Default::default()),
            ColumnType::Uuid,
        ];

        for (i, col_type) in column_types.iter().enumerate() {
            before.columns.push(Column {
                name: format!("col_{i}"),
                data_type: col_type.clone(),
                required: true,
                unique: false,
                primary_key: false,
                default: None,
                annotations: vec![],
                comment: None,
                ttl: None,
                codec: None,
                materialized: None,
            });

            // Change every other column type in the after table
            let after_type = if i % 2 == 0 {
                col_type.clone()
            } else {
                // For odd-numbered columns, always change the type
                match col_type {
                    ColumnType::Int(IntType::Int64) => ColumnType::BigInt,
                    ColumnType::BigInt => ColumnType::Int(IntType::Int64),
                    ColumnType::Float(FloatType::Float64) => ColumnType::Decimal {
                        precision: 10,
                        scale: 0,
                    },
                    ColumnType::String => ColumnType::Json(Default::default()),
                    ColumnType::Boolean => ColumnType::Int(IntType::Int64),
                    ColumnType::DateTime { precision: None } => ColumnType::String,
                    ColumnType::Json(_) => ColumnType::String,
                    ColumnType::Uuid => ColumnType::String,
                    _ => ColumnType::String, // Fallback for any other types
                }
            };

            after.columns.push(Column {
                name: format!("col_{i}"),
                data_type: after_type,
                required: true,
                unique: false,
                primary_key: false,
                default: None,
                annotations: vec![],
                comment: None,
                ttl: None,
                codec: None,
                materialized: None,
            });
        }

        let diff = compute_table_columns_diff(&before, &after);

        assert_eq!(
            diff.len(),
            column_types.len() / 2,
            "Expected changes for half of the columns"
        );
    }

    #[test]
    fn test_complex_annotation_changes() {
        let mut before = create_test_table("test", "1.0");
        let mut after = create_test_table("test", "1.0");

        before.columns.push(Column {
            name: "annotated_col".to_string(),
            data_type: ColumnType::Int(IntType::Int64),
            required: true,
            unique: false,
            primary_key: false,
            default: None,
            annotations: vec![
                ("index".to_string(), JsonValue::Bool(true)),
                ("deprecated".to_string(), JsonValue::Bool(true)),
            ],
            comment: None,
            ttl: None,
            codec: None,
            materialized: None,
        });

        after.columns.push(Column {
            name: "annotated_col".to_string(),
            data_type: ColumnType::Int(IntType::Int64),
            required: true,
            unique: false,
            primary_key: false,
            default: None,
            annotations: vec![
                ("index".to_string(), JsonValue::Bool(true)),
                ("new_annotation".to_string(), JsonValue::Bool(true)),
            ],
            comment: None,
            ttl: None,
            codec: None,
            materialized: None,
        });

        let diff = compute_table_columns_diff(&before, &after);
        assert_eq!(
            diff.len(),
            1,
            "Expected one change for annotation modification"
        );
        match &diff[0] {
            ColumnChange::Updated {
                before: b,
                after: a,
            } => {
                assert_eq!(b.annotations.len(), 2);
                assert_eq!(a.annotations.len(), 2);
                assert_eq!(b.annotations[0].0, "index");
                assert_eq!(b.annotations[1].0, "deprecated");
                assert_eq!(a.annotations[0].0, "index");
                assert_eq!(a.annotations[1].0, "new_annotation");
            }
            _ => panic!("Expected Updated change"),
        }
    }

    #[test]
    fn test_edge_cases() {
        let mut before = create_test_table("test", "1.0");
        let mut after = create_test_table("test", "1.0");

        // Test empty string column name
        before.columns.push(Column {
            name: "".to_string(),
            data_type: ColumnType::Int(IntType::Int64),
            required: true,
            unique: false,
            primary_key: false,
            default: None,
            annotations: vec![],
            comment: None,
            ttl: None,
            codec: None,
            materialized: None,
        });

        after.columns.push(Column {
            name: "".to_string(),
            data_type: ColumnType::BigInt,
            required: true,
            unique: false,
            primary_key: false,
            default: None,
            annotations: vec![],
            comment: None,
            ttl: None,
            codec: None,
            materialized: None,
        });

        // Test special characters in column name
        before.columns.push(Column {
            name: "special!@#$%^&*()".to_string(),
            data_type: ColumnType::String,
            required: true,
            unique: false,
            primary_key: false,
            default: None,
            annotations: vec![],
            comment: None,
            ttl: None,
            codec: None,
            materialized: None,
        });

        after.columns.push(Column {
            name: "special!@#$%^&*()".to_string(),
            data_type: ColumnType::String,
            required: false,
            unique: false,
            primary_key: false,
            default: None,
            annotations: vec![],
            comment: None,
            ttl: None,
            codec: None,
            materialized: None,
        });

        let diff = compute_table_columns_diff(&before, &after);
        assert_eq!(diff.len(), 2, "Expected changes for edge case columns");
    }

    #[test]
    fn test_columns_are_equivalent_with_enums() {
        use crate::framework::core::infrastructure::table::IntType;
        use crate::framework::core::infrastructure::table::{
            Column, ColumnType, DataEnum, EnumMember, EnumValue,
        };

        // Test 1: Identical columns should be equivalent
        let col1 = Column {
            name: "status".to_string(),
            data_type: ColumnType::String,
            required: true,
            unique: false,
            primary_key: false,
            default: None,
            annotations: vec![],
            comment: None,
            ttl: None,
            codec: None,
            materialized: None,
        };
        let col2 = col1.clone();
        assert!(columns_are_equivalent(&col1, &col2));

        // Test 2: Different names should not be equivalent
        let mut col3 = col1.clone();
        col3.name = "different".to_string();
        assert!(!columns_are_equivalent(&col1, &col3));

        // Test 2b: Different comments should not be equivalent
        let mut col_with_comment = col1.clone();
        col_with_comment.comment = Some("User documentation".to_string());
        assert!(!columns_are_equivalent(&col1, &col_with_comment));

        // Test 3: String enum from TypeScript vs integer enum from ClickHouse
        let typescript_enum_col = Column {
            name: "record_type".to_string(),
            data_type: ColumnType::Enum(DataEnum {
                name: "RecordType".to_string(),
                values: vec![
                    EnumMember {
                        name: "TEXT".to_string(),
                        value: EnumValue::String("text".to_string()),
                    },
                    EnumMember {
                        name: "EMAIL".to_string(),
                        value: EnumValue::String("email".to_string()),
                    },
                ],
            }),
            required: true,
            unique: false,
            primary_key: true,
            default: None,
            annotations: vec![],
            comment: None,
            ttl: None,
            codec: None,
            materialized: None,
        };

        let clickhouse_enum_col = Column {
            name: "record_type".to_string(),
            data_type: ColumnType::Enum(DataEnum {
                name: "Enum8".to_string(),
                values: vec![
                    EnumMember {
                        name: "text".to_string(),
                        value: EnumValue::Int(1),
                    },
                    EnumMember {
                        name: "email".to_string(),
                        value: EnumValue::Int(2),
                    },
                ],
            }),
            required: true,
            unique: false,
            primary_key: true,
            default: None,
            annotations: vec![],
            comment: None,
            ttl: None,
            codec: None,
            materialized: None,
        };

        // These should be equivalent due to the enum semantic comparison
        assert!(columns_are_equivalent(
            &clickhouse_enum_col,
            &typescript_enum_col
        ));

        // Test 4: Different enum values should not be equivalent
        let different_enum_col = Column {
            name: "record_type".to_string(),
            data_type: ColumnType::Enum(DataEnum {
                name: "RecordType".to_string(),
                values: vec![EnumMember {
                    name: "TEXT".to_string(),
                    value: EnumValue::String("different".to_string()),
                }],
            }),
            required: true,
            unique: false,
            primary_key: true,
            default: None,
            annotations: vec![],
            comment: None,
            ttl: None,
            codec: None,
            materialized: None,
        };

        assert!(!columns_are_equivalent(
            &typescript_enum_col,
            &different_enum_col
        ));

        // Test 5: Non-enum types should use standard equality
        let int_col1 = Column {
            name: "count".to_string(),
            data_type: ColumnType::Int(IntType::Int64),
            required: true,
            unique: false,
            primary_key: false,
            default: None,
            annotations: vec![],
            comment: None,
            ttl: None,
            codec: None,
            materialized: None,
        };

        let int_col2 = Column {
            name: "count".to_string(),
            data_type: ColumnType::Int(IntType::Int32),
            required: true,
            unique: false,
            primary_key: false,
            default: None,
            annotations: vec![],
            comment: None,
            ttl: None,
            codec: None,
            materialized: None,
        };

        assert!(!columns_are_equivalent(&int_col1, &int_col2));
    }

    #[test]
    fn test_columns_are_equivalent_with_json_typed_paths() {
        use crate::framework::core::infrastructure::table::IntType;
        use crate::framework::core::infrastructure::table::{Column, ColumnType, JsonOptions};

        // Test: JSON columns with typed_paths in different order should be equivalent
        let json_col1 = Column {
            name: "data".to_string(),
            data_type: ColumnType::Json(JsonOptions {
                max_dynamic_paths: Some(10),
                max_dynamic_types: Some(5),
                typed_paths: vec![
                    ("path1".to_string(), ColumnType::Int(IntType::Int64)),
                    ("path2".to_string(), ColumnType::String),
                    ("path3".to_string(), ColumnType::Boolean),
                ],
                skip_paths: vec!["skip1".to_string()],
                skip_regexps: vec!["^temp".to_string()],
            }),
            required: true,
            unique: false,
            primary_key: false,
            default: None,
            annotations: vec![],
            comment: None,
            ttl: None,
            codec: None,
            materialized: None,
        };

        let json_col2 = Column {
            name: "data".to_string(),
            data_type: ColumnType::Json(JsonOptions {
                max_dynamic_paths: Some(10),
                max_dynamic_types: Some(5),
                typed_paths: vec![
                    ("path3".to_string(), ColumnType::Boolean),
                    ("path1".to_string(), ColumnType::Int(IntType::Int64)),
                    ("path2".to_string(), ColumnType::String),
                ],
                skip_paths: vec!["skip1".to_string()],
                skip_regexps: vec!["^temp".to_string()],
            }),
            required: true,
            unique: false,
            primary_key: false,
            default: None,
            annotations: vec![],
            comment: None,
            ttl: None,
            codec: None,
            materialized: None,
        };

        // These should be equivalent - order of typed_paths doesn't matter
        assert!(columns_are_equivalent(&json_col1, &json_col2));

        // Test: Different typed_paths should not be equivalent
        let json_col3 = Column {
            name: "data".to_string(),
            data_type: ColumnType::Json(JsonOptions {
                max_dynamic_paths: Some(10),
                max_dynamic_types: Some(5),
                typed_paths: vec![
                    ("path1".to_string(), ColumnType::Int(IntType::Int64)),
                    ("path2".to_string(), ColumnType::Int(IntType::Int32)), // Different type
                ],
                skip_paths: vec!["skip1".to_string()],
                skip_regexps: vec!["^temp".to_string()],
            }),
            required: true,
            unique: false,
            primary_key: false,
            default: None,
            annotations: vec![],
            comment: None,
            ttl: None,
            codec: None,
            materialized: None,
        };

        assert!(!columns_are_equivalent(&json_col1, &json_col3));

        // Test: Different max_dynamic_paths should not be equivalent
        let json_col4 = Column {
            name: "data".to_string(),
            data_type: ColumnType::Json(JsonOptions {
                max_dynamic_paths: Some(20), // Different value
                max_dynamic_types: Some(5),
                typed_paths: vec![
                    ("path1".to_string(), ColumnType::Int(IntType::Int64)),
                    ("path2".to_string(), ColumnType::String),
                    ("path3".to_string(), ColumnType::Boolean),
                ],
                skip_paths: vec!["skip1".to_string()],
                skip_regexps: vec!["^temp".to_string()],
            }),
            required: true,
            unique: false,
            primary_key: false,
            default: None,
            annotations: vec![],
            comment: None,
            ttl: None,
            codec: None,
            materialized: None,
        };

        assert!(!columns_are_equivalent(&json_col1, &json_col4));
    }

    #[test]
    fn test_columns_are_equivalent_with_nested_json() {
        use crate::framework::core::infrastructure::table::IntType;
        use crate::framework::core::infrastructure::table::{Column, ColumnType, JsonOptions};

        // Test: Nested JSON columns with typed_paths in different order should be equivalent
        let nested_json_col1 = Column {
            name: "data".to_string(),
            data_type: ColumnType::Json(JsonOptions {
                max_dynamic_paths: None,
                max_dynamic_types: None,
                typed_paths: vec![
                    (
                        "nested".to_string(),
                        ColumnType::Json(JsonOptions {
                            max_dynamic_paths: None,
                            max_dynamic_types: None,
                            typed_paths: vec![
                                ("a".to_string(), ColumnType::Int(IntType::Int64)),
                                ("b".to_string(), ColumnType::String),
                            ],
                            skip_paths: vec![],
                            skip_regexps: vec![],
                        }),
                    ),
                    ("simple".to_string(), ColumnType::Boolean),
                ],
                skip_paths: vec![],
                skip_regexps: vec![],
            }),
            required: true,
            unique: false,
            primary_key: false,
            default: None,
            annotations: vec![],
            comment: None,
            ttl: None,
            codec: None,
            materialized: None,
        };

        let nested_json_col2 = Column {
            name: "data".to_string(),
            data_type: ColumnType::Json(JsonOptions {
                max_dynamic_paths: None,
                max_dynamic_types: None,
                typed_paths: vec![
                    ("simple".to_string(), ColumnType::Boolean),
                    (
                        "nested".to_string(),
                        ColumnType::Json(JsonOptions {
                            max_dynamic_paths: None,
                            max_dynamic_types: None,
                            typed_paths: vec![
                                ("b".to_string(), ColumnType::String),
                                ("a".to_string(), ColumnType::Int(IntType::Int64)),
                            ],
                            skip_paths: vec![],
                            skip_regexps: vec![],
                        }),
                    ),
                ],
                skip_paths: vec![],
                skip_regexps: vec![],
            }),
            required: true,
            unique: false,
            primary_key: false,
            default: None,
            annotations: vec![],
            comment: None,
            ttl: None,
            codec: None,
            materialized: None,
        };

        // These should be equivalent - order doesn't matter at any level
        assert!(columns_are_equivalent(&nested_json_col1, &nested_json_col2));
    }

    #[test]
    fn test_columns_are_equivalent_with_nested_types() {
        use crate::framework::core::infrastructure::table::IntType;
        use crate::framework::core::infrastructure::table::{Column, ColumnType, Nested};

        // Test: Nested types with different names but same structure should be equivalent
        // This simulates ClickHouse returning "nested_3" while user code defines "Metadata"
        let col_with_generated_name = Column {
            name: "metadata".to_string(),
            data_type: ColumnType::Nested(Nested {
                name: "nested_3".to_string(), // ClickHouse-generated name
                columns: vec![
                    Column {
                        name: "tags".to_string(),
                        data_type: ColumnType::Array {
                            element_type: Box::new(ColumnType::String),
                            element_nullable: false,
                        },
                        required: true,
                        unique: false,
                        primary_key: false,
                        default: None,
                        annotations: vec![],
                        comment: None,
                        ttl: None,
                        codec: None,
                        materialized: None,
                    },
                    Column {
                        name: "priority".to_string(),
                        data_type: ColumnType::Int(IntType::Int64),
                        required: true,
                        unique: false,
                        primary_key: false,
                        default: None,
                        annotations: vec![],
                        comment: None,
                        ttl: None,
                        codec: None,
                        materialized: None,
                    },
                ],
                jwt: false,
            }),
            required: true,
            unique: false,
            primary_key: false,
            default: None,
            annotations: vec![],
            comment: None,
            ttl: None,
            codec: None,
            materialized: None,
        };

        let col_with_user_name = Column {
            name: "metadata".to_string(),
            data_type: ColumnType::Nested(Nested {
                name: "Metadata".to_string(), // User-defined name
                columns: vec![
                    Column {
                        name: "tags".to_string(),
                        data_type: ColumnType::Array {
                            element_type: Box::new(ColumnType::String),
                            element_nullable: false,
                        },
                        required: true,
                        unique: false,
                        primary_key: false,
                        default: None,
                        annotations: vec![],
                        comment: None,
                        ttl: None,
                        codec: None,
                        materialized: None,
                    },
                    Column {
                        name: "priority".to_string(),
                        data_type: ColumnType::Int(IntType::Int64),
                        required: true,
                        unique: false,
                        primary_key: false,
                        default: None,
                        annotations: vec![],
                        comment: None,
                        ttl: None,
                        codec: None,
                        materialized: None,
                    },
                ],
                jwt: false,
            }),
            required: true,
            unique: false,
            primary_key: false,
            default: None,
            annotations: vec![],
            comment: None,
            ttl: None,
            codec: None,
            materialized: None,
        };

        // These should be equivalent - name difference doesn't matter if structure matches
        assert!(columns_are_equivalent(
            &col_with_generated_name,
            &col_with_user_name
        ));

        // Test: Different column structures should not be equivalent
        let col_different_structure = Column {
            name: "metadata".to_string(),
            data_type: ColumnType::Nested(Nested {
                name: "Metadata".to_string(),
                columns: vec![Column {
                    name: "tags".to_string(),
                    data_type: ColumnType::Array {
                        element_type: Box::new(ColumnType::String),
                        element_nullable: false,
                    },
                    required: true,
                    unique: false,
                    primary_key: false,
                    default: None,
                    annotations: vec![],
                    comment: None,
                    ttl: None,
                    codec: None,
                    materialized: None,
                }], // Missing priority column
                jwt: false,
            }),
            required: true,
            unique: false,
            primary_key: false,
            default: None,
            annotations: vec![],
            comment: None,
            ttl: None,
            codec: None,
            materialized: None,
        };

        assert!(!columns_are_equivalent(
            &col_with_user_name,
            &col_different_structure
        ));
    }

    #[test]
    fn test_columns_are_equivalent_with_deeply_nested_types() {
        use crate::framework::core::infrastructure::table::{Column, ColumnType, Nested};

        // Test deeply nested structures with different names at each level
        let col_generated = Column {
            name: "metadata".to_string(),
            data_type: ColumnType::Nested(Nested {
                name: "nested_3".to_string(),
                columns: vec![Column {
                    name: "config".to_string(),
                    data_type: ColumnType::Nested(Nested {
                        name: "nested_2".to_string(),
                        columns: vec![Column {
                            name: "settings".to_string(),
                            data_type: ColumnType::Nested(Nested {
                                name: "nested_1".to_string(),
                                columns: vec![
                                    Column {
                                        name: "theme".to_string(),
                                        data_type: ColumnType::String,
                                        required: true,
                                        unique: false,
                                        primary_key: false,
                                        default: None,
                                        annotations: vec![],
                                        comment: None,
                                        ttl: None,
                                        codec: None,
                                        materialized: None,
                                    },
                                    Column {
                                        name: "notifications".to_string(),
                                        data_type: ColumnType::Boolean,
                                        required: true,
                                        unique: false,
                                        primary_key: false,
                                        default: None,
                                        annotations: vec![],
                                        comment: None,
                                        ttl: None,
                                        codec: None,
                                        materialized: None,
                                    },
                                ],
                                jwt: false,
                            }),
                            required: true,
                            unique: false,
                            primary_key: false,
                            default: None,
                            annotations: vec![],
                            comment: None,
                            ttl: None,
                            codec: None,
                            materialized: None,
                        }],
                        jwt: false,
                    }),
                    required: true,
                    unique: false,
                    primary_key: false,
                    default: None,
                    annotations: vec![],
                    comment: None,
                    ttl: None,
                    codec: None,
                    materialized: None,
                }],
                jwt: false,
            }),
            required: true,
            unique: false,
            primary_key: false,
            default: None,
            annotations: vec![],
            comment: None,
            ttl: None,
            codec: None,
            materialized: None,
        };

        let col_user = Column {
            name: "metadata".to_string(),
            data_type: ColumnType::Nested(Nested {
                name: "Metadata".to_string(),
                columns: vec![Column {
                    name: "config".to_string(),
                    data_type: ColumnType::Nested(Nested {
                        name: "Config".to_string(),
                        columns: vec![Column {
                            name: "settings".to_string(),
                            data_type: ColumnType::Nested(Nested {
                                name: "Settings".to_string(),
                                columns: vec![
                                    Column {
                                        name: "theme".to_string(),
                                        data_type: ColumnType::String,
                                        required: true,
                                        unique: false,
                                        primary_key: false,
                                        default: None,
                                        annotations: vec![],
                                        comment: None,
                                        ttl: None,
                                        codec: None,
                                        materialized: None,
                                    },
                                    Column {
                                        name: "notifications".to_string(),
                                        data_type: ColumnType::Boolean,
                                        required: true,
                                        unique: false,
                                        primary_key: false,
                                        default: None,
                                        annotations: vec![],
                                        comment: None,
                                        ttl: None,
                                        codec: None,
                                        materialized: None,
                                    },
                                ],
                                jwt: false,
                            }),
                            required: true,
                            unique: false,
                            primary_key: false,
                            default: None,
                            annotations: vec![],
                            comment: None,
                            ttl: None,
                            codec: None,
                            materialized: None,
                        }],
                        jwt: false,
                    }),
                    required: true,
                    unique: false,
                    primary_key: false,
                    default: None,
                    annotations: vec![],
                    comment: None,
                    ttl: None,
                    codec: None,
                    materialized: None,
                }],
                jwt: false,
            }),
            required: true,
            unique: false,
            primary_key: false,
            default: None,
            annotations: vec![],
            comment: None,
            ttl: None,
            codec: None,
            materialized: None,
        };

        // These should be equivalent - name differences at all levels don't matter
        assert!(columns_are_equivalent(&col_generated, &col_user));
    }

    #[test]
    fn test_columns_are_equivalent_with_codec() {
        use crate::framework::core::infrastructure::table::{Column, ColumnType};

        let base_col = Column {
            name: "data".to_string(),
            data_type: ColumnType::String,
            required: true,
            unique: false,
            primary_key: false,
            default: None,
            annotations: vec![],
            comment: None,
            ttl: None,
            codec: None,
            materialized: None,
        };

        // Test 1: Columns with same codec should be equivalent
        let col_with_codec1 = Column {
            codec: Some("ZSTD(3)".to_string()),
            ..base_col.clone()
        };
        let col_with_codec2 = Column {
            codec: Some("ZSTD(3)".to_string()),
            ..base_col.clone()
        };
        assert!(columns_are_equivalent(&col_with_codec1, &col_with_codec2));

        // Test 2: Columns with different codecs should not be equivalent
        let col_with_different_codec = Column {
            codec: Some("LZ4".to_string()),
            ..base_col.clone()
        };
        assert!(!columns_are_equivalent(
            &col_with_codec1,
            &col_with_different_codec
        ));

        // Test 3: Column with codec vs column without codec should not be equivalent
        assert!(!columns_are_equivalent(&col_with_codec1, &base_col));

        // Test 4: Columns with codec chains should be detected as different
        let col_with_chain1 = Column {
            codec: Some("Delta, LZ4".to_string()),
            ..base_col.clone()
        };
        let col_with_chain2 = Column {
            codec: Some("Delta, ZSTD".to_string()),
            ..base_col.clone()
        };
        assert!(!columns_are_equivalent(&col_with_chain1, &col_with_chain2));

        // Test 5: Codec with different compression levels should be detected as different
        let col_zstd3 = Column {
            codec: Some("ZSTD(3)".to_string()),
            ..base_col.clone()
        };
        let col_zstd9 = Column {
            codec: Some("ZSTD(9)".to_string()),
            ..base_col.clone()
        };
        assert!(!columns_are_equivalent(&col_zstd3, &col_zstd9));

        // Test 6: Normalized codec comparison - user "Delta" vs ClickHouse "Delta(4)"
        let col_user_delta = Column {
            codec: Some("Delta".to_string()),
            ..base_col.clone()
        };
        let col_ch_delta = Column {
            codec: Some("Delta(4)".to_string()),
            ..base_col.clone()
        };
        assert!(columns_are_equivalent(&col_user_delta, &col_ch_delta));

        // Test 7: Normalized codec comparison - user "Gorilla" vs ClickHouse "Gorilla(8)"
        let col_user_gorilla = Column {
            codec: Some("Gorilla".to_string()),
            ..base_col.clone()
        };
        let col_ch_gorilla = Column {
            codec: Some("Gorilla(8)".to_string()),
            ..base_col.clone()
        };
        assert!(columns_are_equivalent(&col_user_gorilla, &col_ch_gorilla));

        // Test 8: Normalized chain comparison - "Delta, LZ4" vs "Delta(4), LZ4"
        let col_user_chain = Column {
            codec: Some("Delta, LZ4".to_string()),
            ..base_col.clone()
        };
        let col_ch_chain = Column {
            codec: Some("Delta(4), LZ4".to_string()),
            ..base_col.clone()
        };
        assert!(columns_are_equivalent(&col_user_chain, &col_ch_chain));
    }

    #[test]
    fn test_columns_are_equivalent_with_materialized() {
        use crate::framework::core::infrastructure::table::{Column, ColumnType};

        let base_col = Column {
            name: "event_date".to_string(),
            data_type: ColumnType::Date,
            required: true,
            unique: false,
            primary_key: false,
            default: None,
            annotations: vec![],
            comment: None,
            ttl: None,
            codec: None,
            materialized: None,
        };

        // Test 1: Columns with same materialized expression should be equivalent
        let col_with_mat1 = Column {
            materialized: Some("toDate(timestamp)".to_string()),
            ..base_col.clone()
        };
        let col_with_mat2 = Column {
            materialized: Some("toDate(timestamp)".to_string()),
            ..base_col.clone()
        };
        assert!(columns_are_equivalent(&col_with_mat1, &col_with_mat2));

        // Test 2: Columns with different materialized expressions should not be equivalent
        let col_with_different_mat = Column {
            materialized: Some("toStartOfMonth(timestamp)".to_string()),
            ..base_col.clone()
        };
        assert!(!columns_are_equivalent(
            &col_with_mat1,
            &col_with_different_mat
        ));

        // Test 3: Column with materialized vs column without materialized should not be equivalent
        assert!(!columns_are_equivalent(&col_with_mat1, &base_col));

        // Test 4: Two columns without materialized (None) should be equivalent
        let base_col2 = base_col.clone();
        assert!(columns_are_equivalent(&base_col, &base_col2));

        // Test 5: Adding materialized to a column should be detected as a change
        let col_before = Column {
            materialized: None,
            ..base_col.clone()
        };
        let col_after = Column {
            materialized: Some("cityHash64(user_id)".to_string()),
            ..base_col.clone()
        };
        assert!(!columns_are_equivalent(&col_before, &col_after));

        // Test 6: Removing materialized from a column should be detected as a change
        let col_with_mat = Column {
            materialized: Some("cityHash64(user_id)".to_string()),
            ..base_col.clone()
        };
        let col_without_mat = Column {
            materialized: None,
            ..base_col.clone()
        };
        assert!(!columns_are_equivalent(&col_with_mat, &col_without_mat));
    }
}

#[cfg(test)]
mod diff_sql_resources_tests {
    use super::*;
    use crate::framework::core::infrastructure_map::Change;

    // Helper function to create a test SQL resource
    fn create_sql_resource(name: &str, setup: Vec<&str>, teardown: Vec<&str>) -> SqlResource {
        SqlResource {
            name: name.to_string(),
            database: None,
            source_file: None,
            setup: setup.iter().map(|s| s.to_string()).collect(),
            teardown: teardown.iter().map(|s| s.to_string()).collect(),
            pulls_data_from: vec![],
            pushes_data_to: vec![],
        }
    }

    #[test]
    fn test_no_changes_empty() {
        let self_resources = HashMap::new();
        let target_resources = HashMap::new();
        let mut olap_changes = Vec::new();

        let tables = HashMap::new(); // Empty tables for tests
        InfrastructureMap::diff_sql_resources(
            &self_resources,
            &target_resources,
            &tables,
            false,
            &mut olap_changes,
        );
        assert!(olap_changes.is_empty());
    }

    #[test]
    fn test_no_changes_identical() {
        let resource1 = create_sql_resource("res1", vec!["setup1"], vec!["teardown1"]);
        let mut self_resources = HashMap::new();
        self_resources.insert(resource1.name.clone(), resource1.clone());

        let mut target_resources = HashMap::new();
        target_resources.insert(resource1.name.clone(), resource1);

        let mut olap_changes = Vec::new();
        let tables = HashMap::new(); // Empty tables for tests
        InfrastructureMap::diff_sql_resources(
            &self_resources,
            &target_resources,
            &tables,
            false,
            &mut olap_changes,
        );
        assert!(olap_changes.is_empty());
    }

    #[test]
    fn test_add_resource() {
        let self_resources = HashMap::new();
        let resource1 = create_sql_resource("res1", vec!["setup1"], vec!["teardown1"]);
        let mut target_resources = HashMap::new();
        target_resources.insert(resource1.name.clone(), resource1.clone());

        let mut olap_changes = Vec::new();
        let tables = HashMap::new(); // Empty tables for tests
        InfrastructureMap::diff_sql_resources(
            &self_resources,
            &target_resources,
            &tables,
            false,
            &mut olap_changes,
        );

        assert_eq!(olap_changes.len(), 1);
        match &olap_changes[0] {
            OlapChange::SqlResource(Change::Added(res)) => {
                assert_eq!(res.name, "res1");
            }
            _ => panic!("Expected Added change"),
        }
    }

    #[test]
    fn test_remove_resource() {
        let resource1 = create_sql_resource("res1", vec!["setup1"], vec!["teardown1"]);
        let mut self_resources = HashMap::new();
        self_resources.insert(resource1.name.clone(), resource1.clone());

        let target_resources = HashMap::new();
        let mut olap_changes = Vec::new();
        let tables = HashMap::new(); // Empty tables for tests
        InfrastructureMap::diff_sql_resources(
            &self_resources,
            &target_resources,
            &tables,
            false,
            &mut olap_changes,
        );

        assert_eq!(olap_changes.len(), 1);
        match &olap_changes[0] {
            OlapChange::SqlResource(Change::Removed(res)) => {
                assert_eq!(res.name, "res1");
            }
            _ => panic!("Expected Removed change"),
        }
    }

    #[test]
    fn test_update_resource_setup() {
        let before_resource = create_sql_resource("res1", vec!["old_setup"], vec!["teardown1"]);
        let after_resource = create_sql_resource("res1", vec!["new_setup"], vec!["teardown1"]);

        let mut self_resources = HashMap::new();
        self_resources.insert(before_resource.name.clone(), before_resource.clone());

        let mut target_resources = HashMap::new();
        target_resources.insert(after_resource.name.clone(), after_resource.clone());

        let mut olap_changes = Vec::new();
        let tables = HashMap::new(); // Empty tables for tests
        InfrastructureMap::diff_sql_resources(
            &self_resources,
            &target_resources,
            &tables,
            false,
            &mut olap_changes,
        );

        assert_eq!(olap_changes.len(), 1);
        match &olap_changes[0] {
            OlapChange::SqlResource(Change::Updated { before, after }) => {
                assert_eq!(before.name, "res1");
                assert_eq!(after.name, "res1");
                assert_eq!(before.setup, vec!["old_setup"]);
                assert_eq!(after.setup, vec!["new_setup"]);
                assert_eq!(before.teardown, vec!["teardown1"]);
                assert_eq!(after.teardown, vec!["teardown1"]);
            }
            _ => panic!("Expected Updated change"),
        }
    }

    #[test]
    fn test_update_resource_teardown() {
        let before_resource = create_sql_resource("res1", vec!["setup1"], vec!["old_teardown"]);
        let after_resource = create_sql_resource("res1", vec!["setup1"], vec!["new_teardown"]);

        let mut self_resources = HashMap::new();
        self_resources.insert(before_resource.name.clone(), before_resource.clone());

        let mut target_resources = HashMap::new();
        target_resources.insert(after_resource.name.clone(), after_resource.clone());

        let mut olap_changes = Vec::new();
        let tables = HashMap::new(); // Empty tables for tests
        InfrastructureMap::diff_sql_resources(
            &self_resources,
            &target_resources,
            &tables,
            false,
            &mut olap_changes,
        );

        assert_eq!(olap_changes.len(), 1);
        match &olap_changes[0] {
            OlapChange::SqlResource(Change::Updated { before, after }) => {
                assert_eq!(before.name, "res1");
                assert_eq!(after.name, "res1");
                assert_eq!(before.setup, vec!["setup1"]);
                assert_eq!(after.setup, vec!["setup1"]);
                assert_eq!(before.teardown, vec!["old_teardown"]);
                assert_eq!(after.teardown, vec!["new_teardown"]);
            }
            _ => panic!("Expected Updated change"),
        }
    }

    #[test]
    fn test_multiple_changes() {
        let res1_before = create_sql_resource("res1", vec!["setup1"], vec!["teardown1"]); // Unchanged
        let res2_before = create_sql_resource("res2", vec!["old_setup2"], vec!["teardown2"]); // Updated
        let res3_before = create_sql_resource("res3", vec!["setup3"], vec!["teardown3"]); // Removed

        let mut self_resources = HashMap::new();
        self_resources.insert(res1_before.name.clone(), res1_before.clone());
        self_resources.insert(res2_before.name.clone(), res2_before.clone());
        self_resources.insert(res3_before.name.clone(), res3_before.clone());

        let res1_after = create_sql_resource("res1", vec!["setup1"], vec!["teardown1"]); // Unchanged
        let res2_after = create_sql_resource("res2", vec!["new_setup2"], vec!["teardown2"]); // Updated
        let res4_after = create_sql_resource("res4", vec!["setup4"], vec!["teardown4"]); // Added

        let mut target_resources = HashMap::new();
        target_resources.insert(res1_after.name.clone(), res1_after.clone());
        target_resources.insert(res2_after.name.clone(), res2_after.clone());
        target_resources.insert(res4_after.name.clone(), res4_after.clone());

        let mut olap_changes = Vec::new();
        let tables = HashMap::new(); // Empty tables for tests
        InfrastructureMap::diff_sql_resources(
            &self_resources,
            &target_resources,
            &tables,
            false,
            &mut olap_changes,
        );

        assert_eq!(olap_changes.len(), 3); // 1 Update, 1 Remove, 1 Add

        let mut update_found = false;
        let mut remove_found = false;
        let mut add_found = false;

        for change in &olap_changes {
            match change {
                OlapChange::SqlResource(Change::Updated { before, after }) => {
                    assert_eq!(before.name, "res2");
                    assert_eq!(after.name, "res2");
                    assert_eq!(before.setup, vec!["old_setup2"]);
                    assert_eq!(after.setup, vec!["new_setup2"]);
                    update_found = true;
                }
                OlapChange::SqlResource(Change::Removed(res)) => {
                    assert_eq!(res.name, "res3");
                    remove_found = true;
                }
                OlapChange::SqlResource(Change::Added(res)) => {
                    assert_eq!(res.name, "res4");
                    add_found = true;
                }
                _ => panic!("Unexpected OlapChange variant"),
            }
        }

        assert!(update_found, "Update change not found");
        assert!(remove_found, "Remove change not found");
        assert!(add_found, "Add change not found");
    }

    #[test]
    fn test_update_materialized_view_select_statement_should_trigger_backfill() {
        use crate::framework::core::infrastructure::InfrastructureSignature;

        let mv_before = SqlResource {
            name: "events_summary_mv".to_string(),
            database: None,
            source_file: None,
            setup: vec!["CREATE MATERIALIZED VIEW events_summary_mv TO events_summary_table AS SELECT id, name FROM events".to_string()],
            teardown: vec!["DROP VIEW events_summary_mv".to_string()],
            pulls_data_from: vec![InfrastructureSignature::Table {
                id: "events".to_string(),
            }],
            pushes_data_to: vec![InfrastructureSignature::Table {
                id: "events_summary_table".to_string(),
            }],
        };

        let mv_after = SqlResource {
            name: "events_summary_mv".to_string(),
            database: None,
            source_file: None,
            setup: vec!["CREATE MATERIALIZED VIEW events_summary_mv TO events_summary_table AS SELECT id, name, timestamp FROM events".to_string()],
            teardown: vec!["DROP VIEW events_summary_mv".to_string()],
            pulls_data_from: vec![InfrastructureSignature::Table {
                id: "events".to_string(),
            }],
            pushes_data_to: vec![InfrastructureSignature::Table {
                id: "events_summary_table".to_string(),
            }],
        };

        let mut self_resources = HashMap::new();
        self_resources.insert(mv_before.name.clone(), mv_before.clone());

        let mut target_resources = HashMap::new();
        target_resources.insert(mv_after.name.clone(), mv_after.clone());

        let mut olap_changes = Vec::new();
        let tables = HashMap::new();

        InfrastructureMap::diff_sql_resources(
            &self_resources,
            &target_resources,
            &tables,
            false,
            &mut olap_changes,
        );

        assert_eq!(olap_changes.len(), 2);

        let mut has_updated = false;
        let mut has_populate = false;

        for change in &olap_changes {
            match change {
                OlapChange::SqlResource(Change::Updated { before, after }) => {
                    assert_eq!(before.name, "events_summary_mv");
                    assert_eq!(after.name, "events_summary_mv");
                    assert!(before.setup[0].contains("SELECT id, name FROM"));
                    assert!(after.setup[0].contains("SELECT id, name, timestamp FROM"));
                    has_updated = true;
                }
                OlapChange::PopulateMaterializedView {
                    view_name,
                    target_table,
                    select_statement,
                    ..
                } => {
                    assert_eq!(view_name, "events_summary_mv");
                    assert_eq!(target_table, "events_summary_table");
                    assert!(select_statement.contains("SELECT id, name, timestamp FROM events"));
                    has_populate = true;
                }
                _ => panic!("Unexpected change type: {:?}", change),
            }
        }

        assert!(has_updated);
        assert!(has_populate);
    }
}

#[cfg(test)]
mod diff_topic_tests {
    use super::*;
    use crate::framework::core::infrastructure::table::{Column, ColumnType, IntType};
    use crate::framework::core::infrastructure::topic::Topic;
    use crate::framework::versions::Version;
    use std::time::Duration;

    // Helper function to create a test topic
    pub fn create_test_topic(name: &str, version_str: &str) -> Topic {
        let version = Version::from_string(version_str.to_string());
        Topic {
            name: name.to_string(),
            source_primitive: PrimitiveSignature {
                name: format!("dm_{name}"),
                primitive_type: PrimitiveTypes::DataModel,
            },
            retention_period: Duration::from_secs(86400), // Default duration
            partition_count: 1,                           // Default count
            version: Some(version.clone()),
            max_message_bytes: 1024 * 1024, // Default size
            columns: vec![Column {
                // Example column
                name: "value".to_string(),
                data_type: ColumnType::Int(IntType::Int64),
                required: true,
                unique: false,
                primary_key: false,
                default: None,
                annotations: Vec::new(),
                comment: None,
                ttl: None,
                codec: None,
                materialized: None,
            }],
            metadata: None,
            life_cycle: LifeCycle::FullyManaged,
            schema_config: None,
        }
    }

    #[test]
    fn test_diff_topic_no_changes() {
        let mut map1 = InfrastructureMap::default();
        let mut map2 = InfrastructureMap::default();
        let topic = create_test_topic("topic1", "1.0");
        map1.add_topic(topic.clone());
        map2.add_topic(topic);

        let changes =
            map1.diff_with_table_strategy(&map2, &DefaultTableDiffStrategy, true, false, &[]);
        assert!(
            changes.streaming_engine_changes.is_empty(),
            "Expected no streaming changes"
        );
        // Check other change types are also empty to be sure
        assert!(changes.olap_changes.is_empty());
        assert!(changes.api_changes.is_empty());
        // Processes always update currently, so we don't check for empty
    }

    #[test]
    fn test_diff_topic_add() {
        let map1 = InfrastructureMap::default(); // Before state (empty)
        let mut map2 = InfrastructureMap::default(); // After state
        let topic = create_test_topic("topic1", "1.0");
        map2.add_topic(topic.clone());

        let changes =
            map1.diff_with_table_strategy(&map2, &DefaultTableDiffStrategy, true, false, &[]);
        assert_eq!(
            changes.streaming_engine_changes.len(),
            1,
            "Expected one streaming change"
        );
        match &changes.streaming_engine_changes[0] {
            StreamingChange::Topic(Change::Added(t)) => {
                assert_eq!(**t, topic, "Added topic does not match")
            }
            _ => panic!("Expected Topic Added change"),
        }
        // Ensure other change types are not affected (except processes)
        assert!(changes.olap_changes.is_empty());
        assert!(changes.api_changes.is_empty());
    }

    #[test]
    fn test_diff_topic_remove() {
        let mut map1 = InfrastructureMap::default(); // Before state
        let map2 = InfrastructureMap::default(); // After state (empty)
        let topic = create_test_topic("topic1", "1.0");
        map1.add_topic(topic.clone());

        let changes =
            map1.diff_with_table_strategy(&map2, &DefaultTableDiffStrategy, true, false, &[]);
        assert_eq!(
            changes.streaming_engine_changes.len(),
            1,
            "Expected one streaming change"
        );
        match &changes.streaming_engine_changes[0] {
            StreamingChange::Topic(Change::Removed(t)) => {
                assert_eq!(**t, topic, "Removed topic does not match")
            }
            _ => panic!("Expected Topic Removed change"),
        }
        // Ensure other change types are not affected (except processes)
        assert!(changes.olap_changes.is_empty());
        assert!(changes.api_changes.is_empty());
    }

    #[test]
    fn test_diff_topic_update() {
        let mut map1 = InfrastructureMap::default(); // Before state
        let mut map2 = InfrastructureMap::default(); // After state
        let topic_before = create_test_topic("topic1", "1.0");
        // Create a topic with the same ID-generating fields initially
        let mut topic_after = create_test_topic("topic1", "1.0"); // Keep name and version same

        // Change properties *not* involved in id() generation for DataModel topics
        // topic_after.name = "topic1_new_name".to_string(); // <-- DO NOT change name
        topic_after.partition_count = 5; // Change partition count - This IS okay
        topic_after.retention_period = Duration::from_secs(172800); // Change retention - This IS okay

        // Ensure IDs are the same before insertion
        assert_eq!(
            topic_before.id(),
            topic_after.id(),
            "Test setup error: IDs should be the same for update test"
        );

        // Use the id() method for insertion key
        map1.topics.insert(topic_before.id(), topic_before.clone());
        map2.topics.insert(topic_after.id(), topic_after.clone()); // Now uses the stable ID

        let changes =
            map1.diff_with_table_strategy(&map2, &DefaultTableDiffStrategy, true, false, &[]);
        assert_eq!(
            changes.streaming_engine_changes.len(),
            1,
            "Expected one streaming change"
        );
        match &changes.streaming_engine_changes[0] {
            StreamingChange::Topic(Change::Updated { before, after }) => {
                assert_eq!(**before, topic_before, "Before topic does not match");
                assert_eq!(**after, topic_after, "After topic does not match");
                assert_eq!(before.name, after.name, "Name should NOT have changed"); // Name is part of ID here
                assert_eq!(
                    before.version, after.version,
                    "Version should NOT have changed"
                ); // Version is part of ID here
                assert_ne!(
                    before.partition_count, after.partition_count,
                    "Partition count should have changed"
                );
                assert_ne!(
                    before.retention_period, after.retention_period,
                    "Retention period should have changed"
                );
            }
            _ => panic!("Expected Topic Updated change"),
        }
        // Ensure other change types are not affected (except processes)
        assert!(changes.olap_changes.is_empty());
        assert!(changes.api_changes.is_empty());
    }
}

#[cfg(test)]
mod diff_view_tests {
    use super::*;
    use crate::framework::core::infrastructure::view::{View, ViewType};
    use crate::framework::versions::Version;

    // Helper function to create a test view
    fn create_test_view(name: &str, version_str: &str, source_table: &str) -> View {
        let version = Version::from_string(version_str.to_string());
        View {
            name: name.to_string(),
            version: version.clone(),
            view_type: ViewType::TableAlias {
                // Defaulting to TableAlias for simplicity
                source_table_name: source_table.to_string(),
            },
            // Assuming View struct does not store source_primitive directly based on previous reads
        }
    }

    #[test]
    fn test_diff_view_no_changes() {
        let mut map1 = InfrastructureMap::default();
        let mut map2 = InfrastructureMap::default();
        let view = create_test_view("view1", "1.0", "table1");
        map1.views.insert(view.id(), view.clone());
        map2.views.insert(view.id(), view);

        let changes =
            map1.diff_with_table_strategy(&map2, &DefaultTableDiffStrategy, true, false, &[]);
        assert!(changes.olap_changes.is_empty(), "Expected no OLAP changes");
        // Check other change types are also empty to be sure (except processes)
        assert!(changes.streaming_engine_changes.is_empty());
        assert!(changes.api_changes.is_empty());
    }

    #[test]
    fn test_diff_view_add() {
        let map1 = InfrastructureMap::default(); // Before state (empty)
        let mut map2 = InfrastructureMap::default(); // After state
        let view = create_test_view("view1", "1.0", "table1");
        map2.views.insert(view.id(), view.clone());

        let changes =
            map1.diff_with_table_strategy(&map2, &DefaultTableDiffStrategy, true, false, &[]);
        assert_eq!(changes.olap_changes.len(), 1, "Expected one OLAP change");
        match &changes.olap_changes[0] {
            OlapChange::View(Change::Added(v)) => {
                assert_eq!(**v, view, "Added view does not match")
            }
            _ => panic!("Expected View Added change"),
        }
        // Ensure other change types are not affected (except processes)
        assert!(changes.streaming_engine_changes.is_empty());
        assert!(changes.api_changes.is_empty());
    }

    #[test]
    fn test_diff_view_remove() {
        let mut map1 = InfrastructureMap::default(); // Before state
        let map2 = InfrastructureMap::default(); // After state (empty)
        let view = create_test_view("view1", "1.0", "table1");
        map1.views.insert(view.id(), view.clone());

        let changes =
            map1.diff_with_table_strategy(&map2, &DefaultTableDiffStrategy, true, false, &[]);
        assert_eq!(changes.olap_changes.len(), 1, "Expected one OLAP change");
        match &changes.olap_changes[0] {
            OlapChange::View(Change::Removed(v)) => {
                assert_eq!(**v, view, "Removed view does not match")
            }
            _ => panic!("Expected View Removed change"),
        }
        // Ensure other change types are not affected (except processes)
        assert!(changes.streaming_engine_changes.is_empty());
        assert!(changes.api_changes.is_empty());
    }

    #[test]
    fn test_diff_view_update() {
        let mut map1 = InfrastructureMap::default(); // Before state
        let mut map2 = InfrastructureMap::default(); // After state
        let view_before = create_test_view("view1", "1.0", "table1");
        // Create a view with the same ID (name + version) but different properties
        let mut view_after = create_test_view("view1", "1.0", "table1");
        view_after.view_type = ViewType::TableAlias {
            // Change view_type detail
            source_table_name: "table2".to_string(),
        };

        // Ensure IDs are the same before insertion
        assert_eq!(
            view_before.id(),
            view_after.id(),
            "Test setup error: IDs should be the same for update test"
        );

        map1.views.insert(view_before.id(), view_before.clone());
        map2.views.insert(view_after.id(), view_after.clone());

        let changes =
            map1.diff_with_table_strategy(&map2, &DefaultTableDiffStrategy, true, false, &[]);
        assert_eq!(changes.olap_changes.len(), 1, "Expected one OLAP change");
        match &changes.olap_changes[0] {
            OlapChange::View(Change::Updated { before, after }) => {
                assert_eq!(**before, view_before, "Before view does not match");
                assert_eq!(**after, view_after, "After view does not match");
                assert_eq!(before.name, after.name, "Name should NOT have changed");
                assert_eq!(
                    before.version, after.version,
                    "Version should NOT have changed"
                );
                assert_ne!(
                    before.view_type, after.view_type,
                    "ViewType should have changed"
                );
            }
            _ => panic!("Expected View Updated change"),
        }
        // Ensure other change types are not affected (except processes)
        assert!(changes.streaming_engine_changes.is_empty());
        assert!(changes.api_changes.is_empty());
    }
}

#[cfg(test)]
mod diff_topic_to_table_sync_process_tests {
    use serde_json::Value;

    use super::*;
    use crate::framework::core::infrastructure::table::{Column, ColumnType};
    use crate::framework::core::infrastructure::topic_sync_process::TopicToTableSyncProcess;
    use crate::framework::versions::Version;

    // Helper function to create a test TopicToTableSyncProcess
    fn create_test_t2t_sync_process(
        source_topic_id: &str,
        target_table_id: &str,
        version_str: &str,
        primitive_name: &str,
    ) -> TopicToTableSyncProcess {
        let version = Version::from_string(version_str.to_string());
        TopicToTableSyncProcess {
            source_topic_id: source_topic_id.to_string(),
            target_table_id: target_table_id.to_string(),
            columns: vec![Column {
                // Basic column setup
                name: "data".to_string(),
                data_type: ColumnType::String,
                required: true,
                unique: false,
                primary_key: false,
                default: None,
                annotations: Vec::new(),
                comment: None,
                ttl: None,
                codec: None,
                materialized: None,
            }],
            version: Some(version.clone()),
            source_primitive: PrimitiveSignature {
                // Source primitive info
                name: primitive_name.to_string(),
                primitive_type: PrimitiveTypes::DataModel, // Assuming source is DataModel
            },
        }
    }

    #[test]
    fn test_diff_t2t_sync_no_changes() {
        let mut map1 = InfrastructureMap::default();
        let mut map2 = InfrastructureMap::default();
        let process = create_test_t2t_sync_process("topic1_1.0", "table1_1.0", "1.0", "topic1");
        map1.topic_to_table_sync_processes
            .insert(process.id(), process.clone());
        map2.topic_to_table_sync_processes
            .insert(process.id(), process);

        let changes =
            map1.diff_with_table_strategy(&map2, &DefaultTableDiffStrategy, true, false, &[]);
        // Check only process changes, as others should be empty
        let process_change_found = changes
            .processes_changes
            .iter()
            .any(|c| matches!(c, ProcessChange::TopicToTableSyncProcess(_)));
        assert!(
            !process_change_found,
            "Expected no TopicToTableSyncProcess changes, found: {:?}",
            changes.processes_changes
        );
    }

    #[test]
    fn test_diff_t2t_sync_add() {
        let map1 = InfrastructureMap::default(); // Before state (empty)
        let mut map2 = InfrastructureMap::default(); // After state
        let process = create_test_t2t_sync_process("topic1_1.0", "table1_1.0", "1.0", "topic1");
        map2.topic_to_table_sync_processes
            .insert(process.id(), process.clone());

        let changes =
            map1.diff_with_table_strategy(&map2, &DefaultTableDiffStrategy, true, false, &[]);
        let process_change_found = changes
            .processes_changes
            .iter()
            .find(|c| matches!(c, ProcessChange::TopicToTableSyncProcess(_)));

        assert!(
            process_change_found.is_some(),
            "Expected one TopicToTableSyncProcess change"
        );
        match process_change_found.unwrap() {
            ProcessChange::TopicToTableSyncProcess(Change::Added(p)) => {
                assert_eq!(**p, process, "Added process does not match")
            }
            _ => panic!("Expected TopicToTableSyncProcess Added change"),
        }
    }

    #[test]
    fn test_diff_t2t_sync_remove() {
        let mut map1 = InfrastructureMap::default(); // Before state
        let map2 = InfrastructureMap::default(); // After state (empty)
        let process = create_test_t2t_sync_process("topic1_1.0", "table1_1.0", "1.0", "topic1");
        map1.topic_to_table_sync_processes
            .insert(process.id(), process.clone());

        let changes =
            map1.diff_with_table_strategy(&map2, &DefaultTableDiffStrategy, true, false, &[]);
        let process_change_found = changes
            .processes_changes
            .iter()
            .find(|c| matches!(c, ProcessChange::TopicToTableSyncProcess(_)));

        assert!(
            process_change_found.is_some(),
            "Expected one TopicToTableSyncProcess change"
        );
        match process_change_found.unwrap() {
            ProcessChange::TopicToTableSyncProcess(Change::Removed(p)) => {
                assert_eq!(**p, process, "Removed process does not match")
            }
            _ => panic!("Expected TopicToTableSyncProcess Removed change"),
        }
    }

    #[test]
    fn test_diff_t2t_sync_update() {
        let mut map1 = InfrastructureMap::default(); // Before state
        let mut map2 = InfrastructureMap::default(); // After state

        // ID depends on source_topic_id, target_table_id, version
        let source_topic_id = "topic1_1.0";
        let target_table_id = "table1_1.0";
        let version_str = "1.0";
        let primitive_name = "topic1";

        let process_before = create_test_t2t_sync_process(
            source_topic_id,
            target_table_id,
            version_str,
            primitive_name,
        );
        let mut process_after = create_test_t2t_sync_process(
            source_topic_id,
            target_table_id,
            version_str,
            primitive_name,
        );

        // Change a field *not* part of the ID, e.g., columns
        process_after.columns = vec![Column {
            name: "new_data".to_string(),
            data_type: ColumnType::BigInt,
            required: false,
            unique: true,
            primary_key: true,
            default: None,
            annotations: vec![("note".to_string(), Value::String("changed".to_string()))],
            comment: None,
            ttl: None,
            codec: None,
            materialized: None,
        }];

        assert_eq!(
            process_before.id(),
            process_after.id(),
            "Test setup error: IDs should be the same for update test"
        );

        map1.topic_to_table_sync_processes
            .insert(process_before.id(), process_before.clone());
        map2.topic_to_table_sync_processes
            .insert(process_after.id(), process_after.clone());

        let changes =
            map1.diff_with_table_strategy(&map2, &DefaultTableDiffStrategy, true, false, &[]);
        let process_change_found = changes
            .processes_changes
            .iter()
            .find(|c| matches!(c, ProcessChange::TopicToTableSyncProcess(_)));

        assert!(
            process_change_found.is_some(),
            "Expected one TopicToTableSyncProcess change"
        );
        match process_change_found.unwrap() {
            ProcessChange::TopicToTableSyncProcess(Change::Updated { before, after }) => {
                assert_eq!(**before, process_before, "Before process does not match");
                assert_eq!(**after, process_after, "After process does not match");
                assert_eq!(
                    before.source_topic_id, after.source_topic_id,
                    "Source topic ID should NOT change"
                );
                assert_eq!(
                    before.target_table_id, after.target_table_id,
                    "Target table ID should NOT change"
                );
                assert_eq!(before.version, after.version, "Version should NOT change");
                assert_ne!(before.columns, after.columns, "Columns should have changed");
            }
            _ => panic!("Expected TopicToTableSyncProcess Updated change"),
        }
    }
}

#[cfg(test)]
mod diff_topic_to_topic_sync_process_tests {
    use super::*;
    use crate::framework::core::infrastructure::topic_sync_process::TopicToTopicSyncProcess;

    // Helper function to create a test TopicToTopicSyncProcess
    fn create_test_topic_topic_sync_process(
        source_topic_id: &str,
        target_topic_id: &str,
        primitive_name: &str,
    ) -> TopicToTopicSyncProcess {
        TopicToTopicSyncProcess {
            source_topic_id: source_topic_id.to_string(),
            target_topic_id: target_topic_id.to_string(), // This is the ID used for the map key
            source_primitive: PrimitiveSignature {
                name: primitive_name.to_string(),
                primitive_type: PrimitiveTypes::Function, // Assuming source is Function based on definition
            },
        }
    }

    #[test]
    fn test_diff_topic_topic_sync_no_changes() {
        let mut map1 = InfrastructureMap::default();
        let mut map2 = InfrastructureMap::default();
        let process = create_test_topic_topic_sync_process("source_t1", "target_t1", "func1");
        map1.topic_to_topic_sync_processes
            .insert(process.id(), process.clone());
        map2.topic_to_topic_sync_processes
            .insert(process.id(), process);

        let changes =
            map1.diff_with_table_strategy(&map2, &DefaultTableDiffStrategy, true, false, &[]);
        let process_change_found = changes
            .processes_changes
            .iter()
            .any(|c| matches!(c, ProcessChange::TopicToTopicSyncProcess(_)));
        assert!(
            !process_change_found,
            "Expected no TopicToTopicSyncProcess changes, found: {:?}",
            changes.processes_changes
        );
    }

    #[test]
    fn test_diff_topic_topic_sync_add() {
        let map1 = InfrastructureMap::default(); // Before state (empty)
        let mut map2 = InfrastructureMap::default(); // After state
        let process = create_test_topic_topic_sync_process("source_t1", "target_t1", "func1");
        map2.topic_to_topic_sync_processes
            .insert(process.id(), process.clone());

        let changes =
            map1.diff_with_table_strategy(&map2, &DefaultTableDiffStrategy, true, false, &[]);
        let process_change_found = changes
            .processes_changes
            .iter()
            .find(|c| matches!(c, ProcessChange::TopicToTopicSyncProcess(_)));

        assert!(
            process_change_found.is_some(),
            "Expected one TopicToTopicSyncProcess change"
        );
        match process_change_found.unwrap() {
            ProcessChange::TopicToTopicSyncProcess(Change::Added(p)) => {
                assert_eq!(**p, process, "Added process does not match")
            }
            _ => panic!("Expected TopicToTopicSyncProcess Added change"),
        }
    }

    #[test]
    fn test_diff_topic_topic_sync_remove() {
        let mut map1 = InfrastructureMap::default(); // Before state
        let map2 = InfrastructureMap::default(); // After state (empty)
        let process = create_test_topic_topic_sync_process("source_t1", "target_t1", "func1");
        map1.topic_to_topic_sync_processes
            .insert(process.id(), process.clone());

        let changes =
            map1.diff_with_table_strategy(&map2, &DefaultTableDiffStrategy, true, false, &[]);
        let process_change_found = changes
            .processes_changes
            .iter()
            .find(|c| matches!(c, ProcessChange::TopicToTopicSyncProcess(_)));

        assert!(
            process_change_found.is_some(),
            "Expected one TopicToTopicSyncProcess change"
        );
        match process_change_found.unwrap() {
            ProcessChange::TopicToTopicSyncProcess(Change::Removed(p)) => {
                assert_eq!(**p, process, "Removed process does not match")
            }
            _ => panic!("Expected TopicToTopicSyncProcess Removed change"),
        }
    }

    #[test]
    fn test_diff_topic_topic_sync_update() {
        let mut map1 = InfrastructureMap::default(); // Before state
        let mut map2 = InfrastructureMap::default(); // After state

        // ID is target_topic_id
        let target_topic_id = "target_t1";
        let primitive_name = "func1";

        let process_before =
            create_test_topic_topic_sync_process("source_t1", target_topic_id, primitive_name);
        let mut process_after =
            create_test_topic_topic_sync_process("source_t1", target_topic_id, primitive_name);

        // Change a field *not* part of the ID, e.g., source_topic_id or source_primitive
        process_after.source_topic_id = "source_t2".to_string();
        process_after.source_primitive.name = "func1_new".to_string();

        assert_eq!(
            process_before.id(),
            process_after.id(),
            "Test setup error: IDs should be the same for update test"
        );

        map1.topic_to_topic_sync_processes
            .insert(process_before.id(), process_before.clone());
        map2.topic_to_topic_sync_processes
            .insert(process_after.id(), process_after.clone());

        let changes =
            map1.diff_with_table_strategy(&map2, &DefaultTableDiffStrategy, true, false, &[]);
        let process_change_found = changes
            .processes_changes
            .iter()
            .find(|c| matches!(c, ProcessChange::TopicToTopicSyncProcess(_)));

        assert!(
            process_change_found.is_some(),
            "Expected one TopicToTopicSyncProcess change"
        );
        match process_change_found.unwrap() {
            ProcessChange::TopicToTopicSyncProcess(Change::Updated { before, after }) => {
                assert_eq!(**before, process_before, "Before process does not match");
                assert_eq!(**after, process_after, "After process does not match");
                assert_eq!(
                    before.target_topic_id, after.target_topic_id,
                    "Target topic ID (key) should NOT change"
                );
                assert_ne!(
                    before.source_topic_id, after.source_topic_id,
                    "Source topic ID should have changed"
                );
                assert_ne!(
                    before.source_primitive, after.source_primitive,
                    "Source primitive should have changed"
                );
            }
            _ => panic!("Expected TopicToTopicSyncProcess Updated change"),
        }
    }
}

#[cfg(test)]
mod diff_function_process_tests {
    use super::*;
    use crate::framework::core::infrastructure::function_process::FunctionProcess;
    use crate::framework::languages::SupportedLanguages;
    use crate::framework::versions::Version;
    use std::path::PathBuf;

    // Helper function to create a test FunctionProcess
    fn create_test_function_process(
        name: &str,
        source_topic_id: &str,
        target_topic_id: Option<&str>,
        version_str: &str,
    ) -> FunctionProcess {
        let version = Version::from_string(version_str.to_string());
        FunctionProcess {
            name: name.to_string(),
            source_topic_id: source_topic_id.to_string(),
            target_topic_id: target_topic_id.map(|s| s.to_string()),
            executable: PathBuf::from(format!("path/to/{name}.py")),
            parallel_process_count: 1,
            version: Some(version),               // Use Option<String>
            language: SupportedLanguages::Python, // Default language
            source_primitive: PrimitiveSignature {
                name: name.to_string(),
                primitive_type: PrimitiveTypes::Function,
            },
            metadata: None,
        }
    }

    #[test]
    fn test_diff_function_process_no_changes_triggers_update() {
        // NOTE: Current diff logic *always* treats existing function processes as UPDATED.
        // This test verifies that behavior.
        let mut map1 = InfrastructureMap::default();
        let mut map2 = InfrastructureMap::default();
        let process = create_test_function_process("func1", "t1_1.0", Some("t2_1.0"), "1.0");
        map1.function_processes
            .insert(process.id(), process.clone());
        map2.function_processes
            .insert(process.id(), process.clone()); // Identical process

        let changes =
            map1.diff_with_table_strategy(&map2, &DefaultTableDiffStrategy, true, false, &[]);
        let process_change_found = changes
            .processes_changes
            .iter()
            .find(|c| matches!(c, ProcessChange::FunctionProcess(_)));

        assert!(
            process_change_found.is_some(),
            "Expected one FunctionProcess change (even if identical)"
        );
        match process_change_found.unwrap() {
            ProcessChange::FunctionProcess(Change::Updated { before, after }) => {
                assert_eq!(**before, process, "Before process does not match");
                assert_eq!(**after, process, "After process does not match");
            }
            _ => panic!("Expected FunctionProcess Updated change due to current logic"),
        }
    }

    #[test]
    fn test_diff_function_process_add() {
        let map1 = InfrastructureMap::default(); // Before state (empty)
        let mut map2 = InfrastructureMap::default(); // After state
        let process = create_test_function_process("func1", "t1_1.0", Some("t2_1.0"), "1.0");
        map2.function_processes
            .insert(process.id(), process.clone());

        let changes =
            map1.diff_with_table_strategy(&map2, &DefaultTableDiffStrategy, true, false, &[]);
        let process_change_found = changes
            .processes_changes
            .iter()
            .find(|c| matches!(c, ProcessChange::FunctionProcess(_)));

        assert!(
            process_change_found.is_some(),
            "Expected one FunctionProcess change"
        );
        match process_change_found.unwrap() {
            ProcessChange::FunctionProcess(Change::Added(p)) => {
                assert_eq!(**p, process, "Added process does not match")
            }
            _ => panic!("Expected FunctionProcess Added change"),
        }
    }

    #[test]
    fn test_diff_function_process_remove() {
        let mut map1 = InfrastructureMap::default(); // Before state
        let map2 = InfrastructureMap::default(); // After state (empty)
        let process = create_test_function_process("func1", "t1_1.0", Some("t2_1.0"), "1.0");
        map1.function_processes
            .insert(process.id(), process.clone());

        let changes =
            map1.diff_with_table_strategy(&map2, &DefaultTableDiffStrategy, true, false, &[]);
        let process_change_found = changes
            .processes_changes
            .iter()
            .find(|c| matches!(c, ProcessChange::FunctionProcess(_)));

        assert!(
            process_change_found.is_some(),
            "Expected one FunctionProcess change"
        );
        match process_change_found.unwrap() {
            ProcessChange::FunctionProcess(Change::Removed(p)) => {
                assert_eq!(**p, process, "Removed process does not match")
            }
            _ => panic!("Expected FunctionProcess Removed change"),
        }
    }

    #[test]
    fn test_diff_function_process_update() {
        // Verifies that an actual change is still registered as Updated
        let mut map1 = InfrastructureMap::default(); // Before state
        let mut map2 = InfrastructureMap::default(); // After state

        let name = "func1";
        let source_topic_id = "t1_1.0";
        let target_topic_id = Some("t2_1.0");
        let version_str = "1.0";

        let process_before =
            create_test_function_process(name, source_topic_id, target_topic_id, version_str);
        let mut process_after =
            create_test_function_process(name, source_topic_id, target_topic_id, version_str);

        // Change a field
        process_after.parallel_process_count = 5;
        process_after.executable = PathBuf::from("path/to/new_func1.py");

        assert_eq!(
            process_before.id(),
            process_after.id(),
            "Test setup error: IDs should be the same for update test"
        );

        map1.function_processes
            .insert(process_before.id(), process_before.clone());
        map2.function_processes
            .insert(process_after.id(), process_after.clone());

        let changes =
            map1.diff_with_table_strategy(&map2, &DefaultTableDiffStrategy, true, false, &[]);
        let process_change_found = changes
            .processes_changes
            .iter()
            .find(|c| matches!(c, ProcessChange::FunctionProcess(_)));

        assert!(
            process_change_found.is_some(),
            "Expected one FunctionProcess change"
        );
        match process_change_found.unwrap() {
            ProcessChange::FunctionProcess(Change::Updated { before, after }) => {
                assert_eq!(**before, process_before, "Before process does not match");
                assert_eq!(**after, process_after, "After process does not match");
                assert_ne!(
                    before.parallel_process_count, after.parallel_process_count,
                    "Parallel count should have changed"
                );
                assert_ne!(
                    before.executable, after.executable,
                    "Executable path should have changed"
                );
            }
            _ => panic!("Expected FunctionProcess Updated change"),
        }
    }
}

#[cfg(test)]
mod diff_orchestration_worker_tests {
    use super::*;
    use crate::framework::core::infrastructure::orchestration_worker::OrchestrationWorker;
    use crate::framework::languages::SupportedLanguages;

    // Helper function to create a test OrchestrationWorker
    // Note: The ID is determined by the language
    fn create_test_orchestration_worker(lang: SupportedLanguages) -> OrchestrationWorker {
        OrchestrationWorker {
            supported_language: lang,
        }
    }

    #[test]
    fn test_diff_orchestration_worker_no_changes_triggers_update() {
        // NOTE: Current diff logic *always* treats existing workers as UPDATED.
        // This test verifies that behavior.
        let mut map1 = InfrastructureMap::default();
        let mut map2 = InfrastructureMap::default();
        let worker = create_test_orchestration_worker(SupportedLanguages::Python);
        let id = worker.id();
        map1.orchestration_workers
            .insert(id.clone(), worker.clone());
        map2.orchestration_workers
            .insert(id.clone(), worker.clone()); // Identical worker

        let changes =
            map1.diff_with_table_strategy(&map2, &DefaultTableDiffStrategy, true, false, &[]);
        let process_change_found = changes
            .processes_changes
            .iter()
            .find(|c| matches!(c, ProcessChange::OrchestrationWorker(_)));

        assert!(
            process_change_found.is_some(),
            "Expected one OrchestrationWorker change (even if identical)"
        );
        match process_change_found.unwrap() {
            ProcessChange::OrchestrationWorker(Change::Updated { before, after }) => {
                assert_eq!(before.id(), id, "Before worker ID does not match");
                assert_eq!(after.id(), id, "After worker ID does not match");
                // Can compare the workers directly if PartialEq is derived/implemented
                assert_eq!(**before, worker, "Before worker does not match expected");
                assert_eq!(**after, worker, "After worker does not match expected");
            }
            _ => panic!("Expected OrchestrationWorker Updated change due to current logic"),
        }
    }

    #[test]
    fn test_diff_orchestration_worker_add() {
        let map1 = InfrastructureMap::default(); // Before state (empty)
        let mut map2 = InfrastructureMap::default(); // After state
        let worker = create_test_orchestration_worker(SupportedLanguages::Python);
        let id = worker.id();
        map2.orchestration_workers
            .insert(id.clone(), worker.clone());

        let changes =
            map1.diff_with_table_strategy(&map2, &DefaultTableDiffStrategy, true, false, &[]);
        let process_change_found = changes
            .processes_changes
            .iter()
            .find(|c| matches!(c, ProcessChange::OrchestrationWorker(_)));

        assert!(
            process_change_found.is_some(),
            "Expected one OrchestrationWorker change"
        );
        match process_change_found.unwrap() {
            ProcessChange::OrchestrationWorker(Change::Added(w)) => {
                assert_eq!(w.id(), id, "Added worker ID does not match");
                assert_eq!(**w, worker, "Added worker does not match expected");
            }
            _ => panic!("Expected OrchestrationWorker Added change"),
        }
    }

    #[test]
    fn test_diff_orchestration_worker_remove() {
        let mut map1 = InfrastructureMap::default(); // Before state
        let map2 = InfrastructureMap::default(); // After state (empty)
        let worker = create_test_orchestration_worker(SupportedLanguages::Python);
        let id = worker.id();
        map1.orchestration_workers
            .insert(id.clone(), worker.clone());

        let changes =
            map1.diff_with_table_strategy(&map2, &DefaultTableDiffStrategy, true, false, &[]);
        let process_change_found = changes
            .processes_changes
            .iter()
            .find(|c| matches!(c, ProcessChange::OrchestrationWorker(_)));

        assert!(
            process_change_found.is_some(),
            "Expected one OrchestrationWorker change"
        );
        match process_change_found.unwrap() {
            ProcessChange::OrchestrationWorker(Change::Removed(w)) => {
                assert_eq!(w.id(), id, "Removed worker ID does not match");
                assert_eq!(**w, worker, "Removed worker does not match expected");
            }
            _ => panic!("Expected OrchestrationWorker Removed change"),
        }
    }

    #[test]
    fn test_diff_orchestration_worker_update_language() {
        // Current logic always updates, but this shows it handles different languages
        let mut map1 = InfrastructureMap::default();
        let mut map2 = InfrastructureMap::default();
        let worker_py = create_test_orchestration_worker(SupportedLanguages::Python);
        let worker_ts = create_test_orchestration_worker(SupportedLanguages::Typescript);

        // Scenario: Python worker removed, TS worker added
        map1.orchestration_workers
            .insert(worker_py.id(), worker_py.clone());
        map2.orchestration_workers
            .insert(worker_ts.id(), worker_ts.clone());

        let changes =
            map1.diff_with_table_strategy(&map2, &DefaultTableDiffStrategy, true, false, &[]);

        let mut removed_found = false;
        let mut added_found = false;

        for change in changes.processes_changes {
            if let ProcessChange::OrchestrationWorker(Change::Removed(w)) = &change {
                if w.supported_language == SupportedLanguages::Python {
                    removed_found = true;
                }
            }
            if let ProcessChange::OrchestrationWorker(Change::Added(w)) = &change {
                if w.supported_language == SupportedLanguages::Typescript {
                    added_found = true;
                }
            }
        }

        assert!(removed_found, "Python worker removal not detected");
        assert!(added_found, "Typescript worker addition not detected");
    }
<<<<<<< HEAD
}

#[cfg(test)]
mod normalize_tests {
    use super::*;
    use crate::framework::core::infrastructure::sql_resource::SqlResource;
    use crate::framework::core::infrastructure::InfrastructureSignature;

    #[test]
    fn test_normalize_converts_materialized_view_sql_resource() {
        let mut map = InfrastructureMap::default();

        // Add an old-style SqlResource that's actually a materialized view
        let mv_sql_resource = SqlResource {
            name: "events_summary_mv".to_string(),
            database: None,
            source_file: Some("app/sql/events.ts".to_string()),
            setup: vec![
                "CREATE MATERIALIZED VIEW IF NOT EXISTS events_summary_mv TO events_summary AS SELECT user_id, count(*) as cnt FROM events GROUP BY user_id".to_string(),
            ],
            teardown: vec!["DROP VIEW IF EXISTS events_summary_mv".to_string()],
            pulls_data_from: vec![InfrastructureSignature::Table {
                id: "events".to_string(),
            }],
            pushes_data_to: vec![InfrastructureSignature::Table {
                id: "events_summary".to_string(),
            }],
        };

        map.sql_resources
            .insert("events_summary_mv".to_string(), mv_sql_resource);

        // Normalize should convert this to a MaterializedView
        let normalized = map.normalize();

        // SqlResource should be removed
        assert!(
            normalized.sql_resources.is_empty(),
            "SqlResource should have been removed"
        );

        // MaterializedView should be added
        assert_eq!(
            normalized.materialized_views.len(),
            1,
            "Should have one materialized view"
        );

        let mv = normalized
            .materialized_views
            .values()
            .next()
            .expect("Should have a materialized view");
        assert_eq!(mv.name, "events_summary_mv");
        assert_eq!(mv.target_table.table, "events_summary");
        assert!(mv.select_query.sql.contains("SELECT user_id"));
        assert_eq!(mv.source_file, Some("app/sql/events.ts".to_string()));
    }

    #[test]
    fn test_normalize_converts_view_sql_resource() {
        let mut map = InfrastructureMap::default();

        // Add an old-style SqlResource that's actually a view
        let view_sql_resource = SqlResource {
            name: "active_users".to_string(),
            database: None,
            source_file: Some("app/sql/views.ts".to_string()),
            setup: vec![
                "CREATE VIEW IF NOT EXISTS active_users AS SELECT * FROM users WHERE status = 'active'"
                    .to_string(),
            ],
            teardown: vec!["DROP VIEW IF EXISTS active_users".to_string()],
            pulls_data_from: vec![InfrastructureSignature::Table {
                id: "users".to_string(),
            }],
            pushes_data_to: vec![],
        };

        map.sql_resources
            .insert("active_users".to_string(), view_sql_resource);

        // Normalize should convert this to a CustomView
        let normalized = map.normalize();

        // SqlResource should be removed
        assert!(
            normalized.sql_resources.is_empty(),
            "SqlResource should have been removed"
        );

        // CustomView should be added
        assert_eq!(
            normalized.custom_views.len(),
            1,
            "Should have one custom view"
        );

        let view = normalized
            .custom_views
            .values()
            .next()
            .expect("Should have a custom view");
        assert_eq!(view.name, "active_users");
        assert!(view.select_query.sql.contains("SELECT * FROM users"));
        assert_eq!(view.source_file, Some("app/sql/views.ts".to_string()));
    }

    #[test]
    fn test_normalize_preserves_non_view_sql_resources() {
        let mut map = InfrastructureMap::default();

        // Add an SqlResource that's not a view (e.g., custom DDL)
        let custom_sql_resource = SqlResource {
            name: "custom_function".to_string(),
            database: None,
            source_file: None,
            setup: vec!["CREATE FUNCTION my_func AS () -> 42".to_string()],
            teardown: vec!["DROP FUNCTION my_func".to_string()],
            pulls_data_from: vec![],
            pushes_data_to: vec![],
        };

        map.sql_resources
            .insert("custom_function".to_string(), custom_sql_resource);

        // Normalize should NOT convert this
        let normalized = map.normalize();

        // SqlResource should remain
        assert_eq!(
            normalized.sql_resources.len(),
            1,
            "Custom function SqlResource should be preserved"
        );
        assert!(
            normalized.materialized_views.is_empty(),
            "Should not have materialized views"
        );
        assert!(
            normalized.custom_views.is_empty(),
            "Should not have custom views"
        );
    }

    #[test]
    fn test_normalize_requires_matching_teardown() {
        let mut map = InfrastructureMap::default();

        // Add an SqlResource that looks like a MV but has wrong teardown
        // This should NOT be converted
        let wrong_teardown = SqlResource {
            name: "fake_mv".to_string(),
            database: None,
            source_file: None,
            setup: vec![
                "CREATE MATERIALIZED VIEW IF NOT EXISTS fake_mv TO target AS SELECT * FROM source"
                    .to_string(),
            ],
            // Wrong teardown - not moose-lib generated
            teardown: vec!["DROP TABLE fake_mv".to_string()],
            pulls_data_from: vec![],
            pushes_data_to: vec![],
        };

        map.sql_resources
            .insert("fake_mv".to_string(), wrong_teardown);

        // Normalize should NOT convert this because teardown doesn't match
        let normalized = map.normalize();

        assert_eq!(
            normalized.sql_resources.len(),
            1,
            "SqlResource with wrong teardown should be preserved"
        );
        assert!(
            normalized.materialized_views.is_empty(),
            "Should not convert MV with wrong teardown"
        );
    }

    #[test]
    fn test_normalize_requires_exact_prefix() {
        let mut map = InfrastructureMap::default();

        // Add an SqlResource with lowercase CREATE (not moose-lib generated)
        let lowercase_sql = SqlResource {
            name: "lowercase_mv".to_string(),
            database: None,
            source_file: None,
            setup: vec![
                "create materialized view if not exists lowercase_mv TO target AS SELECT * FROM source"
                    .to_string(),
            ],
            teardown: vec!["DROP VIEW IF EXISTS lowercase_mv".to_string()],
            pulls_data_from: vec![],
            pushes_data_to: vec![],
        };

        map.sql_resources
            .insert("lowercase_mv".to_string(), lowercase_sql);

        // Normalize should NOT convert this because it doesn't match exact moose-lib format
        let normalized = map.normalize();

        assert_eq!(
            normalized.sql_resources.len(),
            1,
            "SqlResource with lowercase SQL should be preserved"
        );
        assert!(
            normalized.materialized_views.is_empty(),
            "Should not convert MV with lowercase prefix"
        );
    }

    #[test]
    fn test_normalize_requires_single_statement() {
        let mut map = InfrastructureMap::default();

        // Add an SqlResource with multiple setup statements (not moose-lib generated)
        let multi_setup = SqlResource {
            name: "multi_mv".to_string(),
            database: None,
            source_file: None,
            setup: vec![
                "CREATE MATERIALIZED VIEW IF NOT EXISTS multi_mv TO target AS SELECT * FROM source"
                    .to_string(),
                "INSERT INTO target SELECT * FROM source".to_string(), // extra statement
            ],
            teardown: vec!["DROP VIEW IF EXISTS multi_mv".to_string()],
            pulls_data_from: vec![],
            pushes_data_to: vec![],
        };

        map.sql_resources
            .insert("multi_mv".to_string(), multi_setup);

        // Normalize should NOT convert this because moose-lib only generates 1 setup statement
        let normalized = map.normalize();

        assert_eq!(
            normalized.sql_resources.len(),
            1,
            "SqlResource with multiple setup statements should be preserved"
        );
        assert!(
            normalized.materialized_views.is_empty(),
            "Should not convert MV with multiple setup statements"
        );
    }

    #[test]
    fn test_normalize_mv_requires_to_clause() {
        let mut map = InfrastructureMap::default();

        // Add an SqlResource that's a MV but missing TO clause (malformed)
        let missing_to = SqlResource {
            name: "no_to_mv".to_string(),
            database: None,
            source_file: None,
            setup: vec![
                "CREATE MATERIALIZED VIEW IF NOT EXISTS no_to_mv AS SELECT * FROM source"
                    .to_string(),
            ],
            teardown: vec!["DROP VIEW IF EXISTS no_to_mv".to_string()],
            pulls_data_from: vec![],
            pushes_data_to: vec![],
        };

        map.sql_resources.insert("no_to_mv".to_string(), missing_to);

        // Normalize should NOT convert this because MV must have TO clause
        let normalized = map.normalize();

        assert_eq!(
            normalized.sql_resources.len(),
            1,
            "SqlResource MV without TO clause should be preserved"
        );
        assert!(
            normalized.materialized_views.is_empty(),
            "Should not convert MV without TO clause"
        );
=======

    #[test]
    fn test_mask_credentials_for_json_export() {
        let mut map = InfrastructureMap::default();

        // Add S3Queue table with credentials
        let s3queue_table = Table {
            name: "s3queue_test".to_string(),
            engine: ClickhouseEngine::S3Queue {
                s3_path: "s3://bucket/path".to_string(),
                format: "JSONEachRow".to_string(),
                compression: None,
                headers: None,
                aws_access_key_id: Some("AKIAIOSFODNN7EXAMPLE".to_string()),
                aws_secret_access_key: Some("wJalrXUtnFEMI/K7MDENG/bPxRfiCYEXAMPLEKEY".to_string()),
            },
            columns: vec![],
            order_by: OrderBy::Fields(vec![]),
            partition_by: None,
            sample_by: None,
            version: None,
            table_settings: None,
            table_ttl_setting: None,
            cluster_name: None,
            primary_key_expression: None,
            engine_params_hash: None,
            table_settings_hash: None,
            indexes: vec![],
            metadata: None,
            source_primitive: PrimitiveSignature {
                name: "s3queue_test".to_string(),
                primitive_type: PrimitiveTypes::DataModel,
            },
            life_cycle: LifeCycle::FullyManaged,
            database: None,
        };

        let mut kafka_settings = std::collections::HashMap::new();
        kafka_settings.insert("kafka_sasl_password".to_string(), "secret123".to_string());
        kafka_settings.insert("kafka_sasl_username".to_string(), "user".to_string());
        kafka_settings.insert("kafka_num_consumers".to_string(), "2".to_string());

        let kafka_table = Table {
            name: "kafka_test".to_string(),
            engine: ClickhouseEngine::Kafka {
                broker_list: "kafka:9092".to_string(),
                topic_list: "events".to_string(),
                group_name: "consumer".to_string(),
                format: "JSONEachRow".to_string(),
            },
            columns: vec![],
            order_by: OrderBy::Fields(vec![]),
            partition_by: None,
            sample_by: None,
            version: None,
            table_settings: Some(kafka_settings),
            table_ttl_setting: None,
            cluster_name: None,
            primary_key_expression: None,
            engine_params_hash: None,
            table_settings_hash: None,
            indexes: vec![],
            metadata: None,
            source_primitive: PrimitiveSignature {
                name: "kafka_test".to_string(),
                primitive_type: PrimitiveTypes::DataModel,
            },
            life_cycle: LifeCycle::FullyManaged,
            database: None,
        };

        map.tables.insert("s3queue_test".to_string(), s3queue_table);
        map.tables.insert("kafka_test".to_string(), kafka_table);

        let masked_map = map.mask_credentials_for_json_export();

        let s3queue = masked_map.tables.get("s3queue_test").unwrap();
        if let ClickhouseEngine::S3Queue {
            aws_access_key_id,
            aws_secret_access_key,
            ..
        } = &s3queue.engine
        {
            assert_eq!(aws_access_key_id.as_deref(), Some("[HIDDEN]"));
            assert_eq!(aws_secret_access_key.as_deref(), Some("[HIDDEN]"));
        } else {
            panic!("Expected S3Queue engine");
        }

        let kafka = masked_map.tables.get("kafka_test").unwrap();
        let settings = kafka.table_settings.as_ref().unwrap();
        assert_eq!(settings.get("kafka_sasl_password").unwrap(), "[HIDDEN]");
        assert_eq!(settings.get("kafka_sasl_username").unwrap(), "[HIDDEN]");
        assert_eq!(settings.get("kafka_num_consumers").unwrap(), "2");
>>>>>>> 7ec43e02
    }
}<|MERGE_RESOLUTION|>--- conflicted
+++ resolved
@@ -6377,293 +6377,6 @@
         assert!(removed_found, "Python worker removal not detected");
         assert!(added_found, "Typescript worker addition not detected");
     }
-<<<<<<< HEAD
-}
-
-#[cfg(test)]
-mod normalize_tests {
-    use super::*;
-    use crate::framework::core::infrastructure::sql_resource::SqlResource;
-    use crate::framework::core::infrastructure::InfrastructureSignature;
-
-    #[test]
-    fn test_normalize_converts_materialized_view_sql_resource() {
-        let mut map = InfrastructureMap::default();
-
-        // Add an old-style SqlResource that's actually a materialized view
-        let mv_sql_resource = SqlResource {
-            name: "events_summary_mv".to_string(),
-            database: None,
-            source_file: Some("app/sql/events.ts".to_string()),
-            setup: vec![
-                "CREATE MATERIALIZED VIEW IF NOT EXISTS events_summary_mv TO events_summary AS SELECT user_id, count(*) as cnt FROM events GROUP BY user_id".to_string(),
-            ],
-            teardown: vec!["DROP VIEW IF EXISTS events_summary_mv".to_string()],
-            pulls_data_from: vec![InfrastructureSignature::Table {
-                id: "events".to_string(),
-            }],
-            pushes_data_to: vec![InfrastructureSignature::Table {
-                id: "events_summary".to_string(),
-            }],
-        };
-
-        map.sql_resources
-            .insert("events_summary_mv".to_string(), mv_sql_resource);
-
-        // Normalize should convert this to a MaterializedView
-        let normalized = map.normalize();
-
-        // SqlResource should be removed
-        assert!(
-            normalized.sql_resources.is_empty(),
-            "SqlResource should have been removed"
-        );
-
-        // MaterializedView should be added
-        assert_eq!(
-            normalized.materialized_views.len(),
-            1,
-            "Should have one materialized view"
-        );
-
-        let mv = normalized
-            .materialized_views
-            .values()
-            .next()
-            .expect("Should have a materialized view");
-        assert_eq!(mv.name, "events_summary_mv");
-        assert_eq!(mv.target_table.table, "events_summary");
-        assert!(mv.select_query.sql.contains("SELECT user_id"));
-        assert_eq!(mv.source_file, Some("app/sql/events.ts".to_string()));
-    }
-
-    #[test]
-    fn test_normalize_converts_view_sql_resource() {
-        let mut map = InfrastructureMap::default();
-
-        // Add an old-style SqlResource that's actually a view
-        let view_sql_resource = SqlResource {
-            name: "active_users".to_string(),
-            database: None,
-            source_file: Some("app/sql/views.ts".to_string()),
-            setup: vec![
-                "CREATE VIEW IF NOT EXISTS active_users AS SELECT * FROM users WHERE status = 'active'"
-                    .to_string(),
-            ],
-            teardown: vec!["DROP VIEW IF EXISTS active_users".to_string()],
-            pulls_data_from: vec![InfrastructureSignature::Table {
-                id: "users".to_string(),
-            }],
-            pushes_data_to: vec![],
-        };
-
-        map.sql_resources
-            .insert("active_users".to_string(), view_sql_resource);
-
-        // Normalize should convert this to a CustomView
-        let normalized = map.normalize();
-
-        // SqlResource should be removed
-        assert!(
-            normalized.sql_resources.is_empty(),
-            "SqlResource should have been removed"
-        );
-
-        // CustomView should be added
-        assert_eq!(
-            normalized.custom_views.len(),
-            1,
-            "Should have one custom view"
-        );
-
-        let view = normalized
-            .custom_views
-            .values()
-            .next()
-            .expect("Should have a custom view");
-        assert_eq!(view.name, "active_users");
-        assert!(view.select_query.sql.contains("SELECT * FROM users"));
-        assert_eq!(view.source_file, Some("app/sql/views.ts".to_string()));
-    }
-
-    #[test]
-    fn test_normalize_preserves_non_view_sql_resources() {
-        let mut map = InfrastructureMap::default();
-
-        // Add an SqlResource that's not a view (e.g., custom DDL)
-        let custom_sql_resource = SqlResource {
-            name: "custom_function".to_string(),
-            database: None,
-            source_file: None,
-            setup: vec!["CREATE FUNCTION my_func AS () -> 42".to_string()],
-            teardown: vec!["DROP FUNCTION my_func".to_string()],
-            pulls_data_from: vec![],
-            pushes_data_to: vec![],
-        };
-
-        map.sql_resources
-            .insert("custom_function".to_string(), custom_sql_resource);
-
-        // Normalize should NOT convert this
-        let normalized = map.normalize();
-
-        // SqlResource should remain
-        assert_eq!(
-            normalized.sql_resources.len(),
-            1,
-            "Custom function SqlResource should be preserved"
-        );
-        assert!(
-            normalized.materialized_views.is_empty(),
-            "Should not have materialized views"
-        );
-        assert!(
-            normalized.custom_views.is_empty(),
-            "Should not have custom views"
-        );
-    }
-
-    #[test]
-    fn test_normalize_requires_matching_teardown() {
-        let mut map = InfrastructureMap::default();
-
-        // Add an SqlResource that looks like a MV but has wrong teardown
-        // This should NOT be converted
-        let wrong_teardown = SqlResource {
-            name: "fake_mv".to_string(),
-            database: None,
-            source_file: None,
-            setup: vec![
-                "CREATE MATERIALIZED VIEW IF NOT EXISTS fake_mv TO target AS SELECT * FROM source"
-                    .to_string(),
-            ],
-            // Wrong teardown - not moose-lib generated
-            teardown: vec!["DROP TABLE fake_mv".to_string()],
-            pulls_data_from: vec![],
-            pushes_data_to: vec![],
-        };
-
-        map.sql_resources
-            .insert("fake_mv".to_string(), wrong_teardown);
-
-        // Normalize should NOT convert this because teardown doesn't match
-        let normalized = map.normalize();
-
-        assert_eq!(
-            normalized.sql_resources.len(),
-            1,
-            "SqlResource with wrong teardown should be preserved"
-        );
-        assert!(
-            normalized.materialized_views.is_empty(),
-            "Should not convert MV with wrong teardown"
-        );
-    }
-
-    #[test]
-    fn test_normalize_requires_exact_prefix() {
-        let mut map = InfrastructureMap::default();
-
-        // Add an SqlResource with lowercase CREATE (not moose-lib generated)
-        let lowercase_sql = SqlResource {
-            name: "lowercase_mv".to_string(),
-            database: None,
-            source_file: None,
-            setup: vec![
-                "create materialized view if not exists lowercase_mv TO target AS SELECT * FROM source"
-                    .to_string(),
-            ],
-            teardown: vec!["DROP VIEW IF EXISTS lowercase_mv".to_string()],
-            pulls_data_from: vec![],
-            pushes_data_to: vec![],
-        };
-
-        map.sql_resources
-            .insert("lowercase_mv".to_string(), lowercase_sql);
-
-        // Normalize should NOT convert this because it doesn't match exact moose-lib format
-        let normalized = map.normalize();
-
-        assert_eq!(
-            normalized.sql_resources.len(),
-            1,
-            "SqlResource with lowercase SQL should be preserved"
-        );
-        assert!(
-            normalized.materialized_views.is_empty(),
-            "Should not convert MV with lowercase prefix"
-        );
-    }
-
-    #[test]
-    fn test_normalize_requires_single_statement() {
-        let mut map = InfrastructureMap::default();
-
-        // Add an SqlResource with multiple setup statements (not moose-lib generated)
-        let multi_setup = SqlResource {
-            name: "multi_mv".to_string(),
-            database: None,
-            source_file: None,
-            setup: vec![
-                "CREATE MATERIALIZED VIEW IF NOT EXISTS multi_mv TO target AS SELECT * FROM source"
-                    .to_string(),
-                "INSERT INTO target SELECT * FROM source".to_string(), // extra statement
-            ],
-            teardown: vec!["DROP VIEW IF EXISTS multi_mv".to_string()],
-            pulls_data_from: vec![],
-            pushes_data_to: vec![],
-        };
-
-        map.sql_resources
-            .insert("multi_mv".to_string(), multi_setup);
-
-        // Normalize should NOT convert this because moose-lib only generates 1 setup statement
-        let normalized = map.normalize();
-
-        assert_eq!(
-            normalized.sql_resources.len(),
-            1,
-            "SqlResource with multiple setup statements should be preserved"
-        );
-        assert!(
-            normalized.materialized_views.is_empty(),
-            "Should not convert MV with multiple setup statements"
-        );
-    }
-
-    #[test]
-    fn test_normalize_mv_requires_to_clause() {
-        let mut map = InfrastructureMap::default();
-
-        // Add an SqlResource that's a MV but missing TO clause (malformed)
-        let missing_to = SqlResource {
-            name: "no_to_mv".to_string(),
-            database: None,
-            source_file: None,
-            setup: vec![
-                "CREATE MATERIALIZED VIEW IF NOT EXISTS no_to_mv AS SELECT * FROM source"
-                    .to_string(),
-            ],
-            teardown: vec!["DROP VIEW IF EXISTS no_to_mv".to_string()],
-            pulls_data_from: vec![],
-            pushes_data_to: vec![],
-        };
-
-        map.sql_resources.insert("no_to_mv".to_string(), missing_to);
-
-        // Normalize should NOT convert this because MV must have TO clause
-        let normalized = map.normalize();
-
-        assert_eq!(
-            normalized.sql_resources.len(),
-            1,
-            "SqlResource MV without TO clause should be preserved"
-        );
-        assert!(
-            normalized.materialized_views.is_empty(),
-            "Should not convert MV without TO clause"
-        );
-=======
 
     #[test]
     fn test_mask_credentials_for_json_export() {
@@ -6758,6 +6471,291 @@
         assert_eq!(settings.get("kafka_sasl_password").unwrap(), "[HIDDEN]");
         assert_eq!(settings.get("kafka_sasl_username").unwrap(), "[HIDDEN]");
         assert_eq!(settings.get("kafka_num_consumers").unwrap(), "2");
->>>>>>> 7ec43e02
+    }
+}
+
+#[cfg(test)]
+mod normalize_tests {
+    use super::*;
+    use crate::framework::core::infrastructure::sql_resource::SqlResource;
+    use crate::framework::core::infrastructure::InfrastructureSignature;
+
+    #[test]
+    fn test_normalize_converts_materialized_view_sql_resource() {
+        let mut map = InfrastructureMap::default();
+
+        // Add an old-style SqlResource that's actually a materialized view
+        let mv_sql_resource = SqlResource {
+            name: "events_summary_mv".to_string(),
+            database: None,
+            source_file: Some("app/sql/events.ts".to_string()),
+            setup: vec![
+                "CREATE MATERIALIZED VIEW IF NOT EXISTS events_summary_mv TO events_summary AS SELECT user_id, count(*) as cnt FROM events GROUP BY user_id".to_string(),
+            ],
+            teardown: vec!["DROP VIEW IF EXISTS events_summary_mv".to_string()],
+            pulls_data_from: vec![InfrastructureSignature::Table {
+                id: "events".to_string(),
+            }],
+            pushes_data_to: vec![InfrastructureSignature::Table {
+                id: "events_summary".to_string(),
+            }],
+        };
+
+        map.sql_resources
+            .insert("events_summary_mv".to_string(), mv_sql_resource);
+
+        // Normalize should convert this to a MaterializedView
+        let normalized = map.normalize();
+
+        // SqlResource should be removed
+        assert!(
+            normalized.sql_resources.is_empty(),
+            "SqlResource should have been removed"
+        );
+
+        // MaterializedView should be added
+        assert_eq!(
+            normalized.materialized_views.len(),
+            1,
+            "Should have one materialized view"
+        );
+
+        let mv = normalized
+            .materialized_views
+            .values()
+            .next()
+            .expect("Should have a materialized view");
+        assert_eq!(mv.name, "events_summary_mv");
+        assert_eq!(mv.target_table.table, "events_summary");
+        assert!(mv.select_query.sql.contains("SELECT user_id"));
+        assert_eq!(mv.source_file, Some("app/sql/events.ts".to_string()));
+    }
+
+    #[test]
+    fn test_normalize_converts_view_sql_resource() {
+        let mut map = InfrastructureMap::default();
+
+        // Add an old-style SqlResource that's actually a view
+        let view_sql_resource = SqlResource {
+            name: "active_users".to_string(),
+            database: None,
+            source_file: Some("app/sql/views.ts".to_string()),
+            setup: vec![
+                "CREATE VIEW IF NOT EXISTS active_users AS SELECT * FROM users WHERE status = 'active'"
+                    .to_string(),
+            ],
+            teardown: vec!["DROP VIEW IF EXISTS active_users".to_string()],
+            pulls_data_from: vec![InfrastructureSignature::Table {
+                id: "users".to_string(),
+            }],
+            pushes_data_to: vec![],
+        };
+
+        map.sql_resources
+            .insert("active_users".to_string(), view_sql_resource);
+
+        // Normalize should convert this to a CustomView
+        let normalized = map.normalize();
+
+        // SqlResource should be removed
+        assert!(
+            normalized.sql_resources.is_empty(),
+            "SqlResource should have been removed"
+        );
+
+        // CustomView should be added
+        assert_eq!(
+            normalized.custom_views.len(),
+            1,
+            "Should have one custom view"
+        );
+
+        let view = normalized
+            .custom_views
+            .values()
+            .next()
+            .expect("Should have a custom view");
+        assert_eq!(view.name, "active_users");
+        assert!(view.select_query.sql.contains("SELECT * FROM users"));
+        assert_eq!(view.source_file, Some("app/sql/views.ts".to_string()));
+    }
+
+    #[test]
+    fn test_normalize_preserves_non_view_sql_resources() {
+        let mut map = InfrastructureMap::default();
+
+        // Add an SqlResource that's not a view (e.g., custom DDL)
+        let custom_sql_resource = SqlResource {
+            name: "custom_function".to_string(),
+            database: None,
+            source_file: None,
+            setup: vec!["CREATE FUNCTION my_func AS () -> 42".to_string()],
+            teardown: vec!["DROP FUNCTION my_func".to_string()],
+            pulls_data_from: vec![],
+            pushes_data_to: vec![],
+        };
+
+        map.sql_resources
+            .insert("custom_function".to_string(), custom_sql_resource);
+
+        // Normalize should NOT convert this
+        let normalized = map.normalize();
+
+        // SqlResource should remain
+        assert_eq!(
+            normalized.sql_resources.len(),
+            1,
+            "Custom function SqlResource should be preserved"
+        );
+        assert!(
+            normalized.materialized_views.is_empty(),
+            "Should not have materialized views"
+        );
+        assert!(
+            normalized.custom_views.is_empty(),
+            "Should not have custom views"
+        );
+    }
+
+    #[test]
+    fn test_normalize_requires_matching_teardown() {
+        let mut map = InfrastructureMap::default();
+
+        // Add an SqlResource that looks like a MV but has wrong teardown
+        // This should NOT be converted
+        let wrong_teardown = SqlResource {
+            name: "fake_mv".to_string(),
+            database: None,
+            source_file: None,
+            setup: vec![
+                "CREATE MATERIALIZED VIEW IF NOT EXISTS fake_mv TO target AS SELECT * FROM source"
+                    .to_string(),
+            ],
+            // Wrong teardown - not moose-lib generated
+            teardown: vec!["DROP TABLE fake_mv".to_string()],
+            pulls_data_from: vec![],
+            pushes_data_to: vec![],
+        };
+
+        map.sql_resources
+            .insert("fake_mv".to_string(), wrong_teardown);
+
+        // Normalize should NOT convert this because teardown doesn't match
+        let normalized = map.normalize();
+
+        assert_eq!(
+            normalized.sql_resources.len(),
+            1,
+            "SqlResource with wrong teardown should be preserved"
+        );
+        assert!(
+            normalized.materialized_views.is_empty(),
+            "Should not convert MV with wrong teardown"
+        );
+    }
+
+    #[test]
+    fn test_normalize_requires_exact_prefix() {
+        let mut map = InfrastructureMap::default();
+
+        // Add an SqlResource with lowercase CREATE (not moose-lib generated)
+        let lowercase_sql = SqlResource {
+            name: "lowercase_mv".to_string(),
+            database: None,
+            source_file: None,
+            setup: vec![
+                "create materialized view if not exists lowercase_mv TO target AS SELECT * FROM source"
+                    .to_string(),
+            ],
+            teardown: vec!["DROP VIEW IF EXISTS lowercase_mv".to_string()],
+            pulls_data_from: vec![],
+            pushes_data_to: vec![],
+        };
+
+        map.sql_resources
+            .insert("lowercase_mv".to_string(), lowercase_sql);
+
+        // Normalize should NOT convert this because it doesn't match exact moose-lib format
+        let normalized = map.normalize();
+
+        assert_eq!(
+            normalized.sql_resources.len(),
+            1,
+            "SqlResource with lowercase SQL should be preserved"
+        );
+        assert!(
+            normalized.materialized_views.is_empty(),
+            "Should not convert MV with lowercase prefix"
+        );
+    }
+
+    #[test]
+    fn test_normalize_requires_single_statement() {
+        let mut map = InfrastructureMap::default();
+
+        // Add an SqlResource with multiple setup statements (not moose-lib generated)
+        let multi_setup = SqlResource {
+            name: "multi_mv".to_string(),
+            database: None,
+            source_file: None,
+            setup: vec![
+                "CREATE MATERIALIZED VIEW IF NOT EXISTS multi_mv TO target AS SELECT * FROM source"
+                    .to_string(),
+                "INSERT INTO target SELECT * FROM source".to_string(), // extra statement
+            ],
+            teardown: vec!["DROP VIEW IF EXISTS multi_mv".to_string()],
+            pulls_data_from: vec![],
+            pushes_data_to: vec![],
+        };
+
+        map.sql_resources
+            .insert("multi_mv".to_string(), multi_setup);
+
+        // Normalize should NOT convert this because moose-lib only generates 1 setup statement
+        let normalized = map.normalize();
+
+        assert_eq!(
+            normalized.sql_resources.len(),
+            1,
+            "SqlResource with multiple setup statements should be preserved"
+        );
+        assert!(
+            normalized.materialized_views.is_empty(),
+            "Should not convert MV with multiple setup statements"
+        );
+    }
+
+    #[test]
+    fn test_normalize_mv_requires_to_clause() {
+        let mut map = InfrastructureMap::default();
+
+        // Add an SqlResource that's a MV but missing TO clause (malformed)
+        let missing_to = SqlResource {
+            name: "no_to_mv".to_string(),
+            database: None,
+            source_file: None,
+            setup: vec![
+                "CREATE MATERIALIZED VIEW IF NOT EXISTS no_to_mv AS SELECT * FROM source"
+                    .to_string(),
+            ],
+            teardown: vec!["DROP VIEW IF EXISTS no_to_mv".to_string()],
+            pulls_data_from: vec![],
+            pushes_data_to: vec![],
+        };
+
+        map.sql_resources.insert("no_to_mv".to_string(), missing_to);
+
+        // Normalize should NOT convert this because MV must have TO clause
+        let normalized = map.normalize();
+
+        assert_eq!(
+            normalized.sql_resources.len(),
+            1,
+            "SqlResource MV without TO clause should be preserved"
+        );
+        assert!(
+            normalized.materialized_views.is_empty(),
+            "Should not convert MV without TO clause"
+        );
     }
 }