--- conflicted
+++ resolved
@@ -23,11 +23,8 @@
 use std::borrow::Cow;
 use std::fmt;
 use std::fmt::Debug;
-<<<<<<< HEAD
+use std::path::Path;
 use tracing::warn;
-=======
-use std::path::Path;
->>>>>>> 7ecb219b
 
 #[derive(Debug, Clone, PartialEq, Serialize, Deserialize, Eq, Hash)]
 pub struct SourceLocation {
@@ -2362,7 +2359,6 @@
     }
 
     #[test]
-<<<<<<< HEAD
     fn test_table_proto_roundtrip_replicated_replacing_merge_tree() {
         // Create a table with ReplicatedReplacingMergeTree engine (empty params - cloud mode)
         let table = Table {
@@ -2564,7 +2560,9 @@
                 );
             }
         }
-=======
+    }
+
+    #[test]
     fn test_metadata_normalize_source_path() {
         use std::path::PathBuf;
 
@@ -2593,6 +2591,5 @@
 
         metadata_no_source.normalize_source_path(&project_root);
         assert!(metadata_no_source.source.is_none());
->>>>>>> 7ecb219b
     }
 }