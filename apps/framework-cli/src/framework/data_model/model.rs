use itertools::Itertools;
use serde::{Deserialize, Serialize};
use sha2::{Digest, Sha256};
use std::collections::{HashMap, VecDeque};
use std::path::PathBuf;

use crate::framework::core::infrastructure::table::{Column, OrderBy, Table};
use crate::framework::core::infrastructure_map::{PrimitiveSignature, PrimitiveTypes};
use crate::framework::core::partial_infrastructure_map::LifeCycle;
use crate::framework::data_model::DuplicateModelError;
use crate::framework::versions::{find_previous_version, parse_version, Version};
use crate::infrastructure::olap::clickhouse::queries::ClickhouseEngine;

use super::config::DataModelConfig;

#[derive(Debug, Clone, Serialize, Deserialize, Eq, PartialEq)]
pub struct DataModel {
    pub columns: Vec<Column>,
    pub name: String,
    #[serde(default)]
    pub config: DataModelConfig,
    pub abs_file_path: PathBuf,
    pub version: Version,
}

impl DataModel {
    // TODO this probably should be on the Table object itself which can be built from
    // multiple sources. The Aim will be to have DB Blocks provision some tables as well.
    pub fn to_table(&self) -> Table {
        // Determine the order_by based on configuration and primary keys
        let order_by: OrderBy = if !self.config.storage.order_by_fields.is_empty() {
            OrderBy::Fields(self.config.storage.order_by_fields.clone())
        } else {
            // Fall back to primary key columns if no explicit order_by_fields
            // This ensures ClickHouse's mandatory ORDER BY requirement is met
            OrderBy::Fields(self.primary_key_columns())
        };

        let engine =
            self.config
                .storage
                .deduplicate
                .then_some(ClickhouseEngine::ReplacingMergeTree {
                    ver: None,
                    is_deleted: None,
                });
        let engine_params_hash = engine.as_ref().map(|e| e.non_alterable_params_hash());

        Table {
            name: self
                .config
                .storage
                .name
                .clone()
                .unwrap_or_else(|| format!("{}_{}", self.name, self.version.as_suffix())),
            columns: self.columns.clone(),
            order_by,
            partition_by: None,
            sample_by: None,
            engine,
            version: Some(self.version.clone()),
            source_primitive: PrimitiveSignature {
                name: self.name.clone(),
                primitive_type: PrimitiveTypes::DataModel,
            },
            metadata: None,
            life_cycle: LifeCycle::FullyManaged,
            engine_params_hash,
            table_settings: None, // TODO: Parse table_settings from data model config
<<<<<<< HEAD
            table_ttl_setting: None,
=======
            indexes: vec![],
>>>>>>> c4770763
        }
    }

    pub fn primary_key_columns(&self) -> Vec<String> {
        self.columns
            .iter()
            .filter_map(|c| {
                if c.primary_key {
                    Some(c.name.clone())
                } else {
                    None
                }
            })
            .collect()
    }

    /**
     * This hash is used to determine if the data model has changed.
     * It does not include the version in the hash and the abs_file_path is not included.
     * Uses SHA256 for stable, deterministic hashing.
     */
    pub fn hash_without_version(&self) -> u64 {
        let mut hasher = Sha256::new();

        // Hash the name
        hasher.update(self.name.as_bytes());

        // Hash columns in a deterministic way
        for column in &self.columns {
            hasher.update(column.name.as_bytes());
            hasher.update(format!("{:?}", column.data_type).as_bytes());
            hasher.update(column.required.to_string().as_bytes());
            hasher.update(column.unique.to_string().as_bytes());
            hasher.update(column.primary_key.to_string().as_bytes());
            if let Some(ref default) = column.default {
                hasher.update(default.as_bytes());
            } else {
                hasher.update("None".as_bytes());
            }
            // Hash annotations in sorted order for determinism
            let mut sorted_annotations: Vec<_> = column.annotations.iter().collect();
            sorted_annotations.sort_by_key(|(k, _)| k.clone());
            for (key, value) in sorted_annotations {
                hasher.update(key.as_bytes());
                hasher.update(format!("{:?}", value).as_bytes());
            }
        }

        // Hash config
        hasher.update(format!("{:?}", self.config).as_bytes());

        // Convert first 8 bytes of SHA256 to u64 for backward compatibility
        let hash_bytes = hasher.finalize();
        u64::from_be_bytes([
            hash_bytes[0],
            hash_bytes[1],
            hash_bytes[2],
            hash_bytes[3],
            hash_bytes[4],
            hash_bytes[5],
            hash_bytes[6],
            hash_bytes[7],
        ])
    }

    pub fn id(&self) -> String {
        DataModel::model_id(&self.name, &self.version.as_suffix())
    }

    pub fn model_id(name: &str, version: &str) -> String {
        format!("{name}_{version}")
    }
}

#[derive(Debug, Clone, Default)]
pub struct DataModelSet {
    // DataModelName -> Version -> DataModel
    models: HashMap<String, HashMap<String, DataModel>>,
}

impl DataModelSet {
    pub fn new() -> Self {
        DataModelSet {
            models: HashMap::new(),
        }
    }

    pub fn add(&mut self, model: DataModel) -> Result<(), DuplicateModelError> {
        let versions: &mut HashMap<String, DataModel> =
            self.models.entry(model.name.clone()).or_default();

        DuplicateModelError::try_insert_core_v2(versions, model)
    }

    pub fn get(&self, name: &str, version: &str) -> Option<&DataModel> {
        self.models.get(name).and_then(|hash| hash.get(version))
    }

    pub fn remove(&mut self, name: &str, version: &str) {
        match self.models.get_mut(name) {
            None => (),
            Some(versions) => {
                versions.remove(version);
                if self.models.get(name).is_some_and(|hash| hash.is_empty()) {
                    self.models.remove(name);
                }
            }
        }
    }

    /**
     * Checks if the data model has changed with the previous version.
     * If the model did not exist in the previous version, it will return true.
     */
    pub fn has_data_model_changed_with_previous_version(&self, name: &str, version: &str) -> bool {
        match self.models.get(name) {
            Some(versions) => match find_previous_version(versions.keys(), version) {
                Some(previous_version) => {
                    let previous_model = versions.get(&previous_version).unwrap();
                    let current_model = versions.get(version).unwrap();
                    previous_model.hash_without_version() != current_model.hash_without_version()
                }
                None => true,
            },
            None => true,
        }
    }

    /**
     * Finds the earliest version of the data model that has the same hash as the current version.
     * This method assumes that at least the previous version has the same hash as the current version.
     * But the similarity could be further back in the history.
     */
    pub fn find_earliest_similar_version(&self, name: &str, version: &str) -> Option<&DataModel> {
        match self.models.get(name) {
            Some(versions) => {
                let mut versions_parsed: VecDeque<(Vec<i32>, &DataModel)> = versions
                    .iter()
                    .map(|(version, data_model)| (parse_version(version.as_ref()), data_model))
                    // Reverse sorting, from the newest version to the oldest.
                    .sorted_by(|version_a, version_b| version_b.0.cmp(&version_a.0))
                    .collect();

                let current_version_parsed = parse_version(version);
                let current_hash = self.get(name, version).unwrap().hash_without_version();

                // We remove all the newer versions from the list before the version considered.
                let mut earlier_version = versions_parsed.pop_front();
                while earlier_version.is_some() {
                    let (version, _) = earlier_version.unwrap();
                    if current_version_parsed == version {
                        break;
                    } else {
                        earlier_version = versions_parsed.pop_front();
                    }
                }

                // We go back in history to find the earliest version that has the same hash as the current
                // version.
                earlier_version = versions_parsed.pop_front();
                let mut previously_similar = None;
                while earlier_version.is_some() {
                    let (_, data_model) = earlier_version.unwrap();
                    let hash: u64 = data_model.hash_without_version();
                    if hash == current_hash {
                        previously_similar = Some(data_model);
                        earlier_version = versions_parsed.pop_front();
                    } else {
                        return previously_similar;
                    }
                }

                previously_similar
            }
            None => None,
        }
    }

    pub fn iter(&self) -> impl Iterator<Item = &DataModel> {
        self.models.values().flat_map(|versions| versions.values())
    }
}<|MERGE_RESOLUTION|>--- conflicted
+++ resolved
@@ -67,11 +67,8 @@
             life_cycle: LifeCycle::FullyManaged,
             engine_params_hash,
             table_settings: None, // TODO: Parse table_settings from data model config
-<<<<<<< HEAD
+            indexes: vec![],
             table_ttl_setting: None,
-=======
-            indexes: vec![],
->>>>>>> c4770763
         }
     }
 
