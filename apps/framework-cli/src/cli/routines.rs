//! # Routines
//! This module is used to define routines that can be run by the CLI. Routines are a collection of operations that are run in
//! sequence. They can be run silently or explicitly. When run explicitly, they display messages to the user. When run silently,
//! they do not display any messages to the user.
//!
//! ## Example
//! ```
//! use crate::cli::routines::{Routine, RoutineSuccess, RoutineFailure, RunMode};
//! use crate::cli::display::{Message, MessageType};
//!
//! struct HelloWorldRoutine {}
//! impl HelloWorldRoutine {
//!    pub fn new() -> Self {
//!       Self {}
//!   }
//! }
//! impl Routine for HelloWorldRoutine {
//!   fn run_silent(&self) -> Result<RoutineSuccess, RoutineFailure> {
//!      Ok(RoutineSuccess::success(Message::new("Hello".to_string(), "world".to_string())))
//!  }
//! }
//!
//! let routine_controller = RoutineController::new();
//! routine_controller.add_routine(Box::new(HelloWorldRoutine::new()));
//! let results = routine_controller.run_silent_routines();
//!
//! assert_eq!(results.len(), 1);
//! assert!(results[0].is_ok());
//! assert_eq!(results[0].as_ref().unwrap().message_type, MessageType::Success);
//! assert_eq!(results[0].as_ref().unwrap().message.action, "Hello");
//! assert_eq!(results[0].as_ref().unwrap().message.details, "world");
//! ```
//!
//! ## Routine
//! The `Routine` trait defines the interface for a routine. It has three methods:
//! - `run` - This method runs the routine and returns a result. It takes a `RunMode` as an argument. The `RunMode` enum defines
//!   the different ways that a routine can be run. It can be run silently or explicitly. When run explicitly, it displays messages
//!   to the user. When run silently, it does not display any messages to the user.
//! - `run_silent` - This method runs the routine and returns a result without displaying any messages to the user.
//! - `run_explicit` - This method runs the routine and displays messages to the user.
//!
//! ## RoutineSuccess
//! The `RoutineSuccess` struct is used to return a successful result from a routine. It contains a `Message` and a `MessageType`.
//! The `Message` is the message that will be displayed to the user. The `MessageType` is the type of message that will be displayed
//! to the user. The `MessageType` enum defines the different types of messages that can be displayed to the user.
//!
//! ## RoutineFailure
//! The `RoutineFailure` struct is used to return a failure result from a routine. It contains a `Message`, a `MessageType`, and an
//! `Error`. The `Message` is the message that will be displayed to the user. The `MessageType` is the type of message that will be
//! displayed to the user. The `MessageType` enum defines the different types of messages that can be displayed to the user. The `Error`
//! is the error that caused the routine to fail.
//!
//! ## RunMode
//! The `RunMode` enum defines the different ways that a routine can be run. It can be run silently or explicitly. When run explicitly,
//! it displays messages to the user. When run silently, it does not display any messages to the user.
//!
//! ## RoutineController
//! The `RoutineController` struct is used to run a collection of routines. It contains a vector of `Box<dyn Routine>`. It has the
//! following methods:
//! - `new` - This method creates a new `RoutineController`.
//! - `add_routine` - This method adds a routine to the `RoutineController`.
//! - `run_routines` - This method runs all of the routines in the `RoutineController` and returns a vector of results. It takes a
//!   `RunMode` as an argument. The `RunMode` enum defines the different ways that a routine can be run. It can be run silently or
//!   explicitly. When run explicitly, it displays messages to the user. When run silently, it does not display any messages to the user.
//! - `run_silent_routines` - This method runs all of the routines in the `RoutineController` and returns a vector of results without
//!   displaying any messages to the user.
//! - `run_explicit_routines` - This method runs all of the routines in the `RoutineController` and returns a vector of results while
//!   displaying messages to the user.
//!
//! ## Start Development Mode
//! The `start_development_mode` function is used to start the file watcher and the webserver. It takes a `ClickhouseConfig` and a
//! `RedpandaConfig` as arguments. The `ClickhouseConfig` is used to configure the Clickhouse database. The `RedpandaConfig` is used
//! to configure the Redpanda stream processor. This is a special routine due to it's async nature.
//!
//! ## Suggested Improvements
//! - Explore using a RWLock instead of a Mutex to ensure concurrent reads without locks
//! - Simplify the API for the user when using RunMode::Explicit since it creates lifetime and ownership issues
//! - Enable creating nested routines and cascading down the RunMode to show messages to the user
//! - Organize routines better in the file hiearchy
//!

use std::collections::{HashMap, HashSet};
use std::ops::DerefMut;
use std::path::PathBuf;
use std::sync::Arc;

use log::{debug, info};
use tokio::sync::RwLock;

use crate::cli::watcher::{
    process_aggregations_changes, process_consumption_changes, process_streaming_func_changes,
};
use crate::framework::core::code_loader::{
    load_framework_objects, FrameworkObject, FrameworkObjectVersions, SchemaVersion,
};
use crate::framework::core::execute::execute_initial_infra_change;
use crate::framework::core::plan::plan_changes;

use crate::cli::routines::streaming::verify_streaming_functions_against_datamodels;
use crate::framework::controller::{create_or_replace_version_sync, process_objects, RouteMeta};
use crate::infrastructure::olap;
use crate::infrastructure::olap::clickhouse::version_sync::{get_all_version_syncs, VersionSync};
use crate::infrastructure::olap::clickhouse_alt_client::{
    get_pool, store_current_state, store_infrastructure_map,
};
use crate::infrastructure::processes::aggregations_registry::AggregationProcessRegistry;
use crate::infrastructure::processes::consumption_registry::ConsumptionProcessRegistry;
use crate::infrastructure::processes::functions_registry::FunctionProcessRegistry;
use crate::infrastructure::processes::kafka_clickhouse_sync::SyncingProcessesRegistry;
use crate::infrastructure::processes::process_registry::ProcessRegistries;
use crate::infrastructure::stream::redpanda::fetch_topics;
use crate::project::Project;

use super::super::metrics::Metrics;
use super::display::{self, with_spinner_async};
use super::local_webserver::Webserver;
use super::settings::Features;
use super::watcher::FileWatcher;
use super::{Message, MessageType};

<<<<<<< HEAD
pub mod aggregation;
pub mod auth;
=======
pub mod block;
>>>>>>> b8138705
pub mod clean;
pub mod consumption;
pub mod datamodel;
pub mod dev;
pub mod docker_packager;
pub mod initialize;
pub mod logs;
pub mod ls;
pub mod metrics_console;
pub mod migrate;
pub mod ps;
pub mod streaming;
pub mod templates;
mod util;
pub mod validate;
pub mod version;

#[derive(Debug, Clone)]
#[must_use = "The message should be displayed."]
pub struct RoutineSuccess {
    pub message: Message,
    pub message_type: MessageType,
}

// Implement success and info contructors and a new constructor that lets the user choose which type of message to display
impl RoutineSuccess {
    // E.g. when we try to create a resource that already exists,
    pub fn info(message: Message) -> Self {
        Self {
            message,
            message_type: MessageType::Info,
        }
    }

    pub fn success(message: Message) -> Self {
        Self {
            message,
            message_type: MessageType::Success,
        }
    }

    pub fn highlight(message: Message) -> Self {
        Self {
            message,
            message_type: MessageType::Highlight,
        }
    }

    pub fn show(&self) {
        show_message!(self.message_type, self.message);
    }
}

#[derive(Debug)]
pub struct RoutineFailure {
    pub message: Message,
    pub message_type: MessageType,
    pub error: Option<anyhow::Error>,
}
impl RoutineFailure {
    pub fn new<F: Into<anyhow::Error>>(message: Message, error: F) -> Self {
        Self {
            message,
            message_type: MessageType::Error,
            error: Some(error.into()),
        }
    }

    /// create a RoutineFailure error without an error
    pub fn error(message: Message) -> Self {
        Self {
            message,
            message_type: MessageType::Error,
            error: None,
        }
    }
}

#[derive(Clone, Copy)]
pub enum RunMode {
    Explicit,
}

/// Routines are a collection of operations that are run in sequence.
pub trait Routine {
    fn run(&self, mode: RunMode) -> Result<RoutineSuccess, RoutineFailure> {
        match mode {
            RunMode::Explicit => self.run_explicit(),
        }
    }

    // Runs the routine and returns a result without displaying any messages
    fn run_silent(&self) -> Result<RoutineSuccess, RoutineFailure>;

    // Runs the routine and displays messages to the user
    fn run_explicit(&self) -> Result<RoutineSuccess, RoutineFailure> {
        match self.run_silent() {
            Ok(success) => {
                show_message!(success.message_type, success.message.clone());
                Ok(success)
            }
            Err(failure) => {
                show_message!(
                    failure.message_type,
                    Message::new(
                        failure.message.action.clone(),
                        match &failure.error {
                            None => {
                                failure.message.details.clone()
                            }
                            Some(error) => {
                                format!("{}: {}", failure.message.details.clone(), error)
                            }
                        },
                    )
                );
                Err(failure)
            }
        }
    }
}

pub struct RoutineController {
    routines: Vec<Box<dyn Routine>>,
}

impl RoutineController {
    pub fn new() -> Self {
        Self { routines: vec![] }
    }

    pub fn add_routine(&mut self, routine: Box<dyn Routine>) {
        self.routines.push(routine);
    }

    pub fn run_routines(&self, run_mode: RunMode) -> Vec<Result<RoutineSuccess, RoutineFailure>> {
        self.routines
            .iter()
            .map(|routine| routine.run(run_mode))
            .collect()
    }
}

// Starts the file watcher and the webserver
pub async fn start_development_mode(
    project: Arc<Project>,
    features: &Features,
    metrics: Arc<Metrics>,
) -> anyhow::Result<()> {
    show_message!(
        MessageType::Info,
        Message {
            action: "Starting".to_string(),
            details: "development mode".to_string(),
        }
    );

    let server_config = project.http_server_config.clone();
    let web_server = Webserver::new(server_config.host.clone(), server_config.port);

    let consumption_apis: &'static RwLock<HashSet<String>> =
        Box::leak(Box::new(RwLock::new(HashSet::new())));

    if features.core_v2 {
        let route_table = HashMap::<PathBuf, RouteMeta>::new();
        let route_table: &'static RwLock<HashMap<PathBuf, RouteMeta>> =
            Box::leak(Box::new(RwLock::new(route_table)));

        let route_update_channel = web_server.spawn_api_update_listener(route_table).await;

        let mut client = get_pool(&project.clickhouse_config).get_handle().await?;

        let plan_result = plan_changes(&mut client, &project).await?;
        log::info!("Plan Changes: {:?}", plan_result.changes);
        let api_changes_channel = web_server.spawn_api_update_listener(route_table).await;
        let (syncing_registry, process_registry) = execute_initial_infra_change(
            &project,
            &plan_result,
            api_changes_channel,
            metrics.clone(),
        )
        .await?;
        // TODO - need to add a lock on the table to prevent concurrent updates as migrations are going through.

        // Storing the result of the changes in the table
        store_infrastructure_map(
            &mut client,
            &project.clickhouse_config,
            &plan_result.target_infra_map,
        )
        .await?;

        let file_watcher = FileWatcher::new();
        file_watcher.start(
            project.clone(),
            features,
            None,
            route_table,          // Deprecated way of updating the routes,
            route_update_channel, // The new way of updating the routes
            consumption_apis,
            syncing_registry,
            process_registry,
            metrics.clone(),
        )?;

        info!("Starting web server...");
        web_server
            .start(route_table, consumption_apis, project, metrics)
            .await;
    } else {
        let mut route_table = HashMap::<PathBuf, RouteMeta>::new();
        info!("<DCM> Initializing project state");

        let (framework_object_versions, version_syncs) =
            initialize_project_state(project.clone(), &mut route_table).await?;

        let route_table: &'static RwLock<HashMap<PathBuf, RouteMeta>> =
            Box::leak(Box::new(RwLock::new(route_table)));

        let route_update_channel = web_server.spawn_api_update_listener(route_table).await;

        let mut syncing_processes_registry = SyncingProcessesRegistry::new(
            project.redpanda_config.clone(),
            project.clickhouse_config.clone(),
        );

        let _ = syncing_processes_registry
            .start_all(&framework_object_versions, &version_syncs, metrics.clone())
            .await;

        let topics = fetch_topics(&project.redpanda_config).await?;

        let mut function_process_registry =
            FunctionProcessRegistry::new(project.redpanda_config.clone());
        // Once the below function is optimized to act on events, this
        // will need to get refactored out.

        process_streaming_func_changes(
            &project,
            &framework_object_versions.get_data_model_set(),
            &mut function_process_registry,
            &topics,
        )
        .await?;

        let mut blocks_process_registry = AggregationProcessRegistry::new(
            project.language,
            project.blocks_dir(),
            project.clickhouse_config.clone(),
            false,
        );
        process_aggregations_changes(&mut blocks_process_registry).await?;

        let mut aggregations_process_registry = AggregationProcessRegistry::new(
            project.language,
            project.aggregations_dir(),
            project.clickhouse_config.clone(),
            true,
        );
        process_aggregations_changes(&mut aggregations_process_registry).await?;

        let mut consumption_process_registry = ConsumptionProcessRegistry::new(
            project.language,
            project.clickhouse_config.clone(),
            project.consumption_dir(),
        );
        process_consumption_changes(
            &project,
            &mut consumption_process_registry,
            consumption_apis.write().await.deref_mut(),
        )
        .await?;

        {
            let mut client = get_pool(&project.clickhouse_config).get_handle().await?;
            let aggregations = project.get_aggregations();
            store_current_state(
                &mut client,
                &framework_object_versions,
                &aggregations,
                &project.clickhouse_config,
            )
            .await?
        }

        let project_registries = ProcessRegistries {
            functions: function_process_registry,
            aggregations: aggregations_process_registry,
            blocks: blocks_process_registry,
            consumption: consumption_process_registry,
        };

        let file_watcher = FileWatcher::new();
        file_watcher.start(
            project.clone(),
            features,
            Some(framework_object_versions),
            route_table,          // Deprecated way of updating the routes,
            route_update_channel, // The new way of updating the routes
            consumption_apis,
            syncing_processes_registry,
            project_registries,
            metrics.clone(),
        )?;

        info!("Starting web server...");
        web_server
            .start(route_table, consumption_apis, project, metrics)
            .await;
    };

    Ok(())
}

// Starts the webserver in production mode
pub async fn start_production_mode(
    project: Arc<Project>,
    features: Features,
    metrics: Arc<Metrics>,
) -> anyhow::Result<()> {
    show_message!(
        MessageType::Success,
        Message {
            action: "Starting".to_string(),
            details: "production mode".to_string(),
        }
    );

    let server_config = project.http_server_config.clone();
    let web_server = Webserver::new(server_config.host.clone(), server_config.port);

    let consumption_apis: &'static RwLock<HashSet<String>> =
        Box::leak(Box::new(RwLock::new(HashSet::new())));

    if features.core_v2 {
        let route_table = HashMap::<PathBuf, RouteMeta>::new();

        debug!("Route table: {:?}", route_table);
        let route_table: &'static RwLock<HashMap<PathBuf, RouteMeta>> =
            Box::leak(Box::new(RwLock::new(route_table)));

        let mut client = get_pool(&project.clickhouse_config).get_handle().await?;

        let plan_result = plan_changes(&mut client, &project).await?;
        log::info!("Plan Changes: {:?}", plan_result.changes);
        let api_changes_channel = web_server.spawn_api_update_listener(route_table).await;
        execute_initial_infra_change(&project, &plan_result, api_changes_channel, metrics.clone())
            .await?;
        // TODO - need to add a lock on the table to prevent concurrent updates as migrations are going through.

        // Storing the result of the changes in the table
        store_infrastructure_map(
            &mut client,
            &project.clickhouse_config,
            &plan_result.target_infra_map,
        )
        .await?;

        web_server
            .start(route_table, consumption_apis, project, metrics)
            .await;
    } else {
        info!("<DCM> Initializing project state");
        let mut route_table = HashMap::<PathBuf, RouteMeta>::new();

        let (framework_object_versions, version_syncs) =
            initialize_project_state(project.clone(), &mut route_table).await?;

        debug!("Route table: {:?}", route_table);
        let route_table: &'static RwLock<HashMap<PathBuf, RouteMeta>> =
            Box::leak(Box::new(RwLock::new(route_table)));

        let topics = fetch_topics(&project.redpanda_config).await?;
        let mut syncing_processes_registry = SyncingProcessesRegistry::new(
            project.redpanda_config.clone(),
            project.clickhouse_config.clone(),
        );
        let _ = syncing_processes_registry
            .start_all(&framework_object_versions, &version_syncs, metrics.clone())
            .await;

        let mut function_process_registry =
            FunctionProcessRegistry::new(project.redpanda_config.clone());
        // Once the below function is optimized to act on events, this
        // will need to get refactored out.
        process_streaming_func_changes(
            &project,
            &framework_object_versions.get_data_model_set(),
            &mut function_process_registry,
            &topics,
        )
        .await?;
        let mut blocks_process_registry = AggregationProcessRegistry::new(
            project.language,
            project.blocks_dir(),
            project.clickhouse_config.clone(),
            false,
        );
        process_aggregations_changes(&mut blocks_process_registry).await?;
        let mut aggregations_process_registry = AggregationProcessRegistry::new(
            project.language,
            project.aggregations_dir(),
            project.clickhouse_config.clone(),
            true,
        );
        process_aggregations_changes(&mut aggregations_process_registry).await?;

        let mut consumption_process_registry = ConsumptionProcessRegistry::new(
            project.language,
            project.clickhouse_config.clone(),
            project.consumption_dir(),
        );
        process_consumption_changes(
            &project,
            &mut consumption_process_registry,
            consumption_apis.write().await.deref_mut(),
        )
        .await?;

        info!("Starting web server...");
        web_server
            .start(route_table, consumption_apis, project, metrics)
            .await;
    }

    Ok(())
}

pub async fn plan(project: &Project) -> anyhow::Result<()> {
    let mut client = get_pool(&project.clickhouse_config).get_handle().await?;

    let plan_results = plan_changes(&mut client, project).await?;

    display::show_changes(&plan_results);

    if plan_results.changes.is_empty() {
        show_message!(
            MessageType::Info,
            Message {
                action: "No".to_string(),
                details: "changes detected".to_string(),
            }
        );
    }

    Ok(())
}

// This is deprectaed with CORE V2
pub async fn initialize_project_state(
    project: Arc<Project>,
    route_table: &mut HashMap<PathBuf, RouteMeta>,
) -> anyhow::Result<(FrameworkObjectVersions, Vec<VersionSync>)> {
    let old_versions = project.old_versions_sorted();

    let configured_client = olap::clickhouse::create_client(project.clickhouse_config.clone());

    info!("<DCM> Checking for old version directories...");

    let mut framework_object_versions = load_framework_objects(&project).await?;

    with_spinner_async(
        "Processing versions",
        async {
            // TODO: enforce linearity, if 1.1 is linked to 2.0, 1.2 cannot be added
            let mut previous_version: Option<(String, HashMap<String, FrameworkObject>)> = None;
            for version in old_versions {
                let schema_version: &mut SchemaVersion = framework_object_versions
                    .previous_version_models
                    .get_mut(&version)
                    .unwrap();

                process_objects(
                    &schema_version.models,
                    &previous_version,
                    project.clone(),
                    &schema_version.base_path,
                    &configured_client,
                    route_table,
                    &version,
                )
                .await?;

                previous_version = Some((version, schema_version.models.clone()));
            }

            let result = process_objects(
                &framework_object_versions.current_models.models,
                &previous_version,
                project.clone(),
                &framework_object_versions.current_models.base_path,
                &configured_client,
                route_table,
                &framework_object_versions.current_version,
            )
            .await;

            match result {
                Ok(_) => {
                    info!("<DCM> Schema directory crawl completed successfully");
                    Ok(())
                }
                Err(e) => {
                    debug!("<DCM> Schema directory crawl failed");
                    debug!("<DCM> Error: {:?}", e);
                    Err(e)
                }
            }
        },
        !project.is_production,
    )
    .await?;

    info!("<DCM> Crawling version syncs");
    let version_syncs = with_spinner_async::<_, anyhow::Result<Vec<VersionSync>>>(
        "Setting up version syncs",
        async {
            let version_syncs = get_all_version_syncs(&project, &framework_object_versions)?;
            for vs in &version_syncs {
                debug!("<DCM> Creating version sync: {:?}", vs);
                create_or_replace_version_sync(&project, vs, &configured_client).await?;
            }
            Ok(version_syncs)
        },
        !project.is_production,
    )
    .await?;

    let _ = verify_streaming_functions_against_datamodels(&project, &framework_object_versions);

    Ok((framework_object_versions, version_syncs))
}<|MERGE_RESOLUTION|>--- conflicted
+++ resolved
@@ -118,12 +118,9 @@
 use super::watcher::FileWatcher;
 use super::{Message, MessageType};
 
-<<<<<<< HEAD
 pub mod aggregation;
 pub mod auth;
-=======
 pub mod block;
->>>>>>> b8138705
 pub mod clean;
 pub mod consumption;
 pub mod datamodel;
