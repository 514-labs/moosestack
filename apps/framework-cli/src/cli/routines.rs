--- conflicted
+++ resolved
@@ -374,11 +374,7 @@
         info!("<RedisClient> Obtained leadership lock, performing leadership tasks");
 
         let project_clone = project.clone();
-<<<<<<< HEAD
-
-=======
         let cron_registry: CronRegistry = cron_registry.clone();
->>>>>>> e5cd71fe
         tokio::spawn(async move {
             if let Err(e) = leadership_tasks(project_clone, cron_registry).await {
                 error!("<RedisClient> Error executing leadership tasks: {}", e);
