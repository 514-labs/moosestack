--- conflicted
+++ resolved
@@ -624,15 +624,11 @@
         }
     );
 
-<<<<<<< HEAD
-    let redis_client = setup_redis_client(project.clone()).await?;
-=======
     if std::env::var("MOOSE_TEST__CRASH").is_ok() {
         panic!("Crashing for testing purposes");
     }
 
-    let mut redis_client = setup_redis_client(project.clone()).await?;
->>>>>>> a5a90357
+    let redis_client = setup_redis_client(project.clone()).await?;
 
     let server_config = project.http_server_config.clone();
     let web_server = Webserver::new(
