--- conflicted
+++ resolved
@@ -158,7 +158,6 @@
           "additionalProperties": false
         },
         {
-<<<<<<< HEAD
           "description": "Modify table settings",
           "type": "object",
           "properties": {
@@ -195,8 +194,6 @@
           "additionalProperties": false
         },
         {
-=======
->>>>>>> 980ca82b
           "description": "Modify or remove table-level TTL",
           "type": "object",
           "properties": {
@@ -208,7 +205,6 @@
                   "type": "string"
                 },
                 "before": {
-<<<<<<< HEAD
                   "description": "TTL before modification",
                   "type": ["string", "null"]
                 },
@@ -218,17 +214,6 @@
                 },
                 "database": {
                   "description": "The database containing the table",
-=======
-                  "description": "Previous TTL expression (null if no TTL existed)",
-                  "type": ["string", "null"]
-                },
-                "after": {
-                  "description": "New TTL expression (null to remove TTL)",
-                  "type": ["string", "null"]
-                },
-                "database": {
-                  "description": "The database containing the table (null means use primary database)",
->>>>>>> 980ca82b
                   "type": ["string", "null"]
                 },
                 "cluster_name": {
@@ -243,7 +228,6 @@
           "additionalProperties": false
         },
         {
-<<<<<<< HEAD
           "description": "Add an index to a table",
           "type": "object",
           "properties": {
@@ -464,8 +448,40 @@
           "additionalProperties": false
         },
         {
-=======
->>>>>>> 980ca82b
+          "description": "Modify or remove table-level TTL",
+          "type": "object",
+          "properties": {
+            "ModifyTableTtl": {
+              "type": "object",
+              "properties": {
+                "table": {
+                  "description": "The table to modify TTL for",
+                  "type": "string"
+                },
+                "before": {
+                  "description": "Previous TTL expression (null if no TTL existed)",
+                  "type": ["string", "null"]
+                },
+                "after": {
+                  "description": "New TTL expression (null to remove TTL)",
+                  "type": ["string", "null"]
+                },
+                "database": {
+                  "description": "The database containing the table (null means use primary database)",
+                  "type": ["string", "null"]
+                },
+                "cluster_name": {
+                  "description": "Optional cluster name for ON CLUSTER support",
+                  "type": ["string", "null"]
+                }
+              },
+              "required": ["table"]
+            }
+          },
+          "required": ["ModifyTableTtl"],
+          "additionalProperties": false
+        },
+        {
           "type": "object",
           "properties": {
             "RawSql": {
