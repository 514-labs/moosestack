--- conflicted
+++ resolved
@@ -55,13 +55,8 @@
   value: number;
 }
 
-<<<<<<< HEAD
-const rawIngestionStream = new IngestPipeline<RawData>("raw_data", {
+export const rawIngestionStream = new IngestPipeline<RawData>("raw_data", {
   ingestApi: true, // Creates an ingestion API endpoint at `POST /ingest/raw_data`
-=======
-export const rawIngestionStream = new IngestPipeline<RawData>("raw_data", {
-  ingest: true, // Creates an ingestion API endpoint at `POST /ingest/raw_data`
->>>>>>> f6af5ee7
   stream: true, // Buffers data between the ingestion API and the database table
   table: true // Creates an OLAP table named `raw_data`
 });
