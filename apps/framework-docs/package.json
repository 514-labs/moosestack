--- conflicted
+++ resolved
@@ -15,11 +15,7 @@
     "@sentry/nextjs": "^7.106.0",
     "lucide-react": "^0.427.0",
     "mixpanel": "^0.18.0",
-<<<<<<< HEAD
-    "next": "^14.2.10",
-=======
     "next": "^14.2.15",
->>>>>>> 8a7a5b8f
     "nextra": "^2.13.2",
     "nextra-theme-docs": "^2.13.2",
     "react": "^18.2.0",
