--- conflicted
+++ resolved
@@ -343,7 +343,6 @@
         );
       });
 
-<<<<<<< HEAD
       it("should create Buffer engine table correctly", async function () {
         this.timeout(TIMEOUTS.TEST_SETUP_MS);
 
@@ -390,7 +389,8 @@
         }
 
         console.log("✅ Buffer engine table created successfully");
-=======
+      });
+
       it("should plan/apply TTL modifications on existing tables", async function () {
         this.timeout(TIMEOUTS.TEST_SETUP_MS);
 
@@ -537,7 +537,6 @@
           },
           { attempts: 10, delayMs: 1000 },
         );
->>>>>>> b0313bbc
       });
     }
 
