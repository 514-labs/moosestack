use std::{fs, path::PathBuf};

use crate::cli::routines::util::ensure_docker_running;
use crate::{
    cli::display::Message,
    framework::{languages::create_models_dir, typescript::create_typescript_models_dir},
    project::Project,
    utilities::constants::PANDA_NETWORK,
    utilities::docker,
};

use super::{Routine, RoutineFailure, RoutineSuccess, RunMode};

pub struct InitializeProject {
    run_mode: RunMode,
    project: Project,
}
impl InitializeProject {
    pub fn new(run_mode: RunMode, project: Project) -> Self {
        Self { run_mode, project }
    }
}
impl Routine for InitializeProject {
    fn run_silent(&self) -> Result<RoutineSuccess, RoutineFailure> {
        let run_mode: RunMode = self.run_mode;

        CreateIglooTempDirectoryTree::new(run_mode, self.project.clone()).run(run_mode)?;

        self.project.setup_app_dir().map_err(|err| {
            RoutineFailure::new(
                Message::new(
                    "Failed".to_string(),
                    "to create app directory. Check permissions or contact us`".to_string(),
                ),
                Some(err),
            )
        })?;

        ensure_docker_running()?;

        CreateModelsVolume::new(self.project.clone()).run(run_mode)?;
        CreateDockerNetwork::new(PANDA_NETWORK).run(run_mode)?;

        Ok(RoutineSuccess::success(Message::new(
            "Created".to_string(),
            "Igloo directory with Red Panda and Clickhouse mount volumes".to_string(),
        )))
    }
}

pub struct CreateVolumes {
    igloo_dir: PathBuf,
    run_mode: RunMode,
}

impl CreateVolumes {
    fn new(igloo_dir: PathBuf, run_mode: RunMode) -> Self {
        Self {
            igloo_dir,
            run_mode,
        }
    }
}

impl Routine for CreateVolumes {
    fn run_silent(&self) -> Result<RoutineSuccess, RoutineFailure> {
        let igloo_dir = self.igloo_dir.clone();
        let run_mode = self.run_mode;
        CreateRedPandaMountVolume::new(igloo_dir.clone()).run(run_mode)?;
        CreateClickhouseMountVolume::new(igloo_dir.clone()).run(run_mode)?;

        Ok(RoutineSuccess::success(Message::new(
            "Created".to_string(),
            "Red Panda and Clickhouse mount volumes".to_string(),
        )))
    }
}

pub struct ValidateMountVolumes {
    igloo_dir: PathBuf,
}
impl ValidateMountVolumes {
    pub fn new(igloo_dir: PathBuf) -> Self {
        Self { igloo_dir }
    }
}
impl Routine for ValidateMountVolumes {
    fn run_silent(&self) -> Result<RoutineSuccess, RoutineFailure> {
        let panda_house = self.igloo_dir.join(".panda_house").exists();
        let clickhouse = self.igloo_dir.join(".clickhouse").exists();

        if panda_house && clickhouse {
            Ok(RoutineSuccess::success(Message::new(
                "Valid".to_string(),
                "Red Panda and Clickhouse mount volumes exist.".to_string(),
            )))
        } else {
            let message = format!("redpanda: {panda_house}, clickhouse: {clickhouse}");
            Err(RoutineFailure::new(
                Message::new("Mount volume status".to_string(), message.clone()),
                None,
            ))
        }
    }
}

pub struct CreateIglooTempDirectoryTree {
    run_mode: RunMode,
    project: Project,
}
impl CreateIglooTempDirectoryTree {
    pub fn new(run_mode: RunMode, project: Project) -> Self {
        Self { run_mode, project }
    }
}
impl Routine for CreateIglooTempDirectoryTree {
    fn run_silent(&self) -> Result<RoutineSuccess, RoutineFailure> {
        let internal_dir = self.project.internal_dir().map_err(|err| {
            RoutineFailure::new(
                Message::new(
                    "Failed".to_string(),
                    "to create .igloo directory. Check permissions or contact us`".to_string(),
                ),
                Some(err),
            )
        })?;
        let run_mode = self.run_mode;

        CreateTempDataVolumes::new(run_mode, self.project.clone()).run(run_mode)?;
        ValidateMountVolumes::new(internal_dir).run(run_mode)?;

        Ok(RoutineSuccess::success(Message::new(
            "Created".to_string(),
            "Igloo directory with Red Panda and Clickhouse mount volumes".to_string(),
        )))
    }
}

pub struct CreateTempDataVolumes {
    run_mode: RunMode,
    project: Project,
}

impl CreateTempDataVolumes {
    fn new(run_mode: RunMode, project: Project) -> Self {
        Self { run_mode, project }
    }
}
impl Routine for CreateTempDataVolumes {
    fn run_silent(&self) -> Result<RoutineSuccess, RoutineFailure> {
        let igloo_dir = self.project.internal_dir().map_err(|err| {
            RoutineFailure::new(
                Message::new(
                    "Failed".to_string(),
                    "to create .igloo directory. Check permissions or contact us`".to_string(),
                ),
                Some(err),
            )
        })?;

        let run_mode = self.run_mode;
        CreateVolumes::new(igloo_dir, run_mode).run(run_mode)?;
        Ok(RoutineSuccess::success(Message::new(
            "Created".to_string(),
            "Red Panda and Clickhouse mount volumes".to_string(),
        )))
    }
}

pub struct CreateRedPandaMountVolume {
    igloo_dir: PathBuf,
}

impl CreateRedPandaMountVolume {
    fn new(igloo_dir: PathBuf) -> Self {
        Self { igloo_dir }
    }
}

impl Routine for CreateRedPandaMountVolume {
    fn run_silent(&self) -> Result<RoutineSuccess, RoutineFailure> {
        let mount_dir = self.igloo_dir.join(".panda_house");
        match fs::create_dir_all(mount_dir.clone()) {
            Ok(_) => Ok(RoutineSuccess::success(Message::new(
                "Created".to_string(),
                "Red Panda mount volume".to_string(),
            ))),
            Err(err) => Err(RoutineFailure::new(
                Message::new(
                    "Failed".to_string(),
                    format!(
                        "to create Red Panda mount volume in {}",
                        mount_dir.display()
                    ),
                ),
                Some(err),
            )),
        }
    }
}

pub struct CreateClickhouseMountVolume {
    igloo_dir: PathBuf,
}

impl CreateClickhouseMountVolume {
    fn new(igloo_dir: PathBuf) -> Self {
        Self { igloo_dir }
    }
}

impl Routine for CreateClickhouseMountVolume {
    fn run_silent(&self) -> Result<RoutineSuccess, RoutineFailure> {
        let mount_dir = self.igloo_dir.join(".clickhouse");

        // fs::create_dir_all(&server_config_path)?;
        fs::create_dir_all(&mount_dir).map_err(|err| {
            RoutineFailure::new(
                Message::new(
                    "Failed".to_string(),
                    format!("to create Clickhouse mount volume {}", mount_dir.display()),
                ),
                Some(err),
            )
        })?;
        fs::create_dir_all(mount_dir.join("data")).map_err(|err| {
            RoutineFailure::new(
                Message::new(
                    "Failed".to_string(),
                    format!(
                        "to create Clickhouse data mount volume in {}",
                        mount_dir.display()
                    ),
                ),
                Some(err),
            )
        })?;
        fs::create_dir_all(mount_dir.join("logs")).map_err(|err| {
            RoutineFailure::new(
                Message::new(
                    "Failed".to_string(),
                    format!(
                        "to create Clickhouse logs mount volume in {}",
                        mount_dir.display()
                    ),
                ),
                Some(err),
            )
        })?;
        // database::create_server_config_file(&server_config_path)?;
        // database::create_user_config_file(&user_config_path)?;
        // database::create_init_script(&scripts_path)?;

        Ok(RoutineSuccess::success(Message::new(
            "Created".to_string(),
            "Clickhouse mount volumes".to_string(),
        )))
    }
}

pub struct CreateModelsVolume {
    project: Project,
}

impl CreateModelsVolume {
    fn new(project: Project) -> Self {
        Self { project }
    }
}

impl Routine for CreateModelsVolume {
    fn run_silent(&self) -> Result<RoutineSuccess, RoutineFailure> {
        create_models_dir(self.project.clone()).map_err(|err| {
            RoutineFailure::new(
                Message::new(
                    "Failed".to_string(),
                    format!("to create models volume in {}", err),
                ),
                Some(err),
            )
        })?;

        create_typescript_models_dir(self.project.clone()).map_err(|err| {
            RoutineFailure::new(
                Message::new(
                    "Failed".to_string(),
                    format!("to create models volume in {}", err),
                ),
                Some(err),
            )
        })?;

        Ok(RoutineSuccess::success(Message::new(
            "Created".to_string(),
            "Models volume".to_string(),
        )))
    }
}

pub struct CreateDockerNetwork {
    network_name: &'static str,
}

impl CreateDockerNetwork {
    fn new(network_name: &'static str) -> Self {
        Self { network_name }
    }
}

impl Routine for CreateDockerNetwork {
    fn run_silent(&self) -> Result<RoutineSuccess, RoutineFailure> {
        let output = docker::create_network(self.network_name);

        match output {
            Ok(_) => Ok(RoutineSuccess::success(Message::new(
                "Created".to_string(),
                format!("docker network {}", &self.network_name),
            ))),
<<<<<<< HEAD
            Err(err) => Err(RoutineFailure::new(
                Message::new(
                    "Failed".to_string(),
                    format!("to create docker network {}", &self.network_name),
                ),
                Some(err),
            )),
=======
            Err(err) => match err.kind() {
                ErrorKind::AlreadyExists => Ok(RoutineSuccess::info(Message::new(
                    "Exists".to_string(),
                    format!("docker network {}", &self.network_name),
                ))),
                _ => Err(RoutineFailure::new(
                    Message::new(
                        "Failed".to_string(),
                        format!("to create docker network {}", &self.network_name),
                    ),
                    err,
                )),
            },
>>>>>>> a796d466
        }
    }
}<|MERGE_RESOLUTION|>--- conflicted
+++ resolved
@@ -1,3 +1,4 @@
+use std::io::ErrorKind;
 use std::{fs, path::PathBuf};
 
 use crate::cli::routines::util::ensure_docker_running;
@@ -32,7 +33,7 @@
                     "Failed".to_string(),
                     "to create app directory. Check permissions or contact us`".to_string(),
                 ),
-                Some(err),
+                err,
             )
         })?;
 
@@ -96,10 +97,10 @@
             )))
         } else {
             let message = format!("redpanda: {panda_house}, clickhouse: {clickhouse}");
-            Err(RoutineFailure::new(
-                Message::new("Mount volume status".to_string(), message.clone()),
-                None,
-            ))
+            Err(RoutineFailure::error(Message::new(
+                "Mount volume status".to_string(),
+                message.clone(),
+            )))
         }
     }
 }
@@ -121,7 +122,7 @@
                     "Failed".to_string(),
                     "to create .igloo directory. Check permissions or contact us`".to_string(),
                 ),
-                Some(err),
+                err,
             )
         })?;
         let run_mode = self.run_mode;
@@ -154,7 +155,7 @@
                     "Failed".to_string(),
                     "to create .igloo directory. Check permissions or contact us`".to_string(),
                 ),
-                Some(err),
+                err,
             )
         })?;
 
@@ -193,7 +194,7 @@
                         mount_dir.display()
                     ),
                 ),
-                Some(err),
+                err,
             )),
         }
     }
@@ -220,7 +221,7 @@
                     "Failed".to_string(),
                     format!("to create Clickhouse mount volume {}", mount_dir.display()),
                 ),
-                Some(err),
+                err,
             )
         })?;
         fs::create_dir_all(mount_dir.join("data")).map_err(|err| {
@@ -232,7 +233,7 @@
                         mount_dir.display()
                     ),
                 ),
-                Some(err),
+                err,
             )
         })?;
         fs::create_dir_all(mount_dir.join("logs")).map_err(|err| {
@@ -244,7 +245,7 @@
                         mount_dir.display()
                     ),
                 ),
-                Some(err),
+                err,
             )
         })?;
         // database::create_server_config_file(&server_config_path)?;
@@ -276,7 +277,7 @@
                     "Failed".to_string(),
                     format!("to create models volume in {}", err),
                 ),
-                Some(err),
+                err,
             )
         })?;
 
@@ -286,7 +287,7 @@
                     "Failed".to_string(),
                     format!("to create models volume in {}", err),
                 ),
-                Some(err),
+                err,
             )
         })?;
 
@@ -316,15 +317,6 @@
                 "Created".to_string(),
                 format!("docker network {}", &self.network_name),
             ))),
-<<<<<<< HEAD
-            Err(err) => Err(RoutineFailure::new(
-                Message::new(
-                    "Failed".to_string(),
-                    format!("to create docker network {}", &self.network_name),
-                ),
-                Some(err),
-            )),
-=======
             Err(err) => match err.kind() {
                 ErrorKind::AlreadyExists => Ok(RoutineSuccess::info(Message::new(
                     "Exists".to_string(),
@@ -338,7 +330,6 @@
                     err,
                 )),
             },
->>>>>>> a796d466
         }
     }
 }