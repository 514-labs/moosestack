"""
Internal utilities for Moose Python library.

This module contains Pydantic models representing the configuration signature
of various Moose resources (tables, streams/topics, APIs) and functions
to convert the user-defined resources (from `dmv2.py`) into a serializable
JSON format expected by the Moose infrastructure management system.
"""
from importlib import import_module
from typing import Literal, Optional, List, Any, Dict, Union, TYPE_CHECKING
from pydantic import BaseModel, ConfigDict, AliasGenerator, Field
import json
from .data_models import Column, _to_columns
from .blocks import EngineConfig, ClickHouseEngines
from moose_lib.dmv2 import (
    get_tables,
    get_streams,
    get_ingest_apis,
    get_apis,
    get_sql_resources,
    get_workflows,
    OlapTable,
    View,
    MaterializedView,
    SqlResource
)
from pydantic.alias_generators import to_camel
from pydantic.json_schema import JsonSchemaValue

model_config = ConfigDict(alias_generator=AliasGenerator(
    serialization_alias=to_camel,
))


class Target(BaseModel):
    """Represents a target destination for data flow, typically a stream.

    Attributes:
        kind: The type of the target (currently only "stream").
        name: The name of the target stream.
        version: Optional version of the target stream configuration.
        metadata: Optional metadata for the target stream.
    """
    kind: Literal["stream"]
    name: str
    version: Optional[str] = None
    metadata: Optional[dict] = None


class Consumer(BaseModel):
    """Represents a consumer attached to a stream.

    Attributes:
        version: Optional version of the consumer configuration.
    """
    version: Optional[str] = None


class BaseEngineConfigDict(BaseModel):
    """Base engine configuration for all ClickHouse table engines."""
    model_config = model_config
    engine: str


class MergeTreeConfigDict(BaseEngineConfigDict):
    """Configuration for MergeTree engine."""
    engine: Literal["MergeTree"] = "MergeTree"


class ReplacingMergeTreeConfigDict(BaseEngineConfigDict):
    """Configuration for ReplacingMergeTree engine."""
    engine: Literal["ReplacingMergeTree"] = "ReplacingMergeTree"
    ver: Optional[str] = None
    is_deleted: Optional[str] = None


class AggregatingMergeTreeConfigDict(BaseEngineConfigDict):
    """Configuration for AggregatingMergeTree engine."""
    engine: Literal["AggregatingMergeTree"] = "AggregatingMergeTree"


class SummingMergeTreeConfigDict(BaseEngineConfigDict):
    """Configuration for SummingMergeTree engine."""
    engine: Literal["SummingMergeTree"] = "SummingMergeTree"


class S3QueueConfigDict(BaseEngineConfigDict):
    """Configuration for S3Queue engine with all specific fields."""
    engine: Literal["S3Queue"] = "S3Queue"
    s3_path: str
    format: str
    aws_access_key_id: Optional[str] = None
    aws_secret_access_key: Optional[str] = None
    compression: Optional[str] = None
    headers: Optional[Dict[str, str]] = None


# Discriminated union of all engine configurations
EngineConfigDict = Union[
    MergeTreeConfigDict,
    ReplacingMergeTreeConfigDict,
    AggregatingMergeTreeConfigDict,
    SummingMergeTreeConfigDict,
    S3QueueConfigDict
]


class TableConfig(BaseModel):
    """Internal representation of an OLAP table configuration for serialization.

    Attributes:
        name: Name of the table.
        columns: List of columns with their types and attributes.
        order_by: List of columns used for the ORDER BY clause.
        partition_by: The column name used for the PARTITION BY clause.
        engine_config: Engine configuration with type-safe, engine-specific parameters.
        version: Optional version string of the table configuration.
        metadata: Optional metadata for the table.
        life_cycle: Lifecycle management setting for the table.
        table_settings: Optional table-level settings that can be modified with ALTER TABLE MODIFY SETTING.
    """
    model_config = model_config

    name: str
    columns: List[Column]
    order_by: List[str]
    partition_by: Optional[str]
    engine_config: Optional[EngineConfigDict] = Field(None, discriminator='engine')
    version: Optional[str] = None
    metadata: Optional[dict] = None
    life_cycle: Optional[str] = None
    table_settings: Optional[Dict[str, str]] = None


class TopicConfig(BaseModel):
    """Internal representation of a stream/topic configuration for serialization.

    Attributes:
        name: Name of the topic.
        columns: List of columns (fields) in the topic messages.
        target_table: Optional name of the OLAP table this topic automatically syncs to.
        target_table_version: Optional version of the target table configuration.
        version: Optional version string of the topic configuration.
        retention_period: Data retention period in seconds.
        partition_count: Number of partitions.
        transformation_targets: List of streams this topic transforms data into.
        has_multi_transform: Flag indicating if a multi-transform function is defined.
        consumers: List of consumers attached to this topic.
        metadata: Optional metadata for the topic.
        life_cycle: Lifecycle management setting for the topic.
    """
    model_config = model_config

    name: str
    columns: List[Column]
    target_table: Optional[str] = None
    target_table_version: Optional[str] = None
    version: Optional[str] = None
    retention_period: int
    partition_count: int
    transformation_targets: List[Target]
    has_multi_transform: bool
    consumers: List[Consumer]
    metadata: Optional[dict] = None
    life_cycle: Optional[str] = None


class IngestApiConfig(BaseModel):
    """Internal representation of an Ingest API configuration for serialization.

    Attributes:
        name: Name of the Ingest API.
        columns: List of columns expected in the input data.
        write_to: The target stream where the ingested data is written.
        dead_letter_queue: Optional dead letter queue name.
        version: Optional version string of the API configuration.
        path: Optional custom path for the ingestion endpoint.
        metadata: Optional metadata for the API.
    """
    model_config = model_config

    name: str
    columns: List[Column]
    write_to: Target
    dead_letter_queue: Optional[str] = None
    version: Optional[str] = None
    path: Optional[str] = None
    metadata: Optional[dict] = None
    json_schema: dict[str, Any] = Field(serialization_alias="schema")


class InternalApiConfig(BaseModel):
    """Internal representation of a API configuration for serialization.

    Attributes:
        name: Name of the API.
        query_params: List of columns representing the expected query parameters.
        response_schema: JSON schema definition of the API's response body.
        version: Optional version string of the API configuration.
        path: Optional custom path for the API endpoint.
        metadata: Optional metadata for the API.
    """
    model_config = model_config

    name: str
    query_params: List[Column]
    response_schema: JsonSchemaValue
    version: Optional[str] = None
    path: Optional[str] = None
    metadata: Optional[dict] = None


class WorkflowJson(BaseModel):
    """Internal representation of a workflow configuration for serialization.

    Attributes:
        name: Name of the workflow.
        retries: Optional number of retry attempts for the entire workflow.
        timeout: Optional timeout string for the entire workflow.
        schedule: Optional cron-like schedule string for recurring execution.
    """
    model_config = model_config

    name: str
    retries: Optional[int] = None
    timeout: Optional[str] = None
    schedule: Optional[str] = None


class InfrastructureSignatureJson(BaseModel):
    """Represents the unique signature of an infrastructure component (Table, Topic, etc.).

    Used primarily for defining dependencies between SQL resources.

    Attributes:
        id: A unique identifier for the resource instance (often name + version).
        kind: The type of the infrastructure component.
    """
    id: str
    kind: Literal["Table", "Topic", "ApiEndpoint", "TopicToTableSyncProcess", "View", "SqlResource"]


class SqlResourceConfig(BaseModel):
    """Internal representation of a generic SQL resource (like View, MaterializedView) for serialization.

    Attributes:
        name: Name of the SQL resource.
        setup: List of SQL commands required to create the resource.
        teardown: List of SQL commands required to drop the resource.
        pulls_data_from: List of infrastructure components this resource reads from.
        pushes_data_to: List of infrastructure components this resource writes to.
        metadata: Optional metadata for the resource.
    """
    model_config = model_config

    name: str
    setup: list[str]
    teardown: list[str]
    pulls_data_from: list[InfrastructureSignatureJson]
    pushes_data_to: list[InfrastructureSignatureJson]
    metadata: Optional[dict] = None


class InfrastructureMap(BaseModel):
    """Top-level model holding the configuration for all defined Moose resources.

    This structure is serialized to JSON and passed to the Moose infrastructure system.

    Attributes:
        tables: Dictionary mapping table names to their configurations.
        topics: Dictionary mapping topic/stream names to their configurations.
        ingest_apis: Dictionary mapping ingest API names to their configurations.
        apis: Dictionary mapping API names to their configurations.
        sql_resources: Dictionary mapping SQL resource names to their configurations.
        workflows: Dictionary mapping workflow names to their configurations.
    """
    model_config = model_config

    tables: dict[str, TableConfig]
    topics: dict[str, TopicConfig]
    ingest_apis: dict[str, IngestApiConfig]
    apis: dict[str, InternalApiConfig]
    sql_resources: dict[str, SqlResourceConfig]
    workflows: dict[str, WorkflowJson]


def _map_sql_resource_ref(r: Any) -> InfrastructureSignatureJson:
    """Maps a `dmv2` SQL resource object to its `InfrastructureSignatureJson`.

    Determines the correct `kind` and generates the `id` based on the resource
    type and its configuration (e.g., including version if present).

    Args:
        r: An instance of OlapTable, View, MaterializedView, or SqlResource.

    Returns:
        An InfrastructureSignatureJson representing the resource.

    Raises:
        TypeError: If the input object is not a recognized SQL resource type.
    """
    if hasattr(r, 'kind'):
        if r.kind == "OlapTable":
            # Explicitly cast for type hint checking if needed, though Python is dynamic
            table = r  # type: OlapTable
            res_id = f"{table.name}_{table.config.version}" if table.config.version else table.name
            return InfrastructureSignatureJson(id=res_id, kind="Table")
        elif r.kind == "SqlResource":
            # Explicitly cast for type hint checking if needed
            resource = r  # type: SqlResource
            return InfrastructureSignatureJson(id=resource.name, kind="SqlResource")
        else:
            raise TypeError(f"Unknown SQL resource kind: {r.kind} for object: {r}")
    else:
        # Fallback or error if 'kind' attribute is missing
        raise TypeError(f"Object {r} lacks a 'kind' attribute for dependency mapping.")


def _convert_engine_to_config_dict(engine: Union[ClickHouseEngines, EngineConfig],
                                   table: OlapTable) -> EngineConfigDict:
    """Convert engine enum or EngineConfig instance to new engine config format.
    
    Args:
        engine: Either a ClickHouseEngines enum value or an EngineConfig instance
        table: The OlapTable instance with configuration
        
    Returns:
        EngineConfigDict with engine-specific configuration
    """
    from moose_lib import ClickHouseEngines
    from moose_lib.blocks import (
        EngineConfig, S3QueueEngine, MergeTreeEngine,
        ReplacingMergeTreeEngine, AggregatingMergeTreeEngine,
        SummingMergeTreeEngine
    )
    from moose_lib.commons import Logger

    # Check if engine is an EngineConfig instance (new API)
    if isinstance(engine, EngineConfig):
        if isinstance(engine, S3QueueEngine):
            return S3QueueConfigDict(
                s3_path=engine.s3_path,
                format=engine.format,
                aws_access_key_id=engine.aws_access_key_id,
                aws_secret_access_key=engine.aws_secret_access_key,
                compression=engine.compression,
                headers=engine.headers
            )
        elif isinstance(engine, ReplacingMergeTreeEngine):
            return ReplacingMergeTreeConfigDict(
                ver=engine.ver,
                is_deleted=engine.is_deleted
            )
        elif isinstance(engine, AggregatingMergeTreeEngine):
            return AggregatingMergeTreeConfigDict()
        elif isinstance(engine, SummingMergeTreeEngine):
            return SummingMergeTreeConfigDict()
        elif isinstance(engine, MergeTreeEngine):
            return MergeTreeConfigDict()
        else:
            # Fallback for any other EngineConfig subclass - use base class
            return BaseEngineConfigDict(engine=engine.__class__.__name__.replace("Engine", ""))

    # Handle legacy enum-based engine configuration
    if isinstance(engine, ClickHouseEngines):
        engine_name = engine.value
    else:
        engine_name = str(engine)

    # For S3Queue with legacy configuration, check for s3_queue_engine_config
    if engine_name == "S3Queue" and hasattr(table.config, 's3_queue_engine_config'):
        s3_config = table.config.s3_queue_engine_config
        if s3_config:
            logger = Logger(action="S3QueueConfig")
            logger.highlight(
                "Using deprecated s3_queue_engine_config. Please migrate to:\n"
                "  engine=S3QueueEngine(s3_path='...', format='...', ...)"
            )
            return S3QueueConfigDict(
                s3_path=s3_config.path,
                format=s3_config.format,
                aws_access_key_id=s3_config.aws_access_key_id,
                aws_secret_access_key=s3_config.aws_secret_access_key,
                compression=s3_config.compression,
                headers=s3_config.headers
            )

    # Map engine names to specific config classes
    engine_map = {
        "MergeTree": MergeTreeConfigDict,
        "ReplacingMergeTree": ReplacingMergeTreeConfigDict,
        "AggregatingMergeTree": AggregatingMergeTreeConfigDict,
        "SummingMergeTree": SummingMergeTreeConfigDict,
    }

    config_class = engine_map.get(engine_name)
    if config_class:
        return config_class()

    # Fallback for unknown engines
    return BaseEngineConfigDict(engine=engine_name)


def to_infra_map() -> dict:
    """Converts the registered `dmv2` resources into the serializable `InfrastructureMap` format.

    Iterates through the internal registries (`_tables`, `_streams`, etc.) populated
    by the user's definitions in `app/main.py` (or elsewhere) and transforms them
    into the corresponding `*Config` Pydantic models.

    Returns:
        A dictionary representing the `InfrastructureMap`, ready for JSON serialization
        using Pydantic's `model_dump` with camelCase aliases.
    """
    tables = {}
    topics = {}
    ingest_apis = {}
    apis = {}
    sql_resources = {}
    workflows = {}

    for name, table in get_tables().items():
        # Convert engine configuration to new format
        engine_config = None
        if table.config.engine:
            engine_config = _convert_engine_to_config_dict(table.config.engine, table)

        # Get table settings, applying defaults for S3Queue
        table_settings = table.config.settings.copy() if table.config.settings else {}

        # Apply default settings for S3Queue if not already specified
        if engine_config and engine_config.engine == "S3Queue":
            # Set default mode to 'unordered' if not specified
            if "mode" not in table_settings:
                table_settings["mode"] = "unordered"

        tables[name] = TableConfig(
            name=name,
            columns=_to_columns(table._t),
            order_by=table.config.order_by_fields,
            partition_by=table.config.partition_by,
            engine_config=engine_config,
            version=table.config.version,
            metadata=getattr(table, "metadata", None),
            life_cycle=table.config.life_cycle.value if table.config.life_cycle else None,
            # Map 'settings' to 'table_settings' for internal use
            table_settings=table_settings if table_settings else None,
        )

    for name, stream in get_streams().items():
        transformation_targets = [
            Target(
                kind="stream",
                name=dest_name,
                version=transform.config.version,
                metadata=getattr(transform.config, "metadata", None),
            )
            for dest_name, transforms in stream.transformations.items()
            for transform in transforms
        ]

        consumers = [
            Consumer(version=consumer.config.version)
            for consumer in stream.consumers
        ]

        topics[name] = TopicConfig(
            name=name,
            columns=_to_columns(stream._t),
            target_table=stream.config.destination.name if stream.config.destination else None,
            target_table_version=stream.config.destination.config.version if stream.config.destination else None,
            retention_period=stream.config.retention_period,
            partition_count=stream.config.parallelism,
            version=stream.config.version,
            transformation_targets=transformation_targets,
            has_multi_transform=stream._multipleTransformations is not None,
            consumers=consumers,
            metadata=getattr(stream, "metadata", None),
            life_cycle=stream.config.life_cycle.value if stream.config.life_cycle else None,
        )

    for name, api in get_ingest_apis().items():
        ingest_apis[name] = IngestApiConfig(
            name=name,
            columns=_to_columns(api._t),
            version=api.config.version,
            path=api.config.path,
            write_to=Target(
                kind="stream",
                name=api.config.destination.name
            ),
            metadata=getattr(api, "metadata", None),
<<<<<<< HEAD
=======
            json_schema=api._t.model_json_schema(
                ref_template='#/components/schemas/{model}'
            ),
>>>>>>> 9f7efc3c
            dead_letter_queue=api.config.dead_letter_queue.name if api.config.dead_letter_queue else None
        )

    for name, api in get_apis().items():
        apis[name] = InternalApiConfig(
            name=api.name,
            query_params=_to_columns(api.model_type),
            response_schema=api.get_response_schema(),
            version=api.config.version,
            path=api.config.path,
            metadata=getattr(api, "metadata", None),
        )

    for name, resource in get_sql_resources().items():
        sql_resources[name] = SqlResourceConfig(
            name=resource.name,
            setup=resource.setup,
            teardown=resource.teardown,
            pulls_data_from=[_map_sql_resource_ref(dep) for dep in resource.pulls_data_from],
            pushes_data_to=[_map_sql_resource_ref(dep) for dep in resource.pushes_data_to],
            metadata=getattr(resource, "metadata", None),
        )

    for name, workflow in get_workflows().items():
        workflows[name] = WorkflowJson(
            name=workflow.name,
            retries=workflow.config.retries,
            timeout=workflow.config.timeout,
            schedule=workflow.config.schedule,
        )

    infra_map = InfrastructureMap(
        tables=tables,
        topics=topics,
        ingest_apis=ingest_apis,
        apis=apis,
        sql_resources=sql_resources,
        workflows=workflows
    )

    return infra_map.model_dump(by_alias=True)


def load_models():
    """Imports the user's main application module and prints the infrastructure map.

    This function is typically the entry point for the Moose infrastructure system
    when processing Python-defined resources.

    1. Imports `app.main`, which should trigger the registration of all Moose
       resources defined therein (OlapTable[...](...), Stream[...](...), etc.).
    2. Calls `to_infra_map()` to generate the infrastructure configuration dictionary.
    3. Prints the dictionary as a JSON string, wrapped in specific delimiters
       (`___MOOSE_STUFF___start` and `end___MOOSE_STUFF___`), which the
       calling system uses to extract the configuration.
    """
    import_module("app.main")

    # Generate the infrastructure map
    infra_map = to_infra_map()

    # Print in the format expected by the infrastructure system
    print("___MOOSE_STUFF___start", json.dumps(infra_map), "end___MOOSE_STUFF___")<|MERGE_RESOLUTION|>--- conflicted
+++ resolved
@@ -490,12 +490,9 @@
                 name=api.config.destination.name
             ),
             metadata=getattr(api, "metadata", None),
-<<<<<<< HEAD
-=======
             json_schema=api._t.model_json_schema(
                 ref_template='#/components/schemas/{model}'
             ),
->>>>>>> 9f7efc3c
             dead_letter_queue=api.config.dead_letter_queue.name if api.config.dead_letter_queue else None
         )
 
