"""
Internal utilities for Moose Python library.

This module contains Pydantic models representing the configuration signature
of various Moose resources (tables, streams/topics, APIs) and functions
to convert the user-defined resources (from `dmv2.py`) into a serializable
JSON format expected by the Moose infrastructure management system.
"""

from importlib import import_module
from typing import Literal, Optional, List, Any, Dict, Union, TYPE_CHECKING
from pydantic import BaseModel, ConfigDict, AliasGenerator, Field
import json
from .data_models import Column, _to_columns
from .blocks import EngineConfig, ClickHouseEngines
from moose_lib.dmv2 import (
    get_tables,
    get_streams,
    get_ingest_apis,
    get_apis,
    get_sql_resources,
    get_workflows,
    get_web_apps,
    get_materialized_views,
    get_custom_views,
    OlapTable,
    OlapConfig,
    SqlResource,
)
from moose_lib.dmv2.stream import KafkaSchemaConfig
from pydantic.alias_generators import to_camel
from pydantic.json_schema import JsonSchemaValue

model_config = ConfigDict(
    alias_generator=AliasGenerator(
        serialization_alias=to_camel,
    )
)


class Target(BaseModel):
    """Represents a target destination for data flow, typically a stream.

    Attributes:
        kind: The type of the target (currently only "stream").
        name: The name of the target stream.
        version: Optional version of the target stream configuration.
        metadata: Optional metadata for the target stream.
    """

    kind: Literal["stream"]
    name: str
    version: Optional[str] = None
    metadata: Optional[dict] = None


class Consumer(BaseModel):
    """Represents a consumer attached to a stream.

    Attributes:
        version: Optional version of the consumer configuration.
    """

    version: Optional[str] = None


class BaseEngineConfigDict(BaseModel):
    """Base engine configuration for all ClickHouse table engines."""

    model_config = model_config
    engine: str


class MergeTreeConfigDict(BaseEngineConfigDict):
    """Configuration for MergeTree engine."""

    engine: Literal["MergeTree"] = "MergeTree"


class ReplacingMergeTreeConfigDict(BaseEngineConfigDict):
    """Configuration for ReplacingMergeTree engine."""

    engine: Literal["ReplacingMergeTree"] = "ReplacingMergeTree"
    ver: Optional[str] = None
    is_deleted: Optional[str] = None


class AggregatingMergeTreeConfigDict(BaseEngineConfigDict):
    """Configuration for AggregatingMergeTree engine."""

    engine: Literal["AggregatingMergeTree"] = "AggregatingMergeTree"


class SummingMergeTreeConfigDict(BaseEngineConfigDict):
    """Configuration for SummingMergeTree engine."""

    engine: Literal["SummingMergeTree"] = "SummingMergeTree"
    columns: Optional[List[str]] = None


class CollapsingMergeTreeConfigDict(BaseEngineConfigDict):
    """Configuration for CollapsingMergeTree engine."""

    engine: Literal["CollapsingMergeTree"] = "CollapsingMergeTree"
    sign: str


class VersionedCollapsingMergeTreeConfigDict(BaseEngineConfigDict):
    """Configuration for VersionedCollapsingMergeTree engine."""

    engine: Literal["VersionedCollapsingMergeTree"] = "VersionedCollapsingMergeTree"
    sign: str
    ver: str


class ReplicatedMergeTreeConfigDict(BaseEngineConfigDict):
    """Configuration for ReplicatedMergeTree engine."""

    engine: Literal["ReplicatedMergeTree"] = "ReplicatedMergeTree"
    keeper_path: Optional[str] = None
    replica_name: Optional[str] = None


class ReplicatedReplacingMergeTreeConfigDict(BaseEngineConfigDict):
    """Configuration for ReplicatedReplacingMergeTree engine."""

    engine: Literal["ReplicatedReplacingMergeTree"] = "ReplicatedReplacingMergeTree"
    keeper_path: Optional[str] = None
    replica_name: Optional[str] = None
    ver: Optional[str] = None
    is_deleted: Optional[str] = None


class ReplicatedAggregatingMergeTreeConfigDict(BaseEngineConfigDict):
    """Configuration for ReplicatedAggregatingMergeTree engine."""

    engine: Literal["ReplicatedAggregatingMergeTree"] = "ReplicatedAggregatingMergeTree"
    keeper_path: Optional[str] = None
    replica_name: Optional[str] = None


class ReplicatedSummingMergeTreeConfigDict(BaseEngineConfigDict):
    """Configuration for ReplicatedSummingMergeTree engine."""

    engine: Literal["ReplicatedSummingMergeTree"] = "ReplicatedSummingMergeTree"
    keeper_path: Optional[str] = None
    replica_name: Optional[str] = None
    columns: Optional[List[str]] = None


class ReplicatedCollapsingMergeTreeConfigDict(BaseEngineConfigDict):
    """Configuration for ReplicatedCollapsingMergeTree engine."""

    engine: Literal["ReplicatedCollapsingMergeTree"] = "ReplicatedCollapsingMergeTree"
    keeper_path: Optional[str] = None
    replica_name: Optional[str] = None
    sign: str


class ReplicatedVersionedCollapsingMergeTreeConfigDict(BaseEngineConfigDict):
    """Configuration for ReplicatedVersionedCollapsingMergeTree engine."""

    engine: Literal["ReplicatedVersionedCollapsingMergeTree"] = (
        "ReplicatedVersionedCollapsingMergeTree"
    )
    keeper_path: Optional[str] = None
    replica_name: Optional[str] = None
    sign: str
    ver: str


class S3QueueConfigDict(BaseEngineConfigDict):
    """Configuration for S3Queue engine with all specific fields."""

    engine: Literal["S3Queue"] = "S3Queue"
    s3_path: str
    format: str
    aws_access_key_id: Optional[str] = None
    aws_secret_access_key: Optional[str] = None
    compression: Optional[str] = None
    headers: Optional[Dict[str, str]] = None


class S3ConfigDict(BaseEngineConfigDict):
    """Configuration for S3 engine."""

    engine: Literal["S3"] = "S3"
    path: str
    format: str
    aws_access_key_id: Optional[str] = None
    aws_secret_access_key: Optional[str] = None
    compression: Optional[str] = None
    partition_strategy: Optional[str] = None
    partition_columns_in_data_file: Optional[str] = None


class BufferConfigDict(BaseEngineConfigDict):
    """Configuration for Buffer engine."""

    engine: Literal["Buffer"] = "Buffer"
    target_database: str
    target_table: str
    num_layers: int
    min_time: int
    max_time: int
    min_rows: int
    max_rows: int
    min_bytes: int
    max_bytes: int
    flush_time: Optional[int] = None
    flush_rows: Optional[int] = None
    flush_bytes: Optional[int] = None


class DistributedConfigDict(BaseEngineConfigDict):
    """Configuration for Distributed engine."""

    engine: Literal["Distributed"] = "Distributed"
    cluster: str
    target_database: str
    target_table: str
    sharding_key: Optional[str] = None
    policy_name: Optional[str] = None


class IcebergS3ConfigDict(BaseEngineConfigDict):
    """Configuration for IcebergS3 engine."""

    engine: Literal["IcebergS3"] = "IcebergS3"
    path: str
    format: str
    aws_access_key_id: Optional[str] = None
    aws_secret_access_key: Optional[str] = None
    compression: Optional[str] = None


class KafkaConfigDict(BaseEngineConfigDict):
    """Configuration for Kafka engine.

    Constructor: ENGINE = Kafka('broker', 'topic', 'group', 'format')
    Settings (kafka_schema, kafka_num_consumers, security, etc.) go in table settings.

    Reference: https://clickhouse.com/docs/engines/table-engines/integrations/kafka
    """

    engine: Literal["Kafka"] = "Kafka"
    broker_list: str
    topic_list: str
    group_name: str
    format: str


# Discriminated union of all engine configurations
EngineConfigDict = Union[
    MergeTreeConfigDict,
    ReplacingMergeTreeConfigDict,
    AggregatingMergeTreeConfigDict,
    SummingMergeTreeConfigDict,
    CollapsingMergeTreeConfigDict,
    VersionedCollapsingMergeTreeConfigDict,
    ReplicatedMergeTreeConfigDict,
    ReplicatedReplacingMergeTreeConfigDict,
    ReplicatedAggregatingMergeTreeConfigDict,
    ReplicatedSummingMergeTreeConfigDict,
    ReplicatedCollapsingMergeTreeConfigDict,
    ReplicatedVersionedCollapsingMergeTreeConfigDict,
    S3QueueConfigDict,
    S3ConfigDict,
    BufferConfigDict,
    DistributedConfigDict,
    IcebergS3ConfigDict,
    KafkaConfigDict,
]


class TableConfig(BaseModel):
    """Internal representation of an OLAP table configuration for serialization.

    Attributes:
        name: Name of the table.
        columns: List of columns with their types and attributes.
        order_by: List of columns used for the ORDER BY clause.
        partition_by: The column name used for the PARTITION BY clause.
        sample_by_expression: Optional SAMPLE BY expression for data sampling.
        primary_key_expression: Optional PRIMARY KEY expression (overrides column-level primary_key flags when specified).
        engine_config: Engine configuration with type-safe, engine-specific parameters.
        version: Optional version string of the table configuration.
        metadata: Optional metadata for the table.
        life_cycle: Lifecycle management setting for the table.
        table_settings: Optional table-level settings that can be modified with ALTER TABLE MODIFY SETTING.
        cluster: Optional cluster name for ON CLUSTER support in ClickHouse.
    """

    model_config = model_config

    name: str
    columns: List[Column]
    order_by: List[str] | str
    partition_by: Optional[str]
    sample_by_expression: Optional[str] = None
    primary_key_expression: Optional[str] = None
    engine_config: Optional[EngineConfigDict] = Field(None, discriminator="engine")
    version: Optional[str] = None
    metadata: Optional[dict] = None
    life_cycle: Optional[str] = None
    table_settings: Optional[dict[str, str]] = None
    indexes: list[OlapConfig.TableIndex] = []
    ttl: Optional[str] = None
    database: Optional[str] = None
    cluster: Optional[str] = None


class TopicConfig(BaseModel):
    """Internal representation of a stream/topic configuration for serialization.

    Attributes:
        name: Name of the topic.
        columns: List of columns (fields) in the topic messages.
        target_table: Optional name of the OLAP table this topic automatically syncs to.
        target_table_version: Optional version of the target table configuration.
        version: Optional version string of the topic configuration.
        retention_period: Data retention period in seconds.
        partition_count: Number of partitions.
        transformation_targets: List of streams this topic transforms data into.
        has_multi_transform: Flag indicating if a multi-transform function is defined.
        consumers: List of consumers attached to this topic.
        metadata: Optional metadata for the topic.
        life_cycle: Lifecycle management setting for the topic.
    """

    model_config = model_config

    name: str
    columns: List[Column]
    target_table: Optional[str] = None
    target_table_version: Optional[str] = None
    version: Optional[str] = None
    retention_period: int
    partition_count: int
    transformation_targets: List[Target]
    has_multi_transform: bool
    consumers: List[Consumer]
    metadata: Optional[dict] = None
    life_cycle: Optional[str] = None
    schema_config: Optional[KafkaSchemaConfig] = None


class IngestApiConfig(BaseModel):
    """Internal representation of an Ingest API configuration for serialization.

    Attributes:
        name: Name of the Ingest API.
        columns: List of columns expected in the input data.
        write_to: The target stream where the ingested data is written.
        dead_letter_queue: Optional dead letter queue name.
        version: Optional version string of the API configuration.
        path: Optional custom path for the ingestion endpoint.
        metadata: Optional metadata for the API.
        allow_extra_fields: Whether this API allows extra fields beyond the defined columns.
            When true, extra fields in payloads are passed through to streaming functions.
    """

    model_config = model_config

    name: str
    columns: List[Column]
    write_to: Target
    dead_letter_queue: Optional[str] = None
    version: Optional[str] = None
    path: Optional[str] = None
    metadata: Optional[dict] = None
    json_schema: dict[str, Any] = Field(serialization_alias="schema")
    allow_extra_fields: bool = False


class InternalApiConfig(BaseModel):
    """Internal representation of a API configuration for serialization.

    Attributes:
        name: Name of the API.
        query_params: List of columns representing the expected query parameters.
        response_schema: JSON schema definition of the API's response body.
        version: Optional version string of the API configuration.
        path: Optional custom path for the API endpoint.
        metadata: Optional metadata for the API.
    """

    model_config = model_config

    name: str
    query_params: List[Column]
    response_schema: JsonSchemaValue
    version: Optional[str] = None
    path: Optional[str] = None
    metadata: Optional[dict] = None


class WorkflowJson(BaseModel):
    """Internal representation of a workflow configuration for serialization.

    Attributes:
        name: Name of the workflow.
        retries: Optional number of retry attempts for the entire workflow.
        timeout: Optional timeout string for the entire workflow.
        schedule: Optional cron-like schedule string for recurring execution.
    """

    model_config = model_config

    name: str
    retries: Optional[int] = None
    timeout: Optional[str] = None
    schedule: Optional[str] = None


class WebAppMetadataJson(BaseModel):
    """Internal representation of WebApp metadata for serialization.

    Attributes:
        description: Optional description of the WebApp.
    """

    model_config = model_config

    description: Optional[str] = None


class WebAppJson(BaseModel):
    """Internal representation of a WebApp configuration for serialization.

    Attributes:
        name: Name of the WebApp.
        mount_path: The URL path where the WebApp is mounted.
        metadata: Optional metadata for documentation purposes.
    """

    model_config = model_config

    name: str
    mount_path: str
    metadata: Optional[WebAppMetadataJson] = None


class InfrastructureSignatureJson(BaseModel):
    """Represents the unique signature of an infrastructure component (Table, Topic, etc.).

    Used primarily for defining dependencies between SQL resources.

    Attributes:
        id: A unique identifier for the resource instance (often name + version).
        kind: The type of the infrastructure component.
    """

    id: str
    kind: Literal[
        "Table",
        "Topic",
        "ApiEndpoint",
        "TopicToTableSyncProcess",
        "View",
        "SqlResource",
    ]


class SqlResourceConfig(BaseModel):
    """Internal representation of a generic SQL resource (like View, MaterializedView) for serialization.

    Attributes:
        name: Name of the SQL resource.
        setup: List of SQL commands required to create the resource.
        teardown: List of SQL commands required to drop the resource.
        pulls_data_from: List of infrastructure components this resource reads from.
        pushes_data_to: List of infrastructure components this resource writes to.
        source_file: Optional path to the source file where this resource is defined.
        metadata: Optional metadata for the resource.
    """

    model_config = model_config

    name: str
    setup: list[str]
    teardown: list[str]
    pulls_data_from: list[InfrastructureSignatureJson]
    pushes_data_to: list[InfrastructureSignatureJson]
    source_file: Optional[str] = None
    metadata: Optional[dict] = None


class MaterializedViewJson(BaseModel):
    """Internal representation of a structured Materialized View for serialization.

    Attributes:
        name: Name of the materialized view.
        database: Optional database where the MV is created.
        select_sql: The SELECT SQL statement.
        source_tables: Names of source tables the SELECT reads from.
        target_table: Name of the target table where data is written.
        target_database: Optional database for the target table.
        source_file: Optional path to the source file where this MV is defined.
    """
    model_config = model_config

    name: str
    database: Optional[str] = None
    select_sql: str
    source_tables: List[str]
    target_table: str
    target_database: Optional[str] = None
    source_file: Optional[str] = None


class CustomViewJson(BaseModel):
    """Internal representation of a structured Custom View for serialization.

    Attributes:
        name: Name of the view.
        database: Optional database where the view is created.
        select_sql: The SELECT SQL statement.
        source_tables: Names of source tables the SELECT reads from.
        source_file: Optional path to the source file where this view is defined.
    """
    model_config = model_config

    name: str
    database: Optional[str] = None
    select_sql: str
    source_tables: List[str]
    source_file: Optional[str] = None


class InfrastructureMap(BaseModel):
    """Top-level model holding the configuration for all defined Moose resources.

    This structure is serialized to JSON and passed to the Moose infrastructure system.

    Attributes:
        tables: Dictionary mapping table names to their configurations.
        topics: Dictionary mapping topic/stream names to their configurations.
        ingest_apis: Dictionary mapping ingest API names to their configurations.
        apis: Dictionary mapping API names to their configurations.
        sql_resources: Dictionary mapping SQL resource names to their configurations.
        workflows: Dictionary mapping workflow names to their configurations.
        web_apps: Dictionary mapping WebApp names to their configurations.
        materialized_views: Dictionary mapping MV names to their structured configurations.
        custom_views: Dictionary mapping custom view names to their structured configurations.
    """

    model_config = model_config

    tables: dict[str, TableConfig]
    topics: dict[str, TopicConfig]
    ingest_apis: dict[str, IngestApiConfig]
    apis: dict[str, InternalApiConfig]
    sql_resources: dict[str, SqlResourceConfig]
    workflows: dict[str, WorkflowJson]
    web_apps: dict[str, WebAppJson]
    materialized_views: dict[str, MaterializedViewJson]
    custom_views: dict[str, CustomViewJson]


def _map_sql_resource_ref(r: Any) -> InfrastructureSignatureJson:
    """Maps a `dmv2` SQL resource object to its `InfrastructureSignatureJson`.

    Determines the correct `kind` and generates the `id` based on the resource
    type and its configuration (e.g., including version if present).

    Args:
        r: An instance of OlapTable, View, MaterializedView, or SqlResource.

    Returns:
        An InfrastructureSignatureJson representing the resource.

    Raises:
        TypeError: If the input object is not a recognized SQL resource type.
    """
    if hasattr(r, "kind"):
        if r.kind == "OlapTable":
            # Explicitly cast for type hint checking if needed, though Python is dynamic
            table = r  # type: OlapTable
            res_id = (
                f"{table.name}_{table.config.version}"
                if table.config.version
                else table.name
            )
            return InfrastructureSignatureJson(id=res_id, kind="Table")
        elif r.kind == "SqlResource":
            # Explicitly cast for type hint checking if needed
            resource = r  # type: SqlResource
            return InfrastructureSignatureJson(id=resource.name, kind="SqlResource")
        else:
            raise TypeError(f"Unknown SQL resource kind: {r.kind} for object: {r}")
    else:
        # Fallback or error if 'kind' attribute is missing
        raise TypeError(f"Object {r} lacks a 'kind' attribute for dependency mapping.")


def _convert_basic_engine_instance(
    engine: "EngineConfig",
) -> Optional[EngineConfigDict]:
    """Convert basic MergeTree engine instances to config dict.

    Args:
        engine: An EngineConfig instance

    Returns:
        EngineConfigDict if matched, None otherwise
    """
    from moose_lib.blocks import (
        MergeTreeEngine,
        ReplacingMergeTreeEngine,
        AggregatingMergeTreeEngine,
        SummingMergeTreeEngine,
        CollapsingMergeTreeEngine,
        VersionedCollapsingMergeTreeEngine,
    )

    if isinstance(engine, MergeTreeEngine):
        return MergeTreeConfigDict()
    elif isinstance(engine, ReplacingMergeTreeEngine):
        return ReplacingMergeTreeConfigDict(
            ver=engine.ver, is_deleted=engine.is_deleted
        )
    elif isinstance(engine, AggregatingMergeTreeEngine):
        return AggregatingMergeTreeConfigDict()
    elif isinstance(engine, SummingMergeTreeEngine):
        return SummingMergeTreeConfigDict(columns=engine.columns)
    elif isinstance(engine, CollapsingMergeTreeEngine):
        return CollapsingMergeTreeConfigDict(sign=engine.sign)
    elif isinstance(engine, VersionedCollapsingMergeTreeEngine):
        return VersionedCollapsingMergeTreeConfigDict(sign=engine.sign, ver=engine.ver)
    return None


def _convert_replicated_engine_instance(
    engine: "EngineConfig",
) -> Optional[EngineConfigDict]:
    """Convert replicated MergeTree engine instances to config dict.

    Args:
        engine: An EngineConfig instance

    Returns:
        EngineConfigDict if matched, None otherwise
    """
    from moose_lib.blocks import (
        ReplicatedMergeTreeEngine,
        ReplicatedReplacingMergeTreeEngine,
        ReplicatedAggregatingMergeTreeEngine,
        ReplicatedSummingMergeTreeEngine,
        ReplicatedCollapsingMergeTreeEngine,
        ReplicatedVersionedCollapsingMergeTreeEngine,
    )

    if isinstance(engine, ReplicatedMergeTreeEngine):
        return ReplicatedMergeTreeConfigDict(
            keeper_path=engine.keeper_path, replica_name=engine.replica_name
        )
    elif isinstance(engine, ReplicatedReplacingMergeTreeEngine):
        return ReplicatedReplacingMergeTreeConfigDict(
            keeper_path=engine.keeper_path,
            replica_name=engine.replica_name,
            ver=engine.ver,
            is_deleted=engine.is_deleted,
        )
    elif isinstance(engine, ReplicatedAggregatingMergeTreeEngine):
        return ReplicatedAggregatingMergeTreeConfigDict(
            keeper_path=engine.keeper_path, replica_name=engine.replica_name
        )
    elif isinstance(engine, ReplicatedSummingMergeTreeEngine):
        return ReplicatedSummingMergeTreeConfigDict(
            keeper_path=engine.keeper_path,
            replica_name=engine.replica_name,
            columns=engine.columns,
        )
    elif isinstance(engine, ReplicatedCollapsingMergeTreeEngine):
        return ReplicatedCollapsingMergeTreeConfigDict(
            keeper_path=engine.keeper_path,
            replica_name=engine.replica_name,
            sign=engine.sign,
        )
    elif isinstance(engine, ReplicatedVersionedCollapsingMergeTreeEngine):
        return ReplicatedVersionedCollapsingMergeTreeConfigDict(
            keeper_path=engine.keeper_path,
            replica_name=engine.replica_name,
            sign=engine.sign,
            ver=engine.ver,
        )
    return None


def _convert_engine_instance_to_config_dict(engine: "EngineConfig") -> EngineConfigDict:
    """Convert an EngineConfig instance to config dict format.

    Args:
        engine: An EngineConfig instance

    Returns:
        EngineConfigDict with engine-specific configuration
    """
    from moose_lib.blocks import (
        S3QueueEngine,
        S3Engine,
        BufferEngine,
        DistributedEngine,
        IcebergS3Engine,
        KafkaEngine,
    )

    # Try S3Queue first
    if isinstance(engine, S3QueueEngine):
        return S3QueueConfigDict(
            s3_path=engine.s3_path,
            format=engine.format,
            aws_access_key_id=engine.aws_access_key_id,
            aws_secret_access_key=engine.aws_secret_access_key,
            compression=engine.compression,
            headers=engine.headers,
        )

    # Try S3
    if isinstance(engine, S3Engine):
        return S3ConfigDict(
            path=engine.path,
            format=engine.format,
            aws_access_key_id=engine.aws_access_key_id,
            aws_secret_access_key=engine.aws_secret_access_key,
            compression=engine.compression,
            partition_strategy=engine.partition_strategy,
            partition_columns_in_data_file=engine.partition_columns_in_data_file,
        )

    # Try Buffer
    if isinstance(engine, BufferEngine):
        return BufferConfigDict(
            target_database=engine.target_database,
            target_table=engine.target_table,
            num_layers=engine.num_layers,
            min_time=engine.min_time,
            max_time=engine.max_time,
            min_rows=engine.min_rows,
            max_rows=engine.max_rows,
            min_bytes=engine.min_bytes,
            max_bytes=engine.max_bytes,
            flush_time=engine.flush_time,
            flush_rows=engine.flush_rows,
            flush_bytes=engine.flush_bytes,
        )

    # Try Distributed
    if isinstance(engine, DistributedEngine):
        return DistributedConfigDict(
            cluster=engine.cluster,
            target_database=engine.target_database,
            target_table=engine.target_table,
            sharding_key=engine.sharding_key,
            policy_name=engine.policy_name,
        )

    # Try IcebergS3
    if isinstance(engine, IcebergS3Engine):
        return IcebergS3ConfigDict(
            path=engine.path,
            format=engine.format,
            aws_access_key_id=engine.aws_access_key_id,
            aws_secret_access_key=engine.aws_secret_access_key,
            compression=engine.compression,
        )

    # Try Kafka
    if isinstance(engine, KafkaEngine):
        return KafkaConfigDict(
            broker_list=engine.broker_list,
            topic_list=engine.topic_list,
            group_name=engine.group_name,
            format=engine.format,
        )

    # Try basic engines
    basic_config = _convert_basic_engine_instance(engine)
    if basic_config:
        return basic_config

    # Try replicated engines
    replicated_config = _convert_replicated_engine_instance(engine)
    if replicated_config:
        return replicated_config

    # Fallback for any other EngineConfig subclass
    return BaseEngineConfigDict(engine=engine.__class__.__name__.replace("Engine", ""))


def _convert_engine_to_config_dict(
    engine: Union[ClickHouseEngines, EngineConfig], table: OlapTable
) -> EngineConfigDict:
    """Convert engine enum or EngineConfig instance to new engine config format.

    Args:
        engine: Either a ClickHouseEngines enum value or an EngineConfig instance
        table: The OlapTable instance with configuration

    Returns:
        EngineConfigDict with engine-specific configuration
    """
    from moose_lib import ClickHouseEngines
    from moose_lib.blocks import EngineConfig
    from moose_lib.commons import Logger

    # Check if engine is an EngineConfig instance (new API)
    if isinstance(engine, EngineConfig):
        return _convert_engine_instance_to_config_dict(engine)

    # Handle legacy enum-based engine configuration
    if isinstance(engine, ClickHouseEngines):
        engine_name = engine.value
    else:
        engine_name = str(engine)

    # For S3Queue with legacy configuration, check for s3_queue_engine_config
    if engine_name == "S3Queue" and hasattr(table.config, "s3_queue_engine_config"):
        s3_config = table.config.s3_queue_engine_config
        if s3_config:
            logger = Logger(action="S3QueueConfig")
            logger.highlight(
                "Using deprecated s3_queue_engine_config. Please migrate to:\n"
                "  engine=S3QueueEngine(s3_path='...', format='...', ...)"
            )
            return S3QueueConfigDict(
                s3_path=s3_config.path,
                format=s3_config.format,
                aws_access_key_id=s3_config.aws_access_key_id,
                aws_secret_access_key=s3_config.aws_secret_access_key,
                compression=s3_config.compression,
                headers=s3_config.headers,
            )

    # Map engine names to specific config classes
    engine_map = {
        "MergeTree": MergeTreeConfigDict,
        "ReplacingMergeTree": ReplacingMergeTreeConfigDict,
        "AggregatingMergeTree": AggregatingMergeTreeConfigDict,
        "SummingMergeTree": SummingMergeTreeConfigDict,
        "ReplicatedMergeTree": ReplicatedMergeTreeConfigDict,
        "ReplicatedReplacingMergeTree": ReplicatedReplacingMergeTreeConfigDict,
        "ReplicatedAggregatingMergeTree": ReplicatedAggregatingMergeTreeConfigDict,
        "ReplicatedSummingMergeTree": ReplicatedSummingMergeTreeConfigDict,
    }

    config_class = engine_map.get(engine_name)
    if config_class:
        return config_class()

    # Fallback for unknown engines
    return BaseEngineConfigDict(engine=engine_name)


def to_infra_map() -> dict:
    """Converts the registered `dmv2` resources into the serializable `InfrastructureMap` format.

    Iterates through the internal registries (`_tables`, `_streams`, etc.) populated
    by the user's definitions in `app/main.py` (or elsewhere) and transforms them
    into the corresponding `*Config` Pydantic models.

    Returns:
        A dictionary representing the `InfrastructureMap`, ready for JSON serialization
        using Pydantic's `model_dump` with camelCase aliases.
    """
    tables = {}
    topics = {}
    ingest_apis = {}
    apis = {}
    sql_resources = {}
    workflows = {}
    web_apps = {}
    materialized_views = {}
    custom_views = {}

    for _registry_key, table in get_tables().items():
        # Convert engine configuration to new format
        engine_config = None
        if table.config.engine:
            engine_config = _convert_engine_to_config_dict(table.config.engine, table)

        # Get table settings, applying defaults for S3Queue
        table_settings = table.config.settings.copy() if table.config.settings else {}

        # Apply default settings for S3Queue if not already specified
        if engine_config and engine_config.engine == "S3Queue":
            # Set default mode to 'unordered' if not specified
            if "mode" not in table_settings:
                table_settings["mode"] = "unordered"

        id_key = (
            f"{table.name}_{table.config.version}"
            if table.config.version
            else table.name
        )

        # Determine ORDER BY: list of fields or single expression
        has_fields = bool(table.config.order_by_fields)
        has_expr = table.config.order_by_expression is not None
        if has_fields and has_expr:
            raise ValueError(
                f"Table {table.name}: Provide either order_by_fields or order_by_expression, not both."
            )

        order_by_value = (
            table.config.order_by_expression
            if has_expr
            else table.config.order_by_fields
        )

        tables[id_key] = TableConfig(
            name=table.name,
            columns=table._column_list,
            order_by=order_by_value,
            partition_by=table.config.partition_by,
            sample_by_expression=table.config.sample_by_expression,
            primary_key_expression=table.config.primary_key_expression,
            engine_config=engine_config,
            version=table.config.version,
            metadata=getattr(table, "metadata", None),
            life_cycle=(
                table.config.life_cycle.value if table.config.life_cycle else None
            ),
            # Map 'settings' to 'table_settings' for internal use
            table_settings=table_settings if table_settings else None,
            indexes=table.config.indexes,
            ttl=table.config.ttl,
            database=table.config.database,
            cluster=table.config.cluster,
        )

    for name, stream in get_streams().items():
        transformation_targets = [
            Target(
                kind="stream",
                name=dest_name,
                version=transform.config.version,
                metadata=getattr(transform.config, "metadata", None),
            )
            for dest_name, transforms in stream.transformations.items()
            for transform in transforms
        ]

        consumers = [
            Consumer(version=consumer.config.version) for consumer in stream.consumers
        ]

        topics[name] = TopicConfig(
            name=name,
            columns=_to_columns(stream._t),
            target_table=(
                stream.config.destination.name if stream.config.destination else None
            ),
            target_table_version=(
                stream.config.destination.config.version
                if stream.config.destination
                else None
            ),
            retention_period=stream.config.retention_period,
            partition_count=stream.config.parallelism,
            version=stream.config.version,
            transformation_targets=transformation_targets,
            has_multi_transform=stream._multipleTransformations is not None,
            consumers=consumers,
            metadata=getattr(stream, "metadata", None),
            life_cycle=(
                stream.config.life_cycle.value if stream.config.life_cycle else None
            ),
            schema_config=stream.config.schema_config,
        )

    for name, api in get_ingest_apis().items():
        # Check if the Pydantic model allows extra fields (extra='allow')
        # This is the Python equivalent of TypeScript's index signatures
        model_allows_extra = api._t.model_config.get("extra") == "allow"

        ingest_apis[name] = IngestApiConfig(
            name=name,
            columns=_to_columns(api._t),
            version=api.config.version,
            path=api.config.path,
            write_to=Target(kind="stream", name=api.config.destination.name),
            metadata=getattr(api, "metadata", None),
            json_schema=api._t.model_json_schema(
                ref_template="#/components/schemas/{model}"
            ),
            dead_letter_queue=(
                api.config.dead_letter_queue.name
                if api.config.dead_letter_queue
                else None
            ),
            allow_extra_fields=model_allows_extra,
        )

    for name, api in get_apis().items():
        apis[name] = InternalApiConfig(
            name=api.name,
            query_params=_to_columns(api.model_type),
            response_schema=api.get_response_schema(),
            version=api.config.version,
            path=api.config.path,
            metadata=getattr(api, "metadata", None),
        )

    for name, resource in get_sql_resources().items():
        sql_resources[name] = SqlResourceConfig(
            name=resource.name,
            setup=resource.setup,
            teardown=resource.teardown,
            pulls_data_from=[
                _map_sql_resource_ref(dep) for dep in resource.pulls_data_from
            ],
            pushes_data_to=[
                _map_sql_resource_ref(dep) for dep in resource.pushes_data_to
            ],
            source_file=getattr(resource, "source_file", None),
            metadata=getattr(resource, "metadata", None),
        )

    for name, workflow in get_workflows().items():
        workflows[name] = WorkflowJson(
            name=workflow.name,
            retries=workflow.config.retries,
            timeout=workflow.config.timeout,
            schedule=workflow.config.schedule,
        )

    for name, web_app in get_web_apps().items():
        mount_path = web_app.config.mount_path or "/"
        metadata = None
        if web_app.config.metadata:
            metadata = WebAppMetadataJson(
                description=web_app.config.metadata.description
            )
        web_apps[name] = WebAppJson(
            name=web_app.name,
            mount_path=mount_path,
            metadata=metadata,
        )

    # Serialize materialized views with structured data
    for name, mv in get_materialized_views().items():
        materialized_views[name] = MaterializedViewJson(
            name=mv.name,
            select_sql=mv.select_sql,
            source_tables=mv.source_tables,
            target_table=mv.target_table.name,
            target_database=getattr(mv.target_table.config, 'database', None),
            source_file=getattr(mv, 'source_file', None),
        )

    # Serialize custom views with structured data
    for name, view in get_custom_views().items():
        custom_views[name] = CustomViewJson(
            name=view.name,
            select_sql=view.select_sql,
            source_tables=view.source_tables,
            source_file=getattr(view, 'source_file', None),
        )

    infra_map = InfrastructureMap(
        tables=tables,
        topics=topics,
        ingest_apis=ingest_apis,
        apis=apis,
        sql_resources=sql_resources,
        workflows=workflows,
        web_apps=web_apps,
<<<<<<< HEAD
        materialized_views=materialized_views,
        custom_views=custom_views,
=======
>>>>>>> 980ca82b
    )

    return infra_map.model_dump(by_alias=True, exclude_none=False)


def load_models():
    """Imports the user's main application module and prints the infrastructure map.

    This function is typically the entry point for the Moose infrastructure system
    when processing Python-defined resources.

    1. Imports `app.main`, which should trigger the registration of all Moose
       resources defined therein (OlapTable[...](...), Stream[...](...), etc.).
    2. Calls `to_infra_map()` to generate the infrastructure configuration dictionary.
    3. Prints the dictionary as a JSON string, wrapped in specific delimiters
       (`___MOOSE_STUFF___start` and `end___MOOSE_STUFF___`), which the
       calling system uses to extract the configuration.
    """
    import os

    source_dir = os.environ.get("MOOSE_SOURCE_DIR", "app")
    import_module(f"{source_dir}.main")

    # Generate the infrastructure map
    infra_map = to_infra_map()

    # Print in the format expected by the infrastructure system
    print("___MOOSE_STUFF___start", json.dumps(infra_map), "end___MOOSE_STUFF___")<|MERGE_RESOLUTION|>--- conflicted
+++ resolved
@@ -1067,11 +1067,8 @@
         sql_resources=sql_resources,
         workflows=workflows,
         web_apps=web_apps,
-<<<<<<< HEAD
         materialized_views=materialized_views,
         custom_views=custom_views,
-=======
->>>>>>> 980ca82b
     )
 
     return infra_map.model_dump(by_alias=True, exclude_none=False)
