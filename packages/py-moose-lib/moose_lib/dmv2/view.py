"""
View definitions for Moose Data Model v2 (dmv2).

This module provides classes for defining standard SQL Views,
including their SQL statements and dependencies.
"""
<<<<<<< HEAD
from typing import Union, List, Optional, Any, TYPE_CHECKING
=======

from typing import Union, List, Optional
from pydantic import BaseModel
>>>>>>> 980ca82b

from .olap_table import OlapTable
from ._registry import _custom_views
from .source_location import get_source_file_from_stack
from .client_mode import is_client_only_mode

<<<<<<< HEAD
if TYPE_CHECKING:
    from .materialized_view import MaterializedView


class View:
=======

class View(SqlResource):
>>>>>>> 980ca82b
    """Represents a standard SQL database View.

    Emits structured data for the Moose infrastructure system.

    Args:
        name: The name of the view to be created.
        select_statement: The SQL SELECT statement defining the view.
        base_tables: A list of objects with a `name` attribute (OlapTable, View,
                     MaterializedView) that this view depends on. Used for
                     dependency tracking.
        metadata: Optional metadata for the view.

    Attributes:
        name (str): The name of the view.
        select_sql (str): The SELECT SQL statement.
        source_tables (List[str]): Names of source tables the SELECT reads from.
        source_file (Optional[str]): Path to source file where defined.
    """
    kind: str = "CustomView"
    name: str
    select_sql: str
    source_tables: List[str]
    source_file: Optional[str] = None
    metadata: Optional[dict] = None

    def __init__(
        self,
        name: str,
        select_statement: str,
        base_tables: List[Union[OlapTable, "View", "MaterializedView", Any]],
        metadata: dict = None
    ):
        self.name = name
        self.select_sql = select_statement
        self.source_tables = [t.name for t in base_tables]
        self.metadata = metadata
        self.source_file = get_source_file_from_stack()

<<<<<<< HEAD
        # Register in the custom_views registry
        # In client-only mode, allow duplicate registrations for HMR support
        if not is_client_only_mode() and self.name in _custom_views:
            raise ValueError(f"View with name {self.name} already exists")
        _custom_views[self.name] = self
=======
    def __init__(
        self,
        name: str,
        select_statement: str,
        base_tables: list[Union[OlapTable, SqlResource]],
        metadata: dict = None,
    ):
        setup = [f"CREATE VIEW IF NOT EXISTS {name} AS {select_statement}".strip()]
        teardown = [f"DROP VIEW IF EXISTS {name}"]
        super().__init__(
            name, setup, teardown, pulls_data_from=base_tables, metadata=metadata
        )
>>>>>>> 980ca82b
<|MERGE_RESOLUTION|>--- conflicted
+++ resolved
@@ -4,29 +4,16 @@
 This module provides classes for defining standard SQL Views,
 including their SQL statements and dependencies.
 """
-<<<<<<< HEAD
-from typing import Union, List, Optional, Any, TYPE_CHECKING
-=======
 
-from typing import Union, List, Optional
+from typing import Union, Optional, Any
 from pydantic import BaseModel
->>>>>>> 980ca82b
 
 from .olap_table import OlapTable
 from ._registry import _custom_views
 from .source_location import get_source_file_from_stack
-from .client_mode import is_client_only_mode
-
-<<<<<<< HEAD
-if TYPE_CHECKING:
-    from .materialized_view import MaterializedView
-
+from .materialized_view import MaterializedView
 
 class View:
-=======
-
-class View(SqlResource):
->>>>>>> 980ca82b
     """Represents a standard SQL database View.
 
     Emits structured data for the Moose infrastructure system.
@@ -42,13 +29,13 @@
     Attributes:
         name (str): The name of the view.
         select_sql (str): The SELECT SQL statement.
-        source_tables (List[str]): Names of source tables the SELECT reads from.
+        source_tables (list[str]): Names of source tables the SELECT reads from.
         source_file (Optional[str]): Path to source file where defined.
     """
     kind: str = "CustomView"
     name: str
     select_sql: str
-    source_tables: List[str]
+    source_tables: list[str]
     source_file: Optional[str] = None
     metadata: Optional[dict] = None
 
@@ -56,7 +43,7 @@
         self,
         name: str,
         select_statement: str,
-        base_tables: List[Union[OlapTable, "View", "MaterializedView", Any]],
+        base_tables: list[Union[OlapTable, "View", "MaterializedView", Any]],
         metadata: dict = None
     ):
         self.name = name
@@ -65,23 +52,8 @@
         self.metadata = metadata
         self.source_file = get_source_file_from_stack()
 
-<<<<<<< HEAD
         # Register in the custom_views registry
         # In client-only mode, allow duplicate registrations for HMR support
-        if not is_client_only_mode() and self.name in _custom_views:
+        if self.name in _custom_views:
             raise ValueError(f"View with name {self.name} already exists")
-        _custom_views[self.name] = self
-=======
-    def __init__(
-        self,
-        name: str,
-        select_statement: str,
-        base_tables: list[Union[OlapTable, SqlResource]],
-        metadata: dict = None,
-    ):
-        setup = [f"CREATE VIEW IF NOT EXISTS {name} AS {select_statement}".strip()]
-        teardown = [f"DROP VIEW IF EXISTS {name}"]
-        super().__init__(
-            name, setup, teardown, pulls_data_from=base_tables, metadata=metadata
-        )
->>>>>>> 980ca82b
+        _custom_views[self.name] = self