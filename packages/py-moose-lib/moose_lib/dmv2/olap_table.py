--- conflicted
+++ resolved
@@ -143,10 +143,8 @@
     metadata: Optional[dict] = None
     life_cycle: Optional[LifeCycle] = None
     settings: Optional[dict[str, str]] = None
-<<<<<<< HEAD
     # Optional table-level TTL expression (without leading 'TTL')
     ttl: Optional[str] = None
-=======
     # Optional secondary/data-skipping indexes
     class TableIndex(BaseModel):
         name: str
@@ -156,7 +154,6 @@
         granularity: int
 
     indexes: list[TableIndex] = []
->>>>>>> c4770763
 
     def model_post_init(self, __context):
         has_fields = bool(self.order_by_fields)
