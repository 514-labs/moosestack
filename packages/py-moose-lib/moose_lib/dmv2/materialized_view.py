"""
Materialized View definitions for Moose Data Model v2 (dmv2).

This module provides classes for defining Materialized Views,
including their SQL statements, target tables, and dependencies.
"""
<<<<<<< HEAD
from typing import Any, Optional, Union, Generic, List, TYPE_CHECKING
from pydantic import BaseModel, ConfigDict
=======

from typing import Any, Optional, Union, Generic, TypeVar
from pydantic import BaseModel, ConfigDict, model_validator
>>>>>>> 980ca82b

from ..blocks import ClickHouseEngines
from .types import BaseTypedResource, T
from .olap_table import OlapTable, OlapConfig
from ._registry import _materialized_views
from .source_location import get_source_file_from_stack
from .client_mode import is_client_only_mode

if TYPE_CHECKING:
    from .view import View


class MaterializedViewOptions(BaseModel):
    """Configuration options for creating a Materialized View.

    Attributes:
        select_statement: The SQL SELECT statement defining the view's data.
        select_tables: List of source tables/views the select statement reads from.
                       Can be OlapTable, View, or any object with a `name` attribute.
        table_name: (Deprecated in favor of target_table) Optional name of the underlying
                    target table storing the materialized data.
        materialized_view_name: The name of the MATERIALIZED VIEW object itself.
        engine: Optional ClickHouse engine for the target table (used when creating
                a target table via table_name or inline config).
        order_by_fields: Optional ordering key for the target table (required for
                         engines like ReplacingMergeTree).
        model_config: ConfigDict for Pydantic validation
    """

    select_statement: str
    select_tables: List[Union[OlapTable, "View", Any]]
    # Backward-compatibility: allow specifying just the table_name and engine
    table_name: Optional[str] = None
    materialized_view_name: str
    engine: Optional[ClickHouseEngines] = None
    order_by_fields: Optional[list[str]] = None
    metadata: Optional[dict] = None
    # Ensure arbitrary types are allowed for Pydantic validation
    model_config = ConfigDict(arbitrary_types_allowed=True)


class MaterializedView(BaseTypedResource, Generic[T]):
    """Represents a ClickHouse Materialized View.

    Encapsulates the MATERIALIZED VIEW definition and the underlying target `OlapTable`
    that stores the data. Emits structured data for the Moose infrastructure system.

    Args:
        options: Configuration defining the select statement, names, and dependencies.
        t: The Pydantic model defining the schema of the target table
           (passed via `MaterializedView[MyModel](...)`).

    Attributes:
        target_table (OlapTable[T]): The `OlapTable` instance storing the materialized data.
        config (MaterializedViewOptions): The configuration options used to create the view.
        name (str): The name of the MATERIALIZED VIEW object.
        model_type (type[T]): The Pydantic model associated with the target table.
        select_sql (str): The SELECT SQL statement.
        source_tables (List[str]): Names of source tables the SELECT reads from.
    """
<<<<<<< HEAD
    kind: str = "MaterializedView"
=======

>>>>>>> 980ca82b
    target_table: OlapTable[T]
    config: MaterializedViewOptions
    name: str
    select_sql: str
    source_tables: List[str]
    source_file: Optional[str] = None

    def __init__(
        self,
        options: MaterializedViewOptions,
        target_table: Optional[OlapTable[T]] = None,
        **kwargs,
    ):
        self._set_type(options.materialized_view_name, self._get_type(kwargs))

        # Resolve target table from options
        if target_table:
            self.target_table = target_table
            if self._t != target_table._t:
                raise ValueError(
                    "Target table must have the same type as the materialized view"
                )
        else:
            # Backward-compatibility path using table_name/engine/order_by_fields
            if not options.table_name:
                raise ValueError(
                    "Name of target table is not specified. Provide 'target_table' or 'table_name'."
                )
            target_table = OlapTable(
                name=options.table_name,
                config=OlapConfig(
                    order_by_fields=options.order_by_fields or [], engine=options.engine
                ),
                t=self._t,
            )

        if target_table.name == options.materialized_view_name:
            raise ValueError(
                "Target table name cannot be the same as the materialized view name"
            )

<<<<<<< HEAD
        self.name = options.materialized_view_name
=======
        setup = [
            f"CREATE MATERIALIZED VIEW IF NOT EXISTS {quote_identifier(options.materialized_view_name)} TO {quote_identifier(target_table.name)} AS {options.select_statement}",
        ]
        teardown = [
            f"DROP VIEW IF EXISTS {quote_identifier(options.materialized_view_name)}"
        ]

        super().__init__(
            options.materialized_view_name,
            setup,
            teardown,
            pulls_data_from=options.select_tables,
            pushes_data_to=[target_table],
            metadata=options.metadata,
        )

>>>>>>> 980ca82b
        self.target_table = target_table
        self.config = options
        self.select_sql = options.select_statement
        self.source_tables = [t.name for t in options.select_tables]
        self.source_file = get_source_file_from_stack()

        # Register in the materialized_views registry
        # In client-only mode, allow duplicate registrations for HMR support
        if not is_client_only_mode() and self.name in _materialized_views:
            raise ValueError(f"MaterializedView with name {self.name} already exists")
        _materialized_views[self.name] = self<|MERGE_RESOLUTION|>--- conflicted
+++ resolved
@@ -4,21 +4,15 @@
 This module provides classes for defining Materialized Views,
 including their SQL statements, target tables, and dependencies.
 """
-<<<<<<< HEAD
-from typing import Any, Optional, Union, Generic, List, TYPE_CHECKING
-from pydantic import BaseModel, ConfigDict
-=======
 
 from typing import Any, Optional, Union, Generic, TypeVar
 from pydantic import BaseModel, ConfigDict, model_validator
->>>>>>> 980ca82b
 
 from ..blocks import ClickHouseEngines
 from .types import BaseTypedResource, T
 from .olap_table import OlapTable, OlapConfig
 from ._registry import _materialized_views
 from .source_location import get_source_file_from_stack
-from .client_mode import is_client_only_mode
 
 if TYPE_CHECKING:
     from .view import View
@@ -42,7 +36,7 @@
     """
 
     select_statement: str
-    select_tables: List[Union[OlapTable, "View", Any]]
+    select_tables: list[Union[OlapTable, "View", Any]]
     # Backward-compatibility: allow specifying just the table_name and engine
     table_name: Optional[str] = None
     materialized_view_name: str
@@ -70,18 +64,15 @@
         name (str): The name of the MATERIALIZED VIEW object.
         model_type (type[T]): The Pydantic model associated with the target table.
         select_sql (str): The SELECT SQL statement.
-        source_tables (List[str]): Names of source tables the SELECT reads from.
+        source_tables (list[str]): Names of source tables the SELECT reads from.
     """
-<<<<<<< HEAD
+
     kind: str = "MaterializedView"
-=======
-
->>>>>>> 980ca82b
     target_table: OlapTable[T]
     config: MaterializedViewOptions
     name: str
     select_sql: str
-    source_tables: List[str]
+    source_tables: list[str]
     source_file: Optional[str] = None
 
     def __init__(
@@ -118,26 +109,7 @@
                 "Target table name cannot be the same as the materialized view name"
             )
 
-<<<<<<< HEAD
         self.name = options.materialized_view_name
-=======
-        setup = [
-            f"CREATE MATERIALIZED VIEW IF NOT EXISTS {quote_identifier(options.materialized_view_name)} TO {quote_identifier(target_table.name)} AS {options.select_statement}",
-        ]
-        teardown = [
-            f"DROP VIEW IF EXISTS {quote_identifier(options.materialized_view_name)}"
-        ]
-
-        super().__init__(
-            options.materialized_view_name,
-            setup,
-            teardown,
-            pulls_data_from=options.select_tables,
-            pushes_data_to=[target_table],
-            metadata=options.metadata,
-        )
-
->>>>>>> 980ca82b
         self.target_table = target_table
         self.config = options
         self.select_sql = options.select_statement
@@ -146,6 +118,6 @@
 
         # Register in the materialized_views registry
         # In client-only mode, allow duplicate registrations for HMR support
-        if not is_client_only_mode() and self.name in _materialized_views:
+        if self.name in _materialized_views:
             raise ValueError(f"MaterializedView with name {self.name} already exists")
         _materialized_views[self.name] = self