import { IJsonSchemaCollection } from "typia";
import { TypedBase, TypiaValidators } from "../typedBase";
import {
  Column,
  isArrayNestedType,
  isNestedType,
} from "../../dataModels/dataModelTypes";
import { ClickHouseEngines } from "../../blocks/helpers";
import { getMooseInternal } from "../internal";
import { Readable } from "node:stream";
import { createHash } from "node:crypto";
import type {
  ConfigurationRegistry,
  RuntimeClickHouseConfig,
} from "../../config/runtime";
import { LifeCycle } from "./lifeCycle";
import { IdentifierBrandedString, quoteIdentifier } from "../../sqlHelpers";
import type { NodeClickHouseClient } from "@clickhouse/client/dist/client";

export interface TableIndex {
  name: string;
  expression: string;
  type: string;
  arguments?: string[];
  granularity: number;
}

/**
 * Represents a failed record during insertion with error details
 */
export interface FailedRecord<T> {
  /** The original record that failed to insert */
  record: T;
  /** The error message describing why the insertion failed */
  error: string;
  /** Optional: The index of this record in the original batch */
  index?: number;
}

/**
 * Result of an insert operation with detailed success/failure information
 */
export interface InsertResult<T> {
  /** Number of records successfully inserted */
  successful: number;
  /** Number of records that failed to insert */
  failed: number;
  /** Total number of records processed */
  total: number;
  /** Detailed information about failed records (if record isolation was used) */
  failedRecords?: FailedRecord<T>[];
}

/**
 * Error handling strategy for insert operations
 */
export type ErrorStrategy =
  | "fail-fast" // Fail immediately on any error (default)
  | "discard" // Discard bad records and continue with good ones
  | "isolate"; // Retry individual records to isolate failures

/**
 * Options for insert operations
 */
export interface InsertOptions {
  /** Maximum number of bad records to tolerate before failing */
  allowErrors?: number;
  /** Maximum ratio of bad records to tolerate (0.0 to 1.0) before failing */
  allowErrorsRatio?: number;
  /** Error handling strategy */
  strategy?: ErrorStrategy;
  /** Whether to enable dead letter queue for failed records (future feature) */
  deadLetterQueue?: boolean;
  /** Whether to validate data against schema before insertion (default: true) */
  validate?: boolean;
  /** Whether to skip validation for individual records during 'isolate' strategy retries (default: false) */
  skipValidationOnRetry?: boolean;
}

/**
 * Validation result for a record with detailed error information
 */
export interface ValidationError {
  /** The original record that failed validation */
  record: any;
  /** Detailed validation error message */
  error: string;
  /** Optional: The index of this record in the original batch */
  index?: number;
  /** The path to the field that failed validation */
  path?: string;
}

/**
 * Result of data validation with success/failure breakdown
 */
export interface ValidationResult<T> {
  /** Records that passed validation */
  valid: T[];
  /** Records that failed validation with detailed error information */
  invalid: ValidationError[];
  /** Total number of records processed */
  total: number;
}

/**
 * S3Queue-specific table settings that can be modified with ALTER TABLE MODIFY SETTING
 * Note: Since ClickHouse 24.7, settings no longer require the 's3queue_' prefix
 */
export interface S3QueueTableSettings {
  /** Processing mode: "ordered" for sequential or "unordered" for parallel processing */
  mode?: "ordered" | "unordered";
  /** What to do with files after processing: 'keep' or 'delete' */
  after_processing?: "keep" | "delete";
  /** ZooKeeper/Keeper path for coordination between replicas */
  keeper_path?: string;
  /** Number of retry attempts for failed files */
  loading_retries?: string;
  /** Number of threads for parallel processing */
  processing_threads_num?: string;
  /** Enable parallel inserts */
  parallel_inserts?: string;
  /** Enable logging to system.s3queue_log table */
  enable_logging_to_queue_log?: string;
  /** Last processed file path (for ordered mode) */
  last_processed_path?: string;
  /** Maximum number of tracked files in ZooKeeper */
  tracked_files_limit?: string;
  /** TTL for tracked files in seconds */
  tracked_file_ttl_sec?: string;
  /** Minimum polling timeout in milliseconds */
  polling_min_timeout_ms?: string;
  /** Maximum polling timeout in milliseconds */
  polling_max_timeout_ms?: string;
  /** Polling backoff in milliseconds */
  polling_backoff_ms?: string;
  /** Minimum cleanup interval in milliseconds */
  cleanup_interval_min_ms?: string;
  /** Maximum cleanup interval in milliseconds */
  cleanup_interval_max_ms?: string;
  /** Number of buckets for sharding (0 = disabled) */
  buckets?: string;
  /** Batch size for listing objects */
  list_objects_batch_size?: string;
  /** Enable hash ring filtering for distributed processing */
  enable_hash_ring_filtering?: string;
  /** Maximum files to process before committing */
  max_processed_files_before_commit?: string;
  /** Maximum rows to process before committing */
  max_processed_rows_before_commit?: string;
  /** Maximum bytes to process before committing */
  max_processed_bytes_before_commit?: string;
  /** Maximum processing time in seconds before committing */
  max_processing_time_sec_before_commit?: string;
  /** Use persistent processing nodes (available from 25.8) */
  use_persistent_processing_nodes?: string;
  /** TTL for persistent processing nodes in seconds */
  persistent_processing_nodes_ttl_seconds?: string;
  /** Additional settings */
  [key: string]: string | undefined;
}

/**
 * Base configuration shared by all table engines
 * @template T The data type of the records stored in the table.
 */

export type BaseOlapConfig<T> = (
  | {
      /**
       * Specifies the fields to use for ordering data within the ClickHouse table.
       * This is crucial for optimizing query performance.
       */
      orderByFields: (keyof T & string)[];
      orderByExpression?: undefined;
    }
  | {
      orderByFields?: undefined;
      /**
       * An arbitrary ClickHouse SQL expression for the order by clause.
       *
       * `orderByExpression: "(id, name)"` is equivalent to `orderByFields: ["id", "name"]`
       * `orderByExpression: "tuple()"` means no sorting
       */
      orderByExpression: string;
    }
  // specify either or leave both unspecified
  | { orderByFields?: undefined; orderByExpression?: undefined }
) & {
  partitionBy?: string;
  /**
   * SAMPLE BY expression for approximate query processing.
   *
   * Examples:
   * ```typescript
   * // Single unsigned integer field
   * sampleByExpression: "userId"
   *
   * // Hash function on any field type
   * sampleByExpression: "cityHash64(id)"
   *
   * // Multiple fields with hash
   * sampleByExpression: "cityHash64(userId, timestamp)"
   * ```
   *
   * Requirements:
   * - Expression must evaluate to an unsigned integer (UInt8/16/32/64)
   * - Expression must be present in the ORDER BY clause
   * - If using hash functions, the same expression must appear in orderByExpression
   */
  sampleByExpression?: string;
  version?: string;
  lifeCycle?: LifeCycle;
  settings?: { [key: string]: string };
<<<<<<< HEAD
  /**
   * Optional TTL configuration for the table.
   * e.g., "TTL timestamp + INTERVAL 90 DAY DELETE"
   *
   * Use the {@link ClickHouseTTL} type to configure column level TTL
   */
  ttl?: string;
=======
  /** Optional secondary/data-skipping indexes */
  indexes?: TableIndex[];
>>>>>>> c4770763
};

/**
 * Configuration for MergeTree engine
 * @template T The data type of the records stored in the table.
 */
export type MergeTreeConfig<T> = BaseOlapConfig<T> & {
  engine: ClickHouseEngines.MergeTree;
};

/**
 * Configuration for ReplacingMergeTree engine (deduplication)
 * @template T The data type of the records stored in the table.
 */
export type ReplacingMergeTreeConfig<T> = BaseOlapConfig<T> & {
  engine: ClickHouseEngines.ReplacingMergeTree;
  ver?: keyof T & string; // Optional version column
  isDeleted?: keyof T & string; // Optional is_deleted column
};

/**
 * Configuration for AggregatingMergeTree engine
 * @template T The data type of the records stored in the table.
 */
export type AggregatingMergeTreeConfig<T> = BaseOlapConfig<T> & {
  engine: ClickHouseEngines.AggregatingMergeTree;
};

/**
 * Configuration for SummingMergeTree engine
 * @template T The data type of the records stored in the table.
 */
export type SummingMergeTreeConfig<T> = BaseOlapConfig<T> & {
  engine: ClickHouseEngines.SummingMergeTree;
  columns?: string[];
};

interface ReplicatedEngineProperties {
  keeperPath?: string;
  replicaName?: string;
}

/**
 * Configuration for ReplicatedMergeTree engine
 * @template T The data type of the records stored in the table.
 *
 * Note: keeperPath and replicaName are optional. Omit them for ClickHouse Cloud,
 * which manages replication automatically. For self-hosted with ClickHouse Keeper,
 * provide both parameters or neither (to use server defaults).
 */
export type ReplicatedMergeTreeConfig<T> = Omit<MergeTreeConfig<T>, "engine"> &
  ReplicatedEngineProperties & {
    engine: ClickHouseEngines.ReplicatedMergeTree;
  };

/**
 * Configuration for ReplicatedReplacingMergeTree engine
 * @template T The data type of the records stored in the table.
 *
 * Note: keeperPath and replicaName are optional. Omit them for ClickHouse Cloud,
 * which manages replication automatically. For self-hosted with ClickHouse Keeper,
 * provide both parameters or neither (to use server defaults).
 */
export type ReplicatedReplacingMergeTreeConfig<T> = Omit<
  ReplacingMergeTreeConfig<T>,
  "engine"
> &
  ReplicatedEngineProperties & {
    engine: ClickHouseEngines.ReplicatedReplacingMergeTree;
  };

/**
 * Configuration for ReplicatedAggregatingMergeTree engine
 * @template T The data type of the records stored in the table.
 *
 * Note: keeperPath and replicaName are optional. Omit them for ClickHouse Cloud,
 * which manages replication automatically. For self-hosted with ClickHouse Keeper,
 * provide both parameters or neither (to use server defaults).
 */
export type ReplicatedAggregatingMergeTreeConfig<T> = Omit<
  AggregatingMergeTreeConfig<T>,
  "engine"
> &
  ReplicatedEngineProperties & {
    engine: ClickHouseEngines.ReplicatedAggregatingMergeTree;
  };

/**
 * Configuration for ReplicatedSummingMergeTree engine
 * @template T The data type of the records stored in the table.
 *
 * Note: keeperPath and replicaName are optional. Omit them for ClickHouse Cloud,
 * which manages replication automatically. For self-hosted with ClickHouse Keeper,
 * provide both parameters or neither (to use server defaults).
 */
export type ReplicatedSummingMergeTreeConfig<T> = Omit<
  SummingMergeTreeConfig<T>,
  "engine"
> &
  ReplicatedEngineProperties & {
    engine: ClickHouseEngines.ReplicatedSummingMergeTree;
  };

/**
 * Configuration for S3Queue engine - only non-alterable constructor parameters.
 * S3Queue-specific settings like 'mode', 'keeper_path', etc. should be specified
 * in the settings field, not here.
 * @template T The data type of the records stored in the table.
 */
export type S3QueueConfig<T> = Omit<BaseOlapConfig<T>, "settings"> & {
  engine: ClickHouseEngines.S3Queue;
  /** S3 bucket path with wildcards (e.g., 's3://bucket/data/*.json') */
  s3Path: string;
  /** Data format (e.g., 'JSONEachRow', 'CSV', 'Parquet') */
  format: string;
  /** AWS access key ID (optional, omit for NOSIGN/public buckets) */
  awsAccessKeyId?: string;
  /** AWS secret access key */
  awsSecretAccessKey?: string;
  /** Compression type (e.g., 'gzip', 'zstd') */
  compression?: string;
  /** Custom HTTP headers */
  headers?: { [key: string]: string };
  /**
   * S3Queue-specific table settings that can be modified with ALTER TABLE MODIFY SETTING.
   * These settings control the behavior of the S3Queue engine.
   */
  settings?: S3QueueTableSettings;
};

/**
 * Legacy configuration (backward compatibility) - defaults to MergeTree engine
 * @template T The data type of the records stored in the table.
 */
export type LegacyOlapConfig<T> = BaseOlapConfig<T>;

type EngineConfig<T> =
  | MergeTreeConfig<T>
  | ReplacingMergeTreeConfig<T>
  | AggregatingMergeTreeConfig<T>
  | SummingMergeTreeConfig<T>
  | ReplicatedMergeTreeConfig<T>
  | ReplicatedReplacingMergeTreeConfig<T>
  | ReplicatedAggregatingMergeTreeConfig<T>
  | ReplicatedSummingMergeTreeConfig<T>
  | S3QueueConfig<T>;

/**
 * Union of all engine-specific configurations (new API)
 * @template T The data type of the records stored in the table.
 */
export type OlapConfig<T> = EngineConfig<T> | LegacyOlapConfig<T>;

/**
 * Represents an OLAP (Online Analytical Processing) table, typically corresponding to a ClickHouse table.
 * Provides a typed interface for interacting with the table.
 *
 * @template T The data type of the records stored in the table. The structure of T defines the table schema.
 */
export class OlapTable<T> extends TypedBase<T, OlapConfig<T>> {
  name: IdentifierBrandedString;

  /** @internal */
  public readonly kind = "OlapTable";

  /** @internal Memoized ClickHouse client for reusing connections across insert calls */
  private _memoizedClient?: any;
  /** @internal Hash of the configuration used to create the memoized client */
  private _configHash?: string;
  /** @internal Cached table name to avoid repeated generation */
  private _cachedTableName?: string;

  /**
   * Creates a new OlapTable instance.
   * @param name The name of the table. This name is used for the underlying ClickHouse table.
   * @param config Optional configuration for the OLAP table.
   */
  constructor(name: string, config?: OlapConfig<T>);

  /** @internal **/
  constructor(
    name: string,
    config: OlapConfig<T>,
    schema: IJsonSchemaCollection.IV3_1,
    columns: Column[],
    validators?: TypiaValidators<T>,
  );

  constructor(
    name: string,
    config?: OlapConfig<T>,
    schema?: IJsonSchemaCollection.IV3_1,
    columns?: Column[],
    validators?: TypiaValidators<T>,
  ) {
    // Handle legacy configuration by defaulting to MergeTree when no engine is specified
    const resolvedConfig =
      config ?
        "engine" in config ?
          config
        : { ...config, engine: ClickHouseEngines.MergeTree }
      : { engine: ClickHouseEngines.MergeTree };

    // Enforce mutual exclusivity at runtime as well
    const hasFields =
      Array.isArray((resolvedConfig as any).orderByFields) &&
      (resolvedConfig as any).orderByFields.length > 0;
    const hasExpr =
      typeof (resolvedConfig as any).orderByExpression === "string" &&
      (resolvedConfig as any).orderByExpression.length > 0;
    if (hasFields && hasExpr) {
      throw new Error(
        `OlapTable ${name}: Provide either orderByFields or orderByExpression, not both.`,
      );
    }

    super(name, resolvedConfig, schema, columns, validators);
    this.name = name;

    const tables = getMooseInternal().tables;
    const registryKey =
      this.config.version ? `${name}_${this.config.version}` : name;
    if (tables.has(registryKey)) {
      throw new Error(
        `OlapTable with name ${name} and version ${config?.version ?? "unversioned"} already exists`,
      );
    }
    tables.set(registryKey, this);
  }

  /**
   * Generates the versioned table name following Moose's naming convention
   * Format: {tableName}_{version_with_dots_replaced_by_underscores}
   */
  private generateTableName(): string {
    // Cache the table name since version rarely changes
    if (this._cachedTableName) {
      return this._cachedTableName;
    }

    const tableVersion = this.config.version;
    if (!tableVersion) {
      this._cachedTableName = this.name;
    } else {
      const versionSuffix = tableVersion.replace(/\./g, "_");
      this._cachedTableName = `${this.name}_${versionSuffix}`;
    }

    return this._cachedTableName;
  }

  /**
   * Creates a fast hash of the ClickHouse configuration.
   * Uses crypto.createHash for better performance than JSON.stringify.
   *
   * @private
   */
  private createConfigHash(clickhouseConfig: any): string {
    // Create a deterministic string from config values only
    const configString = `${clickhouseConfig.host}:${clickhouseConfig.port}:${clickhouseConfig.username}:${clickhouseConfig.password}:${clickhouseConfig.database}:${clickhouseConfig.useSSL}`;
    return createHash("sha256")
      .update(configString)
      .digest("hex")
      .substring(0, 16);
  }

  /**
   * Gets or creates a memoized ClickHouse client.
   * The client is cached and reused across multiple insert calls for better performance.
   * If the configuration changes, a new client will be created.
   *
   * @private
   */
  private async getMemoizedClient(): Promise<{
    client: NodeClickHouseClient;
    config: RuntimeClickHouseConfig;
  }> {
    await import("../../config/runtime");
    const configRegistry = (globalThis as any)
      ._mooseConfigRegistry as ConfigurationRegistry;
    const { getClickhouseClient } = await import("../../commons");

    const clickhouseConfig = await configRegistry.getClickHouseConfig();
    const currentConfigHash = this.createConfigHash(clickhouseConfig);

    // If we have a cached client and the config hasn't changed, reuse it
    if (this._memoizedClient && this._configHash === currentConfigHash) {
      return { client: this._memoizedClient, config: clickhouseConfig };
    }

    // Close existing client if config changed
    if (this._memoizedClient && this._configHash !== currentConfigHash) {
      try {
        await this._memoizedClient.close();
      } catch (error) {
        // Ignore errors when closing old client
      }
    }

    // Create new client with standard configuration
    const client = getClickhouseClient({
      username: clickhouseConfig.username,
      password: clickhouseConfig.password,
      database: clickhouseConfig.database,
      useSSL: clickhouseConfig.useSSL ? "true" : "false",
      host: clickhouseConfig.host,
      port: clickhouseConfig.port,
    });

    // Cache the new client and config hash
    this._memoizedClient = client;
    this._configHash = currentConfigHash;

    return { client, config: clickhouseConfig };
  }

  /**
   * Closes the memoized ClickHouse client if it exists.
   * This is useful for cleaning up connections when the table instance is no longer needed.
   * The client will be automatically recreated on the next insert call if needed.
   */
  async closeClient(): Promise<void> {
    if (this._memoizedClient) {
      try {
        await this._memoizedClient.close();
      } catch (error) {
        // Ignore errors when closing
      } finally {
        this._memoizedClient = undefined;
        this._configHash = undefined;
      }
    }
  }

  /**
   * Validates a single record using typia's comprehensive type checking.
   * This provides the most accurate validation as it uses the exact TypeScript type information.
   *
   * @param record The record to validate
   * @returns Validation result with detailed error information
   */
  validateRecord(record: unknown): {
    success: boolean;
    data?: T;
    errors?: string[];
  } {
    // Use injected typia validator if available
    if (this.validators?.validate) {
      try {
        const result = this.validators.validate(record);
        return {
          success: result.success,
          data: result.data,
          errors: result.errors?.map((err) =>
            typeof err === "string" ? err : JSON.stringify(err),
          ),
        };
      } catch (error) {
        return {
          success: false,
          errors: [error instanceof Error ? error.message : String(error)],
        };
      }
    }

    throw new Error("No typia validator found");
  }

  /**
   * Type guard function using typia's is() function.
   * Provides compile-time type narrowing for TypeScript.
   *
   * @param record The record to check
   * @returns True if record matches type T, with type narrowing
   */
  isValidRecord(record: unknown): record is T {
    if (this.validators?.is) {
      return this.validators.is(record);
    }

    throw new Error("No typia validator found");
  }

  /**
   * Assert that a record matches type T, throwing detailed errors if not.
   * Uses typia's assert() function for the most detailed error reporting.
   *
   * @param record The record to assert
   * @returns The validated and typed record
   * @throws Detailed validation error if record doesn't match type T
   */
  assertValidRecord(record: unknown): T {
    if (this.validators?.assert) {
      return this.validators.assert(record);
    }

    throw new Error("No typia validator found");
  }

  /**
   * Validates an array of records with comprehensive error reporting.
   * Uses the most appropriate validation method available (typia or basic).
   *
   * @param data Array of records to validate
   * @returns Detailed validation results
   */
  async validateRecords(data: unknown[]): Promise<ValidationResult<T>> {
    const valid: T[] = [];
    const invalid: ValidationError[] = [];

    // Pre-allocate arrays with estimated sizes to reduce reallocations
    valid.length = 0;
    invalid.length = 0;

    // Use for loop instead of forEach for better performance
    const dataLength = data.length;
    for (let i = 0; i < dataLength; i++) {
      const record = data[i];

      try {
        // Fast path: use typia's is() function first for type checking
        if (this.isValidRecord(record)) {
          valid.push(this.mapToClickhouseRecord(record));
        } else {
          // Only use expensive validateRecord for detailed errors when needed
          const result = this.validateRecord(record);
          if (result.success) {
            valid.push(this.mapToClickhouseRecord(record));
          } else {
            invalid.push({
              record,
              error: result.errors?.join(", ") || "Validation failed",
              index: i,
              path: "root",
            });
          }
        }
      } catch (error) {
        invalid.push({
          record,
          error: error instanceof Error ? error.message : String(error),
          index: i,
          path: "root",
        });
      }
    }

    return {
      valid,
      invalid,
      total: dataLength,
    };
  }

  /**
   * Optimized batch retry that minimizes individual insert operations.
   * Groups records into smaller batches to reduce round trips while still isolating failures.
   *
   * @private
   */
  private async retryIndividualRecords(
    client: any,
    tableName: string,
    records: T[],
  ): Promise<{ successful: T[]; failed: FailedRecord<T>[] }> {
    const successful: T[] = [];
    const failed: FailedRecord<T>[] = [];

    // Instead of individual inserts, try smaller batches first (batches of 10)
    const RETRY_BATCH_SIZE = 10;
    const totalRecords = records.length;

    for (let i = 0; i < totalRecords; i += RETRY_BATCH_SIZE) {
      const batchEnd = Math.min(i + RETRY_BATCH_SIZE, totalRecords);
      const batch = records.slice(i, batchEnd);

      try {
        await client.insert({
          table: quoteIdentifier(tableName),
          values: batch,
          format: "JSONEachRow",
          clickhouse_settings: {
            date_time_input_format: "best_effort",
            // Add performance settings for retries
            max_insert_block_size: RETRY_BATCH_SIZE,
            max_block_size: RETRY_BATCH_SIZE,
          },
        });
        successful.push(...batch);
      } catch (batchError) {
        // If small batch fails, fall back to individual records
        for (let j = 0; j < batch.length; j++) {
          const record = batch[j];
          try {
            await client.insert({
              table: quoteIdentifier(tableName),
              values: [record],
              format: "JSONEachRow",
              clickhouse_settings: {
                date_time_input_format: "best_effort",
              },
            });
            successful.push(record);
          } catch (error) {
            failed.push({
              record,
              error: error instanceof Error ? error.message : String(error),
              index: i + j,
            });
          }
        }
      }
    }

    return { successful, failed };
  }

  /**
   * Validates input parameters and strategy compatibility
   * @private
   */
  private validateInsertParameters(
    data: T[] | Readable,
    options?: InsertOptions,
  ): { isStream: boolean; strategy: string; shouldValidate: boolean } {
    const isStream = data instanceof Readable;
    const strategy = options?.strategy || "fail-fast";
    const shouldValidate = options?.validate !== false;

    // Validate strategy compatibility with streams
    if (isStream && strategy === "isolate") {
      throw new Error(
        "The 'isolate' error strategy is not supported with stream input. Use 'fail-fast' or 'discard' instead.",
      );
    }

    // Validate that validation is not attempted on streams
    if (isStream && shouldValidate) {
      console.warn(
        "Validation is not supported with stream input. Validation will be skipped.",
      );
    }

    return { isStream, strategy, shouldValidate };
  }

  /**
   * Handles early return cases for empty data
   * @private
   */
  private handleEmptyData(
    data: T[] | Readable,
    isStream: boolean,
  ): InsertResult<T> | null {
    if (isStream && !data) {
      return {
        successful: 0,
        failed: 0,
        total: 0,
      };
    }

    if (!isStream && (!data || (data as T[]).length === 0)) {
      return {
        successful: 0,
        failed: 0,
        total: 0,
      };
    }

    return null;
  }

  /**
   * Performs pre-insertion validation for array data
   * @private
   */
  private async performPreInsertionValidation(
    data: T[],
    shouldValidate: boolean,
    strategy: string,
    options?: InsertOptions,
  ): Promise<{ validatedData: T[]; validationErrors: ValidationError[] }> {
    if (!shouldValidate) {
      return { validatedData: data, validationErrors: [] };
    }

    try {
      const validationResult = await this.validateRecords(data as unknown[]);
      const validatedData = validationResult.valid;
      const validationErrors = validationResult.invalid;

      if (validationErrors.length > 0) {
        this.handleValidationErrors(validationErrors, strategy, data, options);

        // Return appropriate data based on strategy
        switch (strategy) {
          case "discard":
            return { validatedData, validationErrors };
          case "isolate":
            return { validatedData: data, validationErrors };
          default:
            return { validatedData, validationErrors };
        }
      }

      return { validatedData, validationErrors };
    } catch (validationError) {
      if (strategy === "fail-fast") {
        throw validationError;
      }
      console.warn("Validation error:", validationError);
      return { validatedData: data, validationErrors: [] };
    }
  }

  /**
   * Handles validation errors based on the specified strategy
   * @private
   */
  private handleValidationErrors(
    validationErrors: ValidationError[],
    strategy: string,
    data: T[],
    options?: InsertOptions,
  ): void {
    switch (strategy) {
      case "fail-fast":
        const firstError = validationErrors[0];
        throw new Error(
          `Validation failed for record at index ${firstError.index}: ${firstError.error}`,
        );

      case "discard":
        this.checkValidationThresholds(validationErrors, data.length, options);
        break;

      case "isolate":
        // For isolate strategy, validation errors will be handled in the final result
        break;
    }
  }

  /**
   * Checks if validation errors exceed configured thresholds
   * @private
   */
  private checkValidationThresholds(
    validationErrors: ValidationError[],
    totalRecords: number,
    options?: InsertOptions,
  ): void {
    const validationFailedCount = validationErrors.length;
    const validationFailedRatio = validationFailedCount / totalRecords;

    if (
      options?.allowErrors !== undefined &&
      validationFailedCount > options.allowErrors
    ) {
      throw new Error(
        `Too many validation failures: ${validationFailedCount} > ${options.allowErrors}. Errors: ${validationErrors.map((e) => e.error).join(", ")}`,
      );
    }

    if (
      options?.allowErrorsRatio !== undefined &&
      validationFailedRatio > options.allowErrorsRatio
    ) {
      throw new Error(
        `Validation failure ratio too high: ${validationFailedRatio.toFixed(3)} > ${options.allowErrorsRatio}. Errors: ${validationErrors.map((e) => e.error).join(", ")}`,
      );
    }
  }

  /**
   * Optimized insert options preparation with better memory management
   * @private
   */
  private prepareInsertOptions(
    tableName: string,
    data: T[] | Readable,
    validatedData: T[],
    isStream: boolean,
    strategy: string,
    options?: InsertOptions,
  ): any {
    const insertOptions: any = {
      table: quoteIdentifier(tableName),
      format: "JSONEachRow",
      clickhouse_settings: {
        date_time_input_format: "best_effort",
        wait_end_of_query: 1, // Ensure at least once delivery for INSERT operations
        // Performance optimizations
        max_insert_block_size:
          isStream ? 100000 : Math.min(validatedData.length, 100000),
        max_block_size: 65536,
        // Use async inserts for better performance with large datasets
        async_insert: validatedData.length > 1000 ? 1 : 0,
        wait_for_async_insert: 1, // For at least once delivery
      },
    };

    // Handle stream vs array input
    if (isStream) {
      insertOptions.values = data;
    } else {
      insertOptions.values = validatedData;
    }

    // For discard strategy, add optimized ClickHouse error tolerance settings
    if (
      strategy === "discard" &&
      (options?.allowErrors !== undefined ||
        options?.allowErrorsRatio !== undefined)
    ) {
      if (options.allowErrors !== undefined) {
        insertOptions.clickhouse_settings.input_format_allow_errors_num =
          options.allowErrors;
      }

      if (options.allowErrorsRatio !== undefined) {
        insertOptions.clickhouse_settings.input_format_allow_errors_ratio =
          options.allowErrorsRatio;
      }
    }

    return insertOptions;
  }

  /**
   * Creates success result for completed insertions
   * @private
   */
  private createSuccessResult(
    data: T[] | Readable,
    validatedData: T[],
    validationErrors: ValidationError[],
    isStream: boolean,
    shouldValidate: boolean,
    strategy: string,
  ): InsertResult<T> {
    if (isStream) {
      return {
        successful: -1, // -1 indicates stream mode where count is unknown
        failed: 0,
        total: -1,
      };
    }

    const insertedCount = validatedData.length;
    const totalProcessed =
      shouldValidate ? (data as T[]).length : insertedCount;

    const result: InsertResult<T> = {
      successful: insertedCount,
      failed: shouldValidate ? validationErrors.length : 0,
      total: totalProcessed,
    };

    // Add failed records if there are validation errors and using discard strategy
    if (
      shouldValidate &&
      validationErrors.length > 0 &&
      strategy === "discard"
    ) {
      result.failedRecords = validationErrors.map((ve) => ({
        record: ve.record as T,
        error: `Validation error: ${ve.error}`,
        index: ve.index,
      }));
    }

    return result;
  }

  /**
   * Handles insertion errors based on the specified strategy
   * @private
   */
  private async handleInsertionError(
    batchError: any,
    strategy: string,
    tableName: string,
    data: T[] | Readable,
    validatedData: T[],
    validationErrors: ValidationError[],
    isStream: boolean,
    shouldValidate: boolean,
    options?: InsertOptions,
  ): Promise<InsertResult<T>> {
    switch (strategy) {
      case "fail-fast":
        throw new Error(
          `Failed to insert data into table ${tableName}: ${batchError}`,
        );

      case "discard":
        throw new Error(
          `Too many errors during insert into table ${tableName}. Error threshold exceeded: ${batchError}`,
        );

      case "isolate":
        return await this.handleIsolateStrategy(
          batchError,
          tableName,
          data,
          validatedData,
          validationErrors,
          isStream,
          shouldValidate,
          options,
        );

      default:
        throw new Error(`Unknown error strategy: ${strategy}`);
    }
  }

  /**
   * Handles the isolate strategy for insertion errors
   * @private
   */
  private async handleIsolateStrategy(
    batchError: any,
    tableName: string,
    data: T[] | Readable,
    validatedData: T[],
    validationErrors: ValidationError[],
    isStream: boolean,
    shouldValidate: boolean,
    options?: InsertOptions,
  ): Promise<InsertResult<T>> {
    if (isStream) {
      throw new Error(
        `Isolate strategy is not supported with stream input: ${batchError}`,
      );
    }

    try {
      const { client } = await this.getMemoizedClient();
      const skipValidationOnRetry = options?.skipValidationOnRetry || false;
      const retryData = skipValidationOnRetry ? (data as T[]) : validatedData;

      const { successful, failed } = await this.retryIndividualRecords(
        client,
        tableName,
        retryData,
      );

      // Combine validation errors with insertion errors
      const allFailedRecords: FailedRecord<T>[] = [
        // Validation errors (if any and not skipping validation on retry)
        ...(shouldValidate && !skipValidationOnRetry ?
          validationErrors.map((ve) => ({
            record: ve.record as T,
            error: `Validation error: ${ve.error}`,
            index: ve.index,
          }))
        : []),
        // Insertion errors
        ...failed,
      ];

      this.checkInsertionThresholds(
        allFailedRecords,
        (data as T[]).length,
        options,
      );

      return {
        successful: successful.length,
        failed: allFailedRecords.length,
        total: (data as T[]).length,
        failedRecords: allFailedRecords,
      };
    } catch (isolationError) {
      throw new Error(
        `Failed to insert data into table ${tableName} during record isolation: ${isolationError}`,
      );
    }
  }

  /**
   * Checks if insertion errors exceed configured thresholds
   * @private
   */
  private checkInsertionThresholds(
    failedRecords: FailedRecord<T>[],
    totalRecords: number,
    options?: InsertOptions,
  ): void {
    const totalFailed = failedRecords.length;
    const failedRatio = totalFailed / totalRecords;

    if (
      options?.allowErrors !== undefined &&
      totalFailed > options.allowErrors
    ) {
      throw new Error(
        `Too many failed records: ${totalFailed} > ${options.allowErrors}. Failed records: ${failedRecords.map((f) => f.error).join(", ")}`,
      );
    }

    if (
      options?.allowErrorsRatio !== undefined &&
      failedRatio > options.allowErrorsRatio
    ) {
      throw new Error(
        `Failed record ratio too high: ${failedRatio.toFixed(3)} > ${options.allowErrorsRatio}. Failed records: ${failedRecords.map((f) => f.error).join(", ")}`,
      );
    }
  }

  /**
   * Recursively transforms a record to match ClickHouse's JSONEachRow requirements
   *
   * - For every Array(Nested(...)) field at any depth, each item is wrapped in its own array and recursively processed.
   * - For every Nested struct (not array), it recurses into the struct.
   * - This ensures compatibility with kafka_clickhouse_sync
   *
   * @param record The input record to transform (may be deeply nested)
   * @param columns The schema columns for this level (defaults to this.columnArray at the top level)
   * @returns The transformed record, ready for ClickHouse JSONEachRow insertion
   */
  private mapToClickhouseRecord(
    record: any,
    columns: Column[] = this.columnArray,
  ): any {
    const result = { ...record };
    for (const col of columns) {
      const value = record[col.name];
      const dt = col.data_type;

      if (isArrayNestedType(dt)) {
        // For Array(Nested(...)), wrap each item in its own array and recurse
        if (
          Array.isArray(value) &&
          (value.length === 0 || typeof value[0] === "object")
        ) {
          result[col.name] = value.map((item) => [
            this.mapToClickhouseRecord(item, dt.elementType.columns),
          ]);
        }
      } else if (isNestedType(dt)) {
        // For Nested struct (not array), recurse into it
        if (value && typeof value === "object") {
          result[col.name] = this.mapToClickhouseRecord(value, dt.columns);
        }
      }
      // All other types: leave as is for now
    }
    return result;
  }

  /**
   * Inserts data directly into the ClickHouse table with enhanced error handling and validation.
   * This method establishes a direct connection to ClickHouse using the project configuration
   * and inserts the provided data into the versioned table.
   *
   * PERFORMANCE OPTIMIZATIONS:
   * - Memoized client connections with fast config hashing
   * - Single-pass validation with pre-allocated arrays
   * - Batch-optimized retry strategy (batches of 10, then individual)
   * - Optimized ClickHouse settings for large datasets
   * - Reduced memory allocations and object creation
   *
   * Uses advanced typia validation when available for comprehensive type checking,
   * with fallback to basic validation for compatibility.
   *
   * The ClickHouse client is memoized and reused across multiple insert calls for better performance.
   * If the configuration changes, a new client will be automatically created.
   *
   * @param data Array of objects conforming to the table schema, or a Node.js Readable stream
   * @param options Optional configuration for error handling, validation, and insertion behavior
   * @returns Promise resolving to detailed insertion results
   * @throws {ConfigError} When configuration cannot be read or parsed
   * @throws {ClickHouseError} When insertion fails based on the error strategy
   * @throws {ValidationError} When validation fails and strategy is 'fail-fast'
   *
   * @example
   * ```typescript
   * // Create an OlapTable instance (typia validators auto-injected)
   * const userTable = new OlapTable<User>('users');
   *
   * // Insert with comprehensive typia validation
   * const result1 = await userTable.insert([
   *   { id: 1, name: 'John', email: 'john@example.com' },
   *   { id: 2, name: 'Jane', email: 'jane@example.com' }
   * ]);
   *
   * // Insert data with stream input (validation not available for streams)
   * const dataStream = new Readable({
   *   objectMode: true,
   *   read() { // Stream implementation }
   * });
   * const result2 = await userTable.insert(dataStream, { strategy: 'fail-fast' });
   *
   * // Insert with validation disabled for performance
   * const result3 = await userTable.insert(data, { validate: false });
   *
   * // Insert with error handling strategies
   * const result4 = await userTable.insert(mixedData, {
   *   strategy: 'isolate',
   *   allowErrorsRatio: 0.1,
   *   validate: true  // Use typia validation (default)
   * });
   *
   * // Optional: Clean up connection when completely done
   * await userTable.closeClient();
   * ```
   */
  async insert(
    data: T[] | Readable,
    options?: InsertOptions,
  ): Promise<InsertResult<T>> {
    // Validate input parameters and strategy compatibility
    const { isStream, strategy, shouldValidate } =
      this.validateInsertParameters(data, options);

    // Handle early return cases for empty data
    const emptyResult = this.handleEmptyData(data, isStream);
    if (emptyResult) {
      return emptyResult;
    }

    // Pre-insertion validation for arrays (optimized single-pass)
    let validatedData: T[] = [];
    let validationErrors: ValidationError[] = [];

    if (!isStream && shouldValidate) {
      const validationResult = await this.performPreInsertionValidation(
        data as T[],
        shouldValidate,
        strategy,
        options,
      );
      validatedData = validationResult.validatedData;
      validationErrors = validationResult.validationErrors;
    } else {
      // No validation or stream input
      validatedData = isStream ? [] : (data as T[]);
    }

    // Get memoized client and generate cached table name
    const { client } = await this.getMemoizedClient();
    const tableName = this.generateTableName();

    try {
      // Prepare and execute insertion with optimized settings
      const insertOptions = this.prepareInsertOptions(
        tableName,
        data,
        validatedData,
        isStream,
        strategy,
        options,
      );

      await client.insert(insertOptions);

      // Return success result
      return this.createSuccessResult(
        data,
        validatedData,
        validationErrors,
        isStream,
        shouldValidate,
        strategy,
      );
    } catch (batchError) {
      // Handle insertion failure based on strategy with optimized retry
      return await this.handleInsertionError(
        batchError,
        strategy,
        tableName,
        data,
        validatedData,
        validationErrors,
        isStream,
        shouldValidate,
        options,
      );
    }
    // Note: We don't close the client here since it's memoized for reuse
    // Use closeClient() method if you need to explicitly close the connection
  }

  // Note: Static factory methods (withS3Queue, withReplacingMergeTree, withMergeTree)
  // were removed in ENG-856. Use direct configuration instead, e.g.:
  // new OlapTable(name, { engine: ClickHouseEngines.ReplacingMergeTree, orderByFields: ["id"], ver: "updated_at" })
}<|MERGE_RESOLUTION|>--- conflicted
+++ resolved
@@ -212,7 +212,6 @@
   version?: string;
   lifeCycle?: LifeCycle;
   settings?: { [key: string]: string };
-<<<<<<< HEAD
   /**
    * Optional TTL configuration for the table.
    * e.g., "TTL timestamp + INTERVAL 90 DAY DELETE"
@@ -220,10 +219,8 @@
    * Use the {@link ClickHouseTTL} type to configure column level TTL
    */
   ttl?: string;
-=======
   /** Optional secondary/data-skipping indexes */
   indexes?: TableIndex[];
->>>>>>> c4770763
 };
 
 /**
