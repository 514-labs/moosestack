--- conflicted
+++ resolved
@@ -152,10 +152,6 @@
   lifeCycle?: string;
   /** Optional table-level settings that can be modified with ALTER TABLE MODIFY SETTING. */
   tableSettings?: { [key: string]: string };
-<<<<<<< HEAD
-  /** Optional table-level TTL expression (without leading 'TTL'). */
-  ttl?: string;
-=======
   /** Optional table indexes */
   indexes?: {
     name: string;
@@ -164,7 +160,8 @@
     arguments?: string[];
     granularity: number;
   }[];
->>>>>>> c4770763
+  /** Optional table-level TTL expression (without leading 'TTL'). */
+  ttl?: string;
 }
 /**
  * Represents a target destination for data flow, typically a stream.
@@ -578,11 +575,8 @@
         tableSettings && Object.keys(tableSettings).length > 0 ?
           tableSettings
         : undefined,
-<<<<<<< HEAD
+      indexes: table.config.indexes || [],
       ttl: (table.config as any).ttl,
-=======
-      indexes: table.config.indexes || [],
->>>>>>> c4770763
     };
   });
 
