{
  "name": "@514labs/moose-lib",
  "version": "0.0.2",
  "main": "./dist/index.js",
  "module": "./dist/index.mjs",
  "types": "./dist/index.d.ts",
  "exports": {
    ".": {
      "types": "./dist/index.d.ts",
      "import": "./dist/index.mjs",
      "require": "./dist/index.js"
    },
    "./browserCompatible": {
      "types": "./dist/browserCompatible.d.ts",
      "import": "./dist/browserCompatible.mjs",
      "require": "./dist/browserCompatible.js"
    },
    "./package.json": "./package.json"
  },
  "files": [
    "dist"
  ],
  "bin": {
    "moose-runner": "./dist/moose-runner.js"
  },
  "scripts": {
    "typecheck": "tsc --noEmit",
    "lint": "eslint .",
    "lint:fix": "eslint . --fix",
    "build": "tsup",
    "test": "mocha -r ts-node/register 'tests/**/*.test.ts'"
  },
  "dependencies": {
    "@clickhouse/client": "1.8.1",
    "@clickhouse/client-web": "1.5.0",
    "@temporalio/activity": "^1.11.7",
    "@temporalio/client": "^1.11.7",
    "@temporalio/common": "^1.11.7",
    "@temporalio/worker": "^1.11.7",
    "@temporalio/workflow": "^1.11.7",
    "commander": "^13.1.0",
    "csv-parse": "^5.5.5",
    "fastq": "1.17.1",
    "jose": "5.9.2",
    "@confluentinc/kafka-javascript": "1.5.0",
<<<<<<< HEAD
    "@kafkajs/confluent-schema-registry": "3.9.0",
    "pretty-ms": "9.2.0",
=======
>>>>>>> eb721190
    "redis": "^4.6.13",
    "toml": "3.0.0",
    "ts-node": "^10.9.1",
    "tsconfig-paths": "^4.2.0",
    "typescript": "~5.9.2"
  },
  "devDependencies": {
    "@repo/ts-config": "workspace:*",
    "@types/chai": "^4.3.5",
    "@types/mocha": "^10.0.1",
    "@types/node": "20.12.13",
    "@typescript-eslint/eslint-plugin": "^5.62.0",
    "@typescript-eslint/parser": "^5.62.0",
    "chai": "^4.3.7",
    "eslint": "^8.46.0",
    "mocha": "^10.2.0",
    "tsup": "^8.4.0"
  },
  "peerDependencies": {
    "ts-patch": "^3.3.0",
    "typia": "^9.6.1"
  },
  "peerDependenciesMeta": {
    "ts-patch": {
      "optional": false
    },
    "typia": {
      "optional": false
    }
  }
}<|MERGE_RESOLUTION|>--- conflicted
+++ resolved
@@ -43,11 +43,7 @@
     "fastq": "1.17.1",
     "jose": "5.9.2",
     "@confluentinc/kafka-javascript": "1.5.0",
-<<<<<<< HEAD
     "@kafkajs/confluent-schema-registry": "3.9.0",
-    "pretty-ms": "9.2.0",
-=======
->>>>>>> eb721190
     "redis": "^4.6.13",
     "toml": "3.0.0",
     "ts-node": "^10.9.1",
