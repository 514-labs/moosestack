import {
  IngestPipeline,
  Key,
  OlapTable,
  DeadLetterModel,
  DateTime,
  ClickHouseDefault,
<<<<<<< HEAD
  ClickHousePoint,
  ClickHouseRing,
  ClickHouseLineString,
  ClickHouseMultiLineString,
  ClickHousePolygon,
  ClickHouseMultiPolygon,
=======
  ClickHouseEngines,
>>>>>>> 75ed031e
} from "@514labs/moose-lib";

/**
 * Data Pipeline: Raw Record (Foo) → Processed Record (Bar)
 * Raw (Foo) → HTTP → Raw Stream → Transform → Derived (Bar) → Processed Stream → DB Table
 */

/** =======Data Models========= */

/** Raw data ingested via API */
export interface Foo {
  primaryKey: Key<string>; // Unique ID
  timestamp: number; // Unix timestamp
  optionalText?: string; // Text to analyze
}

/** Analyzed text metrics derived from Foo */
export interface Bar {
  primaryKey: Key<string>; // From Foo.primaryKey
  utcTimestamp: DateTime; // From Foo.timestamp
  hasText: boolean; // From Foo.optionalText?
  textLength: number; // From Foo.optionalText.length
}

/** =======Pipeline Configuration========= */

export const deadLetterTable = new OlapTable<DeadLetterModel>("FooDeadLetter", {
  orderByFields: ["failedAt"],
});

/** Raw data ingestion */
export const FooPipeline = new IngestPipeline<Foo>("Foo", {
  table: false, // No table; only stream raw records
  stream: true, // Buffer ingested records
  ingestApi: true, // POST /ingest/Foo
  deadLetterQueue: {
    destination: deadLetterTable,
  },
});

/** Buffering and storing processed records (@see transforms.ts for transformation logic) */
export const BarPipeline = new IngestPipeline<Bar>("Bar", {
  table: true, // Persist in ClickHouse table "Bar"
  stream: true, // Buffer processed records
  ingestApi: false, // No API; only derive from processed Foo records
});

/** =======Comprehensive Type Testing Data Models========= */

/** Test 1: Basic primitive types */
export interface BasicTypes {
  id: Key<string>;
  timestamp: DateTime;
  stringField: string;
  numberField: number;
  booleanField: boolean;
  optionalString?: string;
  nullableNumber: number | null;
}

/** Test 2: Simple arrays of primitives */
export interface SimpleArrays {
  id: Key<string>;
  timestamp: DateTime;
  stringArray: string[];
  numberArray: number[];
  booleanArray: boolean[];
  optionalStringArray?: string[];
  mixedOptionalArray?: string[];
}

/** Test 3: Nested objects */
export interface NestedObjects {
  id: Key<string>;
  timestamp: DateTime;
  address: {
    street: string;
    city: string;
    coordinates: {
      lat: number;
      lng: number;
    };
  };
  metadata: {
    tags: string[];
    priority: number;
    config: {
      enabled: boolean;
      settings: {
        theme: string;
        notifications: boolean;
      };
    };
  };
}

/** Test 4: Arrays of objects */
export interface ArraysOfObjects {
  id: Key<string>;
  timestamp: DateTime;
  users: {
    name: string;
    age: number;
    active: boolean;
  }[];
  transactions: {
    id: string;
    amount: number;
    currency: string;
    metadata: {
      category: string;
      tags: string[];
    };
  }[];
}

/** Test 5: Deeply nested arrays (main focus for ENG-875) - ClickHouse compatible */
export interface DeeplyNestedArrays {
  id: Key<string>;
  timestamp: DateTime;
  // Level 1: Array of arrays (safe)
  matrix2D: number[][];
  // Level 2: Array of arrays of arrays (safe)
  matrix3D: number[][][];
  // Level 3: Array of arrays of arrays of arrays (pushing limits but should work)
  matrix4D: number[][][][];
  // Simplified nested: Reduce nesting depth to avoid ClickHouse issues
  complexNested: {
    category: string;
    items: {
      name: string;
      values: number[];
      data: string[];
      // Flattened structure instead of deeply nested objects
      metricNames: string[];
      metricValues: number[];
    }[];
  }[];
}

/** Test 6: Mixed complex types (ClickHouse-safe) */
export interface MixedComplexTypes {
  id: Key<string>;
  timestamp: DateTime;
  // Arrays with click events (safe)
  events: {
    type: string;
    target: string;
    coordinateX: number;
    coordinateY: number;
  }[];
  // Flattened optional structures (avoid nested optionals)
  nestedData: {
    required: string;
    optionalData: string[]; // Flattened, no nested optionals
    tags: string[];
    values: number[];
  }[];
  // Multi-dimensional with objects (safe)
  complexMatrix: {
    row: number;
    columns: {
      col: number;
      values: string[];
    }[];
  }[];
}

/** Test 7: Edge cases and boundary conditions (ClickHouse-compatible) */
export interface EdgeCases {
  id: Key<string>;
  timestamp: DateTime;
  // Empty arrays (safe)
  emptyStringArray: string[];
  emptyObjectArray: { id: string }[];
  // Simplified nullable structures (avoid nested nullables)
  nullableString?: string;
  nullableNumber?: number;
  // Moderate depth nesting (3 levels max for safety)
  moderateNesting: {
    level1: {
      level2: {
        data: string[];
        values: number[];
      }[];
    }[];
  };
  // Simplified complex arrays
  complexArray: {
    id: string;
    properties: {
      key: string;
      value: string;
      tags: string[];
    }[];
    metrics: {
      name: string;
      values: number[];
    }[];
  }[];
}

/** =======Pipeline Configurations for Test Models========= */

export const BasicTypesPipeline = new IngestPipeline<BasicTypes>("BasicTypes", {
  table: true,
  stream: true,
  ingestApi: true,
});

export const SimpleArraysPipeline = new IngestPipeline<SimpleArrays>(
  "SimpleArrays",
  {
    table: true,
    stream: true,
    ingestApi: true,
  },
);

export const NestedObjectsPipeline = new IngestPipeline<NestedObjects>(
  "NestedObjects",
  {
    table: true,
    stream: true,
    ingestApi: true,
  },
);

export const ArraysOfObjectsPipeline = new IngestPipeline<ArraysOfObjects>(
  "ArraysOfObjects",
  {
    table: true,
    stream: true,
    ingestApi: true,
  },
);

export const DeeplyNestedArraysPipeline =
  new IngestPipeline<DeeplyNestedArrays>("DeeplyNestedArrays", {
    table: true,
    stream: true,
    ingestApi: true,
  });

export const MixedComplexTypesPipeline = new IngestPipeline<MixedComplexTypes>(
  "MixedComplexTypes",
  {
    table: true,
    stream: true,
    ingestApi: true,
  },
);

export const EdgeCasesPipeline = new IngestPipeline<EdgeCases>("EdgeCases", {
  table: true,
  stream: true,
  ingestApi: true,
});

/** =======Optional Nested Fields with ClickHouse Defaults Test========= */

/** Test interface with optional nested fields and ClickHouse defaults */
export interface TestNested {
  name?: string;
  age?: number;
}

export interface OptionalNestedTest {
  id: Key<string>;
  timestamp: DateTime;
  nested: TestNested[];
  other?: string & ClickHouseDefault<"''">;
}

export const OptionalNestedTestPipeline =
  new IngestPipeline<OptionalNestedTest>("OptionalNestedTest", {
    table: true,
    stream: true,
    ingestApi: true,
  });

<<<<<<< HEAD
/** =======Geometry Types Tests (Single Model)========= */

export interface GeoTypes {
  id: Key<string>;
  timestamp: DateTime;
  point: ClickHousePoint;
  ring: ClickHouseRing;
  lineString: ClickHouseLineString;
  multiLineString: ClickHouseMultiLineString;
  polygon: ClickHousePolygon;
  multiPolygon: ClickHouseMultiPolygon;
}

export const GeoTypesPipeline = new IngestPipeline<GeoTypes>("GeoTypes", {
  table: true,
  stream: true,
  ingestApi: true,
=======
/** =======Versioned OlapTables Test========= */
// Test versioned OlapTables - same name, different versions
// This demonstrates the OlapTable versioning functionality

/** Version 1.0 of user events - basic structure */
export interface UserEventV1 {
  userId: Key<string>;
  eventType: string;
  timestamp: number;
  metadata?: string;
}

/** Version 2.0 of user events - enhanced with session tracking */
export interface UserEventV2 {
  userId: Key<string>;
  eventType: string;
  timestamp: number;
  metadata?: string;
  sessionId: string;
  userAgent?: string;
}

// Version 1.0 - MergeTree engine
export const userEventsV1 = new OlapTable<UserEventV1>("UserEvents", {
  version: "1.0",
  engine: ClickHouseEngines.MergeTree,
  orderByFields: ["userId", "timestamp"],
});

// Version 2.0 - ReplacingMergeTree engine with enhanced schema
export const userEventsV2 = new OlapTable<UserEventV2>("UserEvents", {
  version: "2.0",
  engine: ClickHouseEngines.ReplacingMergeTree,
  orderByFields: ["userId", "sessionId", "timestamp"],
>>>>>>> 75ed031e
});<|MERGE_RESOLUTION|>--- conflicted
+++ resolved
@@ -5,16 +5,13 @@
   DeadLetterModel,
   DateTime,
   ClickHouseDefault,
-<<<<<<< HEAD
   ClickHousePoint,
   ClickHouseRing,
   ClickHouseLineString,
   ClickHouseMultiLineString,
   ClickHousePolygon,
   ClickHouseMultiPolygon,
-=======
   ClickHouseEngines,
->>>>>>> 75ed031e
 } from "@514labs/moose-lib";
 
 /**
@@ -296,8 +293,7 @@
     ingestApi: true,
   });
 
-<<<<<<< HEAD
-/** =======Geometry Types Tests (Single Model)========= */
+/** =======Geometry Types========= */
 
 export interface GeoTypes {
   id: Key<string>;
@@ -314,7 +310,8 @@
   table: true,
   stream: true,
   ingestApi: true,
-=======
+});
+
 /** =======Versioned OlapTables Test========= */
 // Test versioned OlapTables - same name, different versions
 // This demonstrates the OlapTable versioning functionality
@@ -349,5 +346,4 @@
   version: "2.0",
   engine: ClickHouseEngines.ReplacingMergeTree,
   orderByFields: ["userId", "sessionId", "timestamp"],
->>>>>>> 75ed031e
 });